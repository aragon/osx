--- conflicted
+++ resolved
@@ -4,9 +4,7 @@
 
 ## Pre-Update
 
-<<<<<<< HEAD
 - [ ] Make sure you are using Node v16
-=======
 - [ ] Verify that all changes of this update are reflected in [contracts/CHANGELOG.md](packages/contracts/CHANGELOG.md) by comparing the diff with the previous release commit.
 - [ ] Check that all contracts that undergo an upgrade and
   - [ ] require reinitialzation are reinitialized correctly by an `upgradeToAndCall` call to a respective method with an incremented `renitializer(X)` number
@@ -14,7 +12,6 @@
     - [ ] decrement the storage gap correctly
     - [ ] do not corrupt pre-existing storage
     - [ ] initialize the storage correctly
->>>>>>> ccf324ff
 - [ ] Make sure that the `deploy` property in `packages/contracts/networks.json` points to the correct update
 - [ ] Run `yarn` in the repository root to install the dependencies
 - [ ] Run `yarn build` in `packages/contracts` to make sure the contracts compile
