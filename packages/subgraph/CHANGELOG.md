# Aragon Core Subgraph

All notable changes to this project will be documented in this file.

The format is based on [Keep a Changelog](https://keepachangelog.com/en/1.0.0/),
and this project adheres to [Semantic Versioning](https://semver.org/spec/v2.0.0.html).

## [UPCOMING]

### Changed
<<<<<<< HEAD

- Updated `manifest`, `registry`, `registry.test`
- Refactored event names

=======
- Refactored import statements.
- Refactored event names.
  
>>>>>>> c51b2b6f
## v0.2.0-alpha

### Added

- Remove decoding `metadata` hash from Subgraph.
- Expand `Proposal` entity to include `creator`, `metadata` and `createdAt`.

### Changed

### Removed

## v0.1.0-alpha

### Added

- Implement mapping and unit testing for events of `MetaTxComponent`.
- Utilizing interfaceId for distinguishing between `ERC20Voting` and `WhitelistVoting`.
- Added eslint.

### Changed

- Renamed the event `SetMetadata` to `MetadataSet`
- Updated Subgraph to adapt to the changes in the core contracts.
- Refactored subgraph's unit testing, applying clean code standards.

## v0.0.1-alpha

### Added

- First version of the package.
- Mapping all the main events of the core contracts.
- Mapping all the main events of both `ERC20Voting` and `WhitelistVoting`.<|MERGE_RESOLUTION|>--- conflicted
+++ resolved
@@ -8,16 +8,11 @@
 ## [UPCOMING]
 
 ### Changed
-<<<<<<< HEAD
 
 - Updated `manifest`, `registry`, `registry.test`
-- Refactored event names
-
-=======
 - Refactored import statements.
 - Refactored event names.
-  
->>>>>>> c51b2b6f
+
 ## v0.2.0-alpha
 
 ### Added
