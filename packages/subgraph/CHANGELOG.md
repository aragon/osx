--- conflicted
+++ resolved
@@ -9,23 +9,13 @@
 
 ### Added
 
-- Added `executionTxHash` to `AddresslistVotingProposal`, `TokenVotingProposal`, `MultisigProposal` and `AdminProposal`.
 - Added `voteReplaced` and `updatedAt` to `TokenVotingVote` and `AddresslistVotingVote`.
 
 ### Changed
 
-<<<<<<< HEAD
-- Rescaled and renamed `PCT_BASE = 10*18` to `RATIO_BASE = 10*6`.
-- Changed the type of `ProposalParameter.minApprovals`, `MultisigSettingsUpdated.minApprovals` from `uint256` to `uint16`, and added `approvals`(uint16) in the `Proposal` struct.
-- Rescaled and renamed `PCT_BASE = 10**18` to `RATIO_BASE = 10**6`.
-- Changed the type of `ProposalParameter.minApprovals`, `MultisigSettingsUpdated.minApprovals` from `uint256` to `uint16` , and added `approvals`(uint16) in the `Proposal` struct.
 - Changed indexing of `totalVotingPower` which is now obtained from the `snapshotBlock` and the public function `totalVotingPower(uint256 _blockNumber)`.
-- Changes callId in `Executed` event from `uint256` to `bytes32`
-=======
 - Changes `callId` in `Executed` event from `uint256` to `bytes32`.
 - Renames `name` in `PluginRepoRegistry` and `DAORegistry` to `subdomain`.
-
->>>>>>> f6fd9ff1
 
 ## 0.6.2-alpha
 
@@ -38,11 +28,8 @@
 ### Changed
 
 - Replaced `ProposalParameters.minParticipation` by `minVotingPower` in `TokenVoting` and `AddresslistVoting`.
-<<<<<<< HEAD
-=======
 - Rescaled and renamed `PCT_BASE = 10**18` to `RATIO_BASE = 10**6`.
 - Changed the type of `ProposalParameter.minApprovals`, `MultisigSettingsUpdated.minApprovals` from `uint256` to `uint16` , and added `approvals`(uint16) in the `Proposal` struct.
->>>>>>> f6fd9ff1
 - Updates `ADDRESSLIST_VOTING_INTERFACE` and `ADMIN_INTERFACE`
 - Changed all occurences of `oracle` to `condition`.
 
