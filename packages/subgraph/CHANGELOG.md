--- conflicted
+++ resolved
@@ -8,12 +8,13 @@
 ## [UPCOMING]
 
 ### Changed
-<<<<<<< HEAD
 
+- Rescaled and renamed `PCT_BASE = 10*18` to `RATIO_BASE = 10*6`.
+- Changed the type of `ProposalParameter.minApprovals`, `MultisigSettingsUpdated.minApprovals` from `uint256` to `uint16`, and added `approvals`(uint16) in the `Proposal` struct.
+- Rescaled and renamed `PCT_BASE = 10**18` to `RATIO_BASE = 10**6`.
+- Changed the type of `ProposalParameter.minApprovals`, `MultisigSettingsUpdated.minApprovals` from `uint256` to `uint16` , and added `approvals`(uint16) in the `Proposal` struct.
 - Changed indexing of `totalVotingPower` which is now obtained from the `snapshotBlock` and the public function `totalVotingPower(uint256 _blockNumber)`.
-=======
 - Changes callId in `Executed` event from `uint256` to `bytes32`
->>>>>>> d6491ef1
 
 ## 0.6.2-alpha
 
@@ -25,13 +26,6 @@
 ### Changed
 
 - Replaced `ProposalParameters.minParticipation` by `minVotingPower` in `TokenVoting` and `AddresslistVoting`.
-<<<<<<< HEAD
-- Rescaled and renamed `PCT_BASE = 10*18` to `RATIO_BASE = 10*6`.
-- Changed the type of `ProposalParameter.minApprovals`, `MultisigSettingsUpdated.minApprovals` from `uint256` to `uint16`, and added `approvals`(uint16) in the `Proposal` struct.
-=======
-- Rescaled and renamed `PCT_BASE = 10**18` to `RATIO_BASE = 10**6`.
-- Changed the type of `ProposalParameter.minApprovals`, `MultisigSettingsUpdated.minApprovals` from `uint256` to `uint16` , and added `approvals`(uint16) in the `Proposal` struct.
->>>>>>> d6491ef1
 - Updates `ADDRESSLIST_VOTING_INTERFACE` and `ADMIN_INTERFACE`
 - Changed all occurences of `oracle` to `condition`.
 
