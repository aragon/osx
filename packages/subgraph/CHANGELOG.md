# Aragon Core Subgraph

All notable changes to this project will be documented in this file.

The format is based on [Keep a Changelog](https://keepachangelog.com/en/1.0.0/),
and this project adheres to [Semantic Versioning](https://semver.org/spec/v2.0.0.html).

## [UPCOMING]

### Added

<<<<<<< HEAD
- Added the `MembershipContractAnnounced` event.

### Changed

- Renamed the `AddressesAdded` and `AddressesRemoved` event to `MembersAdded` and `MembersRemoved`.
=======
- Added `voteReplaced` and `updatedAt` to `TokenVotingVote` and `AddresslistVotingVote`.

### Changed

>>>>>>> 4646f2a2
- Changes callId in `Executed` event from `uint256` to `bytes32`

## 0.6.2-alpha

### Added

- Added `startDate` and `endDate` to all `ProposalCreated` events.
- Adds `startDate` and `endDate` fields to Multisig proposals.
- Adds `allowFailureMap` to the proposal entities.

### Changed

- Replaced `ProposalParameters.minParticipation` by `minVotingPower` in `TokenVoting` and `AddresslistVoting`.
- Rescaled and renamed `PCT_BASE = 10**18` to `RATIO_BASE = 10**6`.
- Changed the type of `ProposalParameter.minApprovals`, `MultisigSettingsUpdated.minApprovals` from `uint256` to `uint16` , and added `approvals`(uint16) in the `Proposal` struct.
- Updates `ADDRESSLIST_VOTING_INTERFACE` and `ADMIN_INTERFACE`
- Changed all occurences of `oracle` to `condition`.

### Removed

- Removes `Tally` struct as well as `addressListLength` and moves `approvals` in `Proposal`.

## 0.6.1-alpha

On 2023-01-11 17:06:50

### Changed

- Ignores `None` votes from addresslist voting and token voting
- Updates `MULTISIG_INTERFACE`

### Removed

- Removes `open` and `executable` fields from Multisig proposals

## 0.5.0-alpha

On 2022-12-09 15:16:22

### Added

- Added support for the `AdminPlugin`.
- Fixed the early execution criterion in `MajorityVoting` by calculating the `worstCaseSupport` quantity.
- Adds support for `PluginRepo`, `PluginRegistry` and `PluginSetupProcessor`
- Added `Withdrawn`, `TrustedForwarderSet`, `StandardCallbackRegistered` and `handleStandardCallbackRegistered` events handling to `DaoTemplate`
- Added support for the new `PluginSettingsUpdated` event of the `Multisig` plugin

### Changed

- Unified naming of the `MajorityVoting` related variables and functions as well as reordering of the function arguments.
- Changed `MajorityVoting` to use `minParticipation` and unified the parameter order.
- Renamed *package to *plugin.
- Renamed Allowlist to Addresslist.
- Improved test recompilation.
- Marks some entity as immutable.
- Fixes calcuation crash in erc20 voting, when no votes were cast
- Added the field `onlyListed` to the `MultisigPlugin` type

## 0.4.0-alpha

On 2022-10-07 15:20:00

### Added

- `executable` property to `ERC20VotingProposal` and `AllowlistProposal`.

## 0.2.1-alpha

On 2022-10-03 10:38:36

### Added

- Added an `ERC721Token` entity and `Token` interface to be used by `TokenVotingPlugin`.
- Added `members` to `ERC20VotingPackage`.
- Added `lastUpdated` to `ERC20VotingVoter`.
- Added `voteCount` to both `ERC20VotingProposal` and `AllowlistProposal`.
- Added type field to `VaultTransfer` to differentiate between deposits and withdraws

### Changed

- Renamed contracts, events, and parameters in `MajorityVoting`:
  - `ERC20Voting` to `TokenVoting`
  - `AllowlistVoting` to `AddresslistVoting` and `allowlist` to `addresslist`
  - `VoteCreated` and `VoteExecuted` to `ProposalCreated` and `ProposalExecuted`
  - `voteId` to `proposalId`
- Changed `users` to `members` in `AllowlistPackage`.
- Adapted subgraph names according to the renaming of the contracts.
- Updated `manifest`, `registry`, `registry.test`.
- Refactored import statements.
- Refactored event names.
- Refactored `deposits` and `withdraws` into one field `transfers`.
- Refactored `VaultWithdraw` and `VaultDeposit` into one type `VaultTransfer`.
- Removes not null enforcing `Proposal.metadata`.

## v0.2.0-alpha

### Added

- Remove decoding `metadata` hash from Subgraph.
- Expand `Proposal` entity to include `creator`, `metadata` and `createdAt`.

### Changed

### Removed

## v0.1.0-alpha

### Added

- Implement mapping and unit testing for events of `MetaTxComponent`.
- Utilizing interfaceId for distinguishing between `ERC20Voting` and `WhitelistVoting`.
- Added eslint.

### Changed

- Renamed the event `SetMetadata` to `MetadataSet`
- Updated Subgraph to adapt to the changes in the core contracts.
- Refactored subgraph's unit testing, applying clean code standards.

## v0.0.1-alpha

### Added

- First version of the package.
- Mapping all the main events of the core contracts.
- Mapping all the main events of both `ERC20Voting` and `WhitelistVoting`.<|MERGE_RESOLUTION|>--- conflicted
+++ resolved
@@ -9,18 +9,12 @@
 
 ### Added
 
-<<<<<<< HEAD
 - Added the `MembershipContractAnnounced` event.
+- Added `voteReplaced` and `updatedAt` to `TokenVotingVote` and `AddresslistVotingVote`.
 
 ### Changed
 
 - Renamed the `AddressesAdded` and `AddressesRemoved` event to `MembersAdded` and `MembersRemoved`.
-=======
-- Added `voteReplaced` and `updatedAt` to `TokenVotingVote` and `AddresslistVotingVote`.
-
-### Changed
-
->>>>>>> 4646f2a2
 - Changes callId in `Executed` event from `uint256` to `bytes32`
 
 ## 0.6.2-alpha
