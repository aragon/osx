--- conflicted
+++ resolved
@@ -7,13 +7,11 @@
 
 ## [UPCOMING]
 
-<<<<<<< HEAD
 ### Added
 - Adds `startDate` and `endDate` fields to Multisig proposals
-=======
+
 ## 0.6.1-alpha
 On 2023-01-11 17:06:50
->>>>>>> 2ad2ee2c
 
 ### Changed
 - Ignores `None` votes from addresslist voting and token voting
