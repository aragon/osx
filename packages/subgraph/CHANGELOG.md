--- conflicted
+++ resolved
@@ -15,11 +15,8 @@
 
 ### Changed
 
-<<<<<<< HEAD
 - Changed indexing of `totalVotingPower` which is now obtained from the `snapshotBlock` and the public function `totalVotingPower(uint256 _blockNumber)`.
-=======
 - Renamed the `AddressesAdded` and `AddressesRemoved` event to `MembersAdded` and `MembersRemoved`.
->>>>>>> 0a35e30a
 - Changes `callId` in `Executed` event from `uint256` to `bytes32`.
 - Renames `name` in `PluginRepoRegistry` and `DAORegistry` to `subdomain`.
 
