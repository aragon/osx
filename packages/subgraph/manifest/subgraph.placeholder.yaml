{{info}}
specVersion: 0.0.2
description: A template for Aragon subgraphs
repository: https://github.com/aragon/core
schema:
  file: ./schema.graphql
dataSources:
  - kind: ethereum/contract
    name: DAORegistry
    network: {{network}}
    source:
      abi: DAORegistry
      address: '{{dataSources.DAORegistry.address}}'
      startBlock: {{dataSources.DAORegistry.startBlock}}
    mapping:
      kind: ethereum/events
      apiVersion: 0.0.5
      language: wasm/assemblyscript
      entities:
        - Dao
      abis:
        - name: ERC20
          file: $ZARAGOZA_CONTRACTS_MODULE/artifacts/@openzeppelin/contracts/token/ERC20/ERC20.sol/ERC20.json
        - name: DAORegistry
          file: $ZARAGOZA_CONTRACTS_MODULE/artifacts/contracts/registry/DAORegistry.sol/DAORegistry.json
      eventHandlers:
        - event: DAORegistered(indexed address,indexed address,string)
          handler: handleDAORegistered
      file: ./src/registries/daoRegistry.ts
  - kind: ethereum/contract
    name: PluginRepoRegistry
    network: {{network}}
    source:
      abi: PluginRepoRegistry
      address: '{{dataSources.PluginRepoRegistry.address}}'
      startBlock: {{dataSources.PluginRepoRegistry.startBlock}}
    mapping:
      kind: ethereum/events
      apiVersion: 0.0.5
      language: wasm/assemblyscript
      entities:
        - PluginRepo
      abis:        
        - name: PluginRepoRegistry
          file: $ZARAGOZA_CONTRACTS_MODULE/artifacts/contracts/registry/PluginRepoRegistry.sol/PluginRepoRegistry.json
      eventHandlers:
        - event: PluginRepoRegistered(string,address)
          handler: handlePluginRepoRegistered
      file: ./src/registries/pluginRepoRegistry.ts
  - kind: ethereum/contract
    name: PluginSetupProcessor
    network: {{network}}
    source:
      abi: PluginSetupProcessor
      address: '{{dataSources.PluginSetupProcessor.address}}'
      startBlock: {{dataSources.PluginSetupProcessor.startBlock}}
    mapping:
      kind: ethereum/events
      apiVersion: 0.0.5
      language: wasm/assemblyscript
      entities:
        - Plugin
        - PluginContractPermissionId
        - PluginGrantedPermission
      abis:        
        - name: PluginSetupProcessor
          file: $ZARAGOZA_CONTRACTS_MODULE/artifacts/contracts/plugin/PluginSetupProcessor.sol/PluginSetupProcessor.json
        - name: ERC20
          file: $ZARAGOZA_CONTRACTS_MODULE/artifacts/@openzeppelin/contracts/token/ERC20/ERC20.sol/ERC20.json
        - name: ERC165
          file: $ZARAGOZA_CONTRACTS_MODULE/artifacts/@openzeppelin/contracts/utils/introspection/ERC165.sol/ERC165.json
        - name: TokenVoting
          file: $ZARAGOZA_CONTRACTS_MODULE/artifacts/contracts/voting/token/TokenVoting.sol/TokenVoting.json
        - name: AddresslistVoting
          file: $ZARAGOZA_CONTRACTS_MODULE/artifacts/contracts/voting/addresslist/AddresslistVoting.sol/AddresslistVoting.json
      eventHandlers:
        - event: InstallationPrepared(indexed address,indexed address,indexed address,bytes,address,address[],(uint8,address,address,address,bytes32)[])
          handler: handleInstallationPrepared
        - event: InstallationApplied(indexed address,indexed address)
          handler: handleInstallationApplied
        - event: UpdatePrepared(indexed address,indexed address,indexed address,bytes,address,address[],(uint8,address,address,address,bytes32)[],bytes)
          handler: handleUpdatePrepared
        - event: UpdateApplied(indexed address,indexed address)
          handler: handleUpdateApplied
        - event: UninstallationPrepared(indexed address,indexed address,indexed address,bytes,address,address[],(uint8,address,address,address,bytes32)[])
          handler: handleUninstallationPrepared
        - event: UninstallationApplied(indexed address,indexed address)
          handler: handleUninstallationApplied
      file: ./src/plugin/pluginSetupProcessor.ts
# templates
templates:
  # DAO
  - name: DaoTemplate
    kind: ethereum/contract
    network: {{network}}
    source:
      abi: DAO
    mapping:
      kind: ethereum/events
      apiVersion: 0.0.5
      language: wasm/assemblyscript
      file: ./src/dao/dao.ts
      entities:
        - Dao
      abis:
        - name: ERC20
          file: $ZARAGOZA_CONTRACTS_MODULE/artifacts/@openzeppelin/contracts/token/ERC20/ERC20.sol/ERC20.json
        - name: ERC165
          file: $ZARAGOZA_CONTRACTS_MODULE/artifacts/@openzeppelin/contracts/utils/introspection/ERC165.sol/ERC165.json
        - name: TokenVoting
          file: $ZARAGOZA_CONTRACTS_MODULE/artifacts/contracts/voting/token/TokenVoting.sol/TokenVoting.json
        - name: AddresslistVoting
          file: $ZARAGOZA_CONTRACTS_MODULE/artifacts/contracts/voting/addresslist/AddresslistVoting.sol/AddresslistVoting.json
        - name: DAO
          file: $ZARAGOZA_CONTRACTS_MODULE/artifacts/contracts/core/DAO.sol/DAO.json
      eventHandlers:
        - event: MetadataSet(bytes)
          handler: handleMetadataSet
        - event: Deposited(indexed address,indexed address,uint256,string)
          handler: handleDeposited
        - event: NativeTokenDeposited(address,uint256)
          handler: handleNativeTokenDeposited
<<<<<<< HEAD
        - event: Executed(indexed address,bytes32,(address,uint256,bytes)[],bytes[])
=======
        - event: Executed(indexed address,uint256,(address,uint256,bytes)[],uint256,bytes[])
>>>>>>> 27b3a4db
          handler: handleExecuted
        - event: Granted(indexed bytes32,indexed address,address,indexed address,address)
          handler: handleGranted
        - event: Revoked(indexed bytes32,indexed address,address,indexed address)
          handler: handleRevoked
        - event: Withdrawn(indexed address,indexed address,uint256,string)
          handler: handleWithdrawn
        - event: TrustedForwarderSet(address)
          handler: handleTrustedForwarderSet
        - event: StandardCallbackRegistered(bytes4,bytes4,bytes4)
          handler: handleStandardCallbackRegistered(address)
        - event: SignatureValidatorSet(address)
          handler: handleSignatureValidatorSet
  # TokenVoting (package)
  - name: TokenVoting
    kind: ethereum/contract
    network: {{network}}
    source:
      abi: TokenVoting
    mapping:
      kind: ethereum/events
      apiVersion: 0.0.5
      language: wasm/assemblyscript
      file: ./src/packages/token/token-voting.ts
      entities:
        - Dao
      abis:
        - name: TokenVoting
          file: $ZARAGOZA_CONTRACTS_MODULE/artifacts/contracts/voting/token/TokenVoting.sol/TokenVoting.json
      eventHandlers:
        - event: VoteCast(indexed uint256,indexed address,uint8,uint256)
          handler: handleVoteCast
        - event: ProposalExecuted(indexed uint256,bytes[])
          handler: handleProposalExecuted
        - event: ProposalCreated(indexed uint256,indexed address,uint64,uint64,bytes,(address,uint256,bytes)[])
          handler: handleProposalCreated
        - event: VotingSettingsUpdated(uint8,uint64,uint64,uint64,uint256)
          handler: handleVotingSettingsUpdated
  # AddresslistVoting (package)
  - name: AddresslistVoting
    kind: ethereum/contract
    network: {{network}}
    source:
      abi: AddresslistVoting
    mapping:
      kind: ethereum/events
      apiVersion: 0.0.5
      language: wasm/assemblyscript
      file: ./src/packages/addresslist/addresslist-voting.ts
      entities:
        - Dao
      abis:
        - name: AddresslistVoting
          file: $ZARAGOZA_CONTRACTS_MODULE/artifacts/contracts/voting/addresslist/AddresslistVoting.sol/AddresslistVoting.json
      eventHandlers:
        - event: VoteCast(indexed uint256,indexed address,uint8,uint256)
          handler: handleVoteCast
        - event: ProposalExecuted(indexed uint256,bytes[])
          handler: handleProposalExecuted
        - event: ProposalCreated(indexed uint256,indexed address,uint64,uint64,bytes,(address,uint256,bytes)[])
          handler: handleProposalCreated
        - event: VotingSettingsUpdated(uint8,uint64,uint64,uint64,uint256)
          handler: handleVotingSettingsUpdated
        - event: AddressesAdded(address[])
          handler: handleAddressesAdded
        - event: AddressesRemoved(address[])
          handler: handleAddressesRemoved
  # Multisig (package)
  - name: Multisig
    kind: ethereum/contract
    network: {{network}}
    source:
      abi: Multisig
    mapping:
      kind: ethereum/events
      apiVersion: 0.0.5
      language: wasm/assemblyscript
      file: ./src/packages/multisig/multisig.ts
      entities:
        - Dao
      abis:
        - name: Multisig
          file: $ZARAGOZA_CONTRACTS_MODULE/artifacts/contracts/voting/multisig/Multisig.sol/Multisig.json
      eventHandlers:
        - event: AddressesAdded(address[])
          handler: handleAddressesAdded
        - event: AddressesRemoved(address[])
          handler: handleAddressesRemoved
        - event: Approved(indexed uint256,indexed address)
          handler: handleApproved
        - event: ProposalCreated(indexed uint256,indexed address,uint64,uint64,bytes,(address,uint256,bytes)[])
          handler: handleProposalCreated
        - event: ProposalExecuted(indexed uint256,bytes[])
          handler: handleProposalExecuted
        - event: MultisigSettingsUpdated(bool,indexed uint16)
          handler: handleMultisigSettingsUpdated
    # admin (package)
  - name: Admin
    kind: ethereum/contract
    network: {{network}}
    source:
      abi: Admin
    mapping:
      kind: ethereum/events
      apiVersion: 0.0.5
      language: wasm/assemblyscript
      file: ./src/packages/admin/admin.ts
      entities:
        - Dao
      abis:
        - name: Admin
          file: $ZARAGOZA_CONTRACTS_MODULE/artifacts/contracts/voting/admin/Admin.sol/Admin.json
      eventHandlers:
        - event: ProposalExecuted(indexed uint256,bytes[])
          handler: handleProposalExecuted
        - event: ProposalCreated(indexed uint256,indexed address,uint64,uint64,bytes,(address,uint256,bytes)[])
          handler: handleProposalCreated
  # PluginRepo
  - name: PluginRepoTemplate
    kind: ethereum/contract
    network: {{network}}
    source:
      abi: PluginRepo
    mapping:
      kind: ethereum/events
      apiVersion: 0.0.5
      language: wasm/assemblyscript
      file: ./src/plugin/pluginRepo.ts
      entities:
        - PluginRepo
      abis:
        - name: PluginRepo
          file: $ZARAGOZA_CONTRACTS_MODULE/artifacts/contracts/plugin/PluginRepo.sol/PluginRepo.json
      eventHandlers:
        - event: VersionCreated(uint256,uint16[3],indexed address,bytes)
          handler: handleVersionCreated<|MERGE_RESOLUTION|>--- conflicted
+++ resolved
@@ -120,11 +120,7 @@
           handler: handleDeposited
         - event: NativeTokenDeposited(address,uint256)
           handler: handleNativeTokenDeposited
-<<<<<<< HEAD
-        - event: Executed(indexed address,bytes32,(address,uint256,bytes)[],bytes[])
-=======
-        - event: Executed(indexed address,uint256,(address,uint256,bytes)[],uint256,bytes[])
->>>>>>> 27b3a4db
+        - event: Executed(indexed address,bytes32,(address,uint256,bytes)[],uint256,bytes[])
           handler: handleExecuted
         - event: Granted(indexed bytes32,indexed address,address,indexed address,address)
           handler: handleGranted
