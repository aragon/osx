import {BigInt, dataSource, store} from '@graphprotocol/graph-ts';

import {
  VoteCast,
  ProposalCreated,
  ProposalExecuted,
  VotingSettingsUpdated,
  AddressesAdded,
  AddressesRemoved,
  AddresslistVoting
} from '../../../generated/templates/AddresslistVoting/AddresslistVoting';
import {
  Action,
  AddresslistVotingPlugin,
  AddresslistVotingProposal,
  AddresslistVotingVoter,
  AddresslistVotingVote
} from '../../../generated/schema';
import {TEN_POWER_16, VOTER_OPTIONS, VOTING_MODES} from '../../utils/constants';

export function handleProposalCreated(event: ProposalCreated): void {
  let context = dataSource.context();
  let daoId = context.getString('daoAddress');
  let metdata = event.params.metadata.toString();
  _handleProposalCreated(event, daoId, metdata);
}

// work around: to bypass context and ipfs for testing, as they are not yet supported by matchstick
export function _handleProposalCreated(
  event: ProposalCreated,
  daoId: string,
  metadata: string
): void {
  let proposalId =
    event.address.toHexString() + '_' + event.params.proposalId.toHexString();

  let proposalEntity = new AddresslistVotingProposal(proposalId);
  proposalEntity.dao = daoId;
  proposalEntity.plugin = event.address.toHexString();
  proposalEntity.proposalId = event.params.proposalId;
  proposalEntity.creator = event.params.creator;
  proposalEntity.metadata = metadata;
  proposalEntity.createdAt = event.block.timestamp;
  proposalEntity.creationBlockNumber = event.block.number;

  let contract = AddresslistVoting.bind(event.address);
  let vote = contract.try_getProposal(event.params.proposalId);

  if (!vote.reverted) {
    proposalEntity.open = vote.value.value0;
    proposalEntity.executed = vote.value.value1;

    // ProposalParameters
    let parameters = vote.value.value2;
    proposalEntity.votingMode = VOTING_MODES.get(parameters.votingMode);
    proposalEntity.supportThreshold = parameters.supportThreshold;
    proposalEntity.minParticipation = parameters.minParticipation;
    proposalEntity.startDate = parameters.startDate;
    proposalEntity.endDate = parameters.endDate;
    proposalEntity.snapshotBlock = parameters.snapshotBlock;

    // Tally
    let tally = vote.value.value3;
    proposalEntity.abstain = tally.abstain;
    proposalEntity.yes = tally.yes;
    proposalEntity.no = tally.no;
    proposalEntity.totalVotingPower = tally.totalVotingPower;

    // Actions
    let actions = vote.value.value4;
    for (let index = 0; index < actions.length; index++) {
      const action = actions[index];

      let actionId =
        event.address.toHexString() +
        '_' +
        event.params.proposalId.toHexString() +
        '_' +
        index.toString();

      let actionEntity = new Action(actionId);
      actionEntity.to = action.to;
      actionEntity.value = action.value;
      actionEntity.data = action.data;
      actionEntity.dao = daoId;
      actionEntity.proposal = proposalId;
      actionEntity.save();
    }
  }

  proposalEntity.save();

  // update vote length
  let packageEntity = AddresslistVotingPlugin.load(event.address.toHexString());
  if (packageEntity) {
    let voteLength = contract.try_proposalCount();
    if (!voteLength.reverted) {
      packageEntity.proposalCount = voteLength.value;
      packageEntity.save();
    }
  }
}

export function handleVoteCast(event: VoteCast): void {
  let proposalId =
    event.address.toHexString() + '_' + event.params.proposalId.toHexString();
  let voterProposalId = event.params.voter.toHexString() + '_' + proposalId;
  let voterProposalEntity = AddresslistVotingVote.load(voterProposalId);
  if (!voterProposalEntity) {
    voterProposalEntity = new AddresslistVotingVote(voterProposalId);
    voterProposalEntity.voter = event.params.voter.toHexString();
    voterProposalEntity.proposal = proposalId;
  }
  voterProposalEntity.voteOption = VOTER_OPTIONS.get(event.params.voteOption);
  voterProposalEntity.votingPower = event.params.votingPower;
  voterProposalEntity.createdAt = event.block.timestamp;
  voterProposalEntity.save();

  // update count
  let proposalEntity = AddresslistVotingProposal.load(proposalId);
  if (proposalEntity) {
    let contract = AddresslistVoting.bind(event.address);
    let proposal = contract.try_getProposal(event.params.proposalId);

    if (!proposal.reverted) {
      let tally = proposal.value.value3;

      let abstain = tally.abstain;
      let yes = tally.yes;
      let no = tally.no;
      let voteCount = yes.plus(no.plus(abstain));

      proposalEntity.yes = yes;
      proposalEntity.no = no;
      proposalEntity.abstain = abstain;
      proposalEntity.voteCount = voteCount;

      // check if the current vote results meet the conditions for the proposal to pass:
      // - worst case support :  N_yes / (N_total - N_abstain) > support threshold
      // - participation      :  (N_yes + N_no + N_abstain) / N_total >= minimum participation

      // expect a number between 0 and 100
      let currentParticipation = voteCount
        .times(BigInt.fromI32(100))
        .div(proposalEntity.totalVotingPower);

      let worstCaseSupport = yes
        .times(BigInt.fromI32(100))
        .div(proposalEntity.totalVotingPower.minus(abstain));

      // set the executable param
      proposalEntity.executable =
        worstCaseSupport.gt(
          proposalEntity.supportThreshold.div(BigInt.fromString(TEN_POWER_16))
        ) &&
        currentParticipation.ge(
          proposalEntity.minParticipation.div(BigInt.fromString(TEN_POWER_16))
        );
      proposalEntity.save();
    }
  }
}

export function handleProposalExecuted(event: ProposalExecuted): void {
  let proposalId =
    event.address.toHexString() + '_' + event.params.proposalId.toHexString();
  let proposalEntity = AddresslistVotingProposal.load(proposalId);
  if (proposalEntity) {
    proposalEntity.executed = true;
    proposalEntity.executionDate = event.block.timestamp;
    proposalEntity.executionBlockNumber = event.block.number;
    proposalEntity.save();
  }

  // update actions
  let contract = AddresslistVoting.bind(event.address);
  let proposal = contract.try_getProposal(event.params.proposalId);
  if (!proposal.reverted) {
    let actions = proposal.value.value4;
    for (let index = 0; index < actions.length; index++) {
      let actionId =
        event.address.toHexString() +
        '_' +
        event.params.proposalId.toHexString() +
        '_' +
        index.toString();

      let actionEntity = Action.load(actionId);
      if (actionEntity) {
        actionEntity.execResult = event.params.execResults[index];
        actionEntity.save();
      }
    }
  }
}

export function handleVotingSettingsUpdated(
  event: VotingSettingsUpdated
): void {
  let packageEntity = AddresslistVotingPlugin.load(event.address.toHexString());
  if (packageEntity) {
    packageEntity.votingMode = VOTING_MODES.get(event.params.votingMode);
    packageEntity.supportThreshold = event.params.supportThreshold;
    packageEntity.minParticipation = event.params.minParticipation;
    packageEntity.minDuration = event.params.minDuration;
    packageEntity.minProposerVotingPower = event.params.minProposerVotingPower;
    packageEntity.save();
  }
}

export function handleAddressesAdded(event: AddressesAdded): void {
  let members = event.params.members;
  for (let index = 0; index < members.length; index++) {
<<<<<<< HEAD
    const member = members[index].toHexString();
    const pluginId = event.address.toHexString();
    const memberId = pluginId + '_' + member;

    let voterEntity = AddresslistVoter.load(memberId);
    if (!voterEntity) {
      voterEntity = new AddresslistVoter(memberId);
      voterEntity.address = member;
      voterEntity.plugin = pluginId;
=======
    const member = members[index];
    let voterEntity = AddresslistVotingVoter.load(member.toHexString());
    if (!voterEntity) {
      voterEntity = new AddresslistVotingVoter(member.toHexString());
      voterEntity.address = member.toHexString();
      voterEntity.plugin = event.address.toHexString();
>>>>>>> 420c6346
      voterEntity.save();
    }
  }
}

export function handleAddressesRemoved(event: AddressesRemoved): void {
  let members = event.params.members;
  for (let index = 0; index < members.length; index++) {
<<<<<<< HEAD
    const member = members[index].toHexString();
    const pluginId = event.address.toHexString();
    const memberId = pluginId + '_' + member;

    let voterEntity = AddresslistVoter.load(memberId);
    if (voterEntity) {
      store.remove('AddresslistVoter', memberId);
=======
    const member = members[index];
    let voterEntity = AddresslistVotingVoter.load(member.toHexString());
    if (voterEntity) {
      store.remove('AddresslistVotingVoter', member.toHexString());
>>>>>>> 420c6346
    }
  }
}<|MERGE_RESOLUTION|>--- conflicted
+++ resolved
@@ -211,24 +211,15 @@
 export function handleAddressesAdded(event: AddressesAdded): void {
   let members = event.params.members;
   for (let index = 0; index < members.length; index++) {
-<<<<<<< HEAD
     const member = members[index].toHexString();
     const pluginId = event.address.toHexString();
     const memberId = pluginId + '_' + member;
 
-    let voterEntity = AddresslistVoter.load(memberId);
+    let voterEntity = AddresslistVotingVoter.load(memberId);
     if (!voterEntity) {
-      voterEntity = new AddresslistVoter(memberId);
+      voterEntity = new AddresslistVotingVoter(memberId);
       voterEntity.address = member;
       voterEntity.plugin = pluginId;
-=======
-    const member = members[index];
-    let voterEntity = AddresslistVotingVoter.load(member.toHexString());
-    if (!voterEntity) {
-      voterEntity = new AddresslistVotingVoter(member.toHexString());
-      voterEntity.address = member.toHexString();
-      voterEntity.plugin = event.address.toHexString();
->>>>>>> 420c6346
       voterEntity.save();
     }
   }
@@ -237,20 +228,13 @@
 export function handleAddressesRemoved(event: AddressesRemoved): void {
   let members = event.params.members;
   for (let index = 0; index < members.length; index++) {
-<<<<<<< HEAD
     const member = members[index].toHexString();
     const pluginId = event.address.toHexString();
     const memberId = pluginId + '_' + member;
 
-    let voterEntity = AddresslistVoter.load(memberId);
+    let voterEntity = AddresslistVotingVoter.load(memberId);
     if (voterEntity) {
-      store.remove('AddresslistVoter', memberId);
-=======
-    const member = members[index];
-    let voterEntity = AddresslistVotingVoter.load(member.toHexString());
-    if (voterEntity) {
-      store.remove('AddresslistVotingVoter', member.toHexString());
->>>>>>> 420c6346
+      store.remove('AddresslistVotingVoter', memberId);
     }
   }
 }