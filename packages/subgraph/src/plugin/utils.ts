import {Address, DataSourceContext, store} from '@graphprotocol/graph-ts';

import {TokenVoting as TokenVotingContract} from '../../generated/templates/TokenVoting/TokenVoting';
import {Addresslist as AddresslistContract} from '../../generated/templates/Addresslist/Addresslist';
import {ERC165 as ERC165Contract} from '../../generated/templates/DaoTemplate/ERC165';
<<<<<<< HEAD
import {ERC20Voting, Addresslist, Admin} from '../../generated/templates';
import {
  DaoPlugin,
  ERC20VotingPlugin,
  AddresslistPlugin,
  AdminPlugin
} from '../../generated/schema';
import {handleERC20Token} from '../utils/tokens';
import {
  ERC20_VOTING_INTERFACE,
  ADDRESSLIST_VOTING_INTERFACE,
  ADMIN_INTERFACE
} from '../utils/constants';
import {supportsInterface} from '../utils/erc165';

function createErc20VotingPlugin(plugin: Address, daoId: string): void {
  let packageEntity = ERC20VotingPlugin.load(plugin.toHexString());
  if (!packageEntity) {
    packageEntity = new ERC20VotingPlugin(plugin.toHexString());
    let contract = ERC20VotingContract.bind(plugin);
=======
import {TokenVoting, Addresslist} from '../../generated/templates';
import {
  DaoPlugin,
  TokenVotingPlugin,
  AddresslistPlugin
} from '../../generated/schema';
import {handleERC20Token} from '../utils/tokens';
import {
  TOKEN_VOTING_INTERFACE,
  ADDRESSLIST_VOTING_INTERFACE
} from '../utils/constants';
import {supportsInterface} from '../utils/erc165';

function createTokenVotingPlugin(who: Address, daoId: string): void {
  let packageEntity = TokenVotingPlugin.load(who.toHexString());
  if (!packageEntity) {
    packageEntity = new TokenVotingPlugin(who.toHexString());
    let contract = TokenVotingContract.bind(who);
>>>>>>> b7b9d99f
    let relativeSupportThresholdPct = contract.try_relativeSupportThresholdPct();
    let totalSupportThresholdPct = contract.try_totalSupportThresholdPct();
    let minDuration = contract.try_minDuration();
    let token = contract.try_getVotingToken();

    packageEntity.relativeSupportThresholdPct = relativeSupportThresholdPct.reverted
      ? null
      : relativeSupportThresholdPct.value;
    packageEntity.totalSupportThresholdPct = totalSupportThresholdPct.reverted
      ? null
      : totalSupportThresholdPct.value;
    packageEntity.minDuration = minDuration.reverted ? null : minDuration.value;

    packageEntity.token = token.reverted ? null : handleERC20Token(token.value);

    // Create template
    let context = new DataSourceContext();
    context.setString('daoAddress', daoId);
<<<<<<< HEAD
    ERC20Voting.createWithContext(plugin, context);
=======
    TokenVoting.createWithContext(who, context);
>>>>>>> b7b9d99f

    packageEntity.save();
  }
}

function createAddresslistPlugin(plugin: Address, daoId: string): void {
  let packageEntity = AddresslistPlugin.load(plugin.toHexString());
  if (!packageEntity) {
    packageEntity = new AddresslistPlugin(plugin.toHexString());
    let contract = AddresslistContract.bind(plugin);
    let relativeSupportThresholdPct = contract.try_relativeSupportThresholdPct();
    let totalSupportThresholdPct = contract.try_totalSupportThresholdPct();
    let minDuration = contract.try_minDuration();

    packageEntity.relativeSupportThresholdPct = relativeSupportThresholdPct.reverted
      ? null
      : relativeSupportThresholdPct.value;
    packageEntity.totalSupportThresholdPct = totalSupportThresholdPct.reverted
      ? null
      : totalSupportThresholdPct.value;
    packageEntity.minDuration = minDuration.reverted ? null : minDuration.value;

    // Create template
    let context = new DataSourceContext();
    context.setString('daoAddress', daoId);
    Addresslist.createWithContext(plugin, context);

    packageEntity.save();
  }
}

function createAdminPlugin(plugin: Address, daoId: string): void {
  let packageEntity = AdminPlugin.load(plugin.toHexString());
  if (!packageEntity) {
    packageEntity = new AdminPlugin(plugin.toHexString());

    // Create template
    let context = new DataSourceContext();
    context.setString('daoAddress', daoId);
    Admin.createWithContext(plugin, context);

    packageEntity.save();
  }
}

export function addPlugin(daoId: string, plugin: Address): void {
  // package
  // TODO: rethink this once the market place is ready
  let contract = ERC165Contract.bind(plugin);

  let TokenVotingInterfaceSuppoted = supportsInterface(
    contract,
    TOKEN_VOTING_INTERFACE
  );
  let addresslistInterfaceSuppoted = supportsInterface(
    contract,
    ADDRESSLIST_VOTING_INTERFACE
  );

<<<<<<< HEAD
  let adminInterfaceSuppoted = supportsInterface(contract, ADMIN_INTERFACE);

  if (ERC20VotingInterfaceSuppoted) {
    createErc20VotingPlugin(plugin, daoId);
=======
  if (TokenVotingInterfaceSuppoted) {
    createTokenVotingPlugin(who, daoId);
>>>>>>> b7b9d99f
  } else if (addresslistInterfaceSuppoted) {
    createAddresslistPlugin(plugin, daoId);
  } else if (adminInterfaceSuppoted) {
    createAdminPlugin(plugin, daoId);
  }

<<<<<<< HEAD
  if (
    ERC20VotingInterfaceSuppoted ||
    addresslistInterfaceSuppoted ||
    adminInterfaceSuppoted
  ) {
    let daoPluginEntityId = daoId + '_' + plugin.toHexString();
=======
  if (TokenVotingInterfaceSuppoted || addresslistInterfaceSuppoted) {
    let daoPluginEntityId = daoId + '_' + who.toHexString();
>>>>>>> b7b9d99f
    let daoPluginEntity = new DaoPlugin(daoPluginEntityId);
    daoPluginEntity.plugin = plugin.toHexString();
    daoPluginEntity.dao = daoId;
    daoPluginEntity.save();
  }
}

export function removePlugin(daoId: string, plugin: string): void {
  let daoPluginEntityId = daoId + '_' + plugin;
  let daoPluginEntity = DaoPlugin.load(daoPluginEntityId);
  if (daoPluginEntity) {
    store.remove('DaoPlugin', daoPluginEntityId);
  }
}<|MERGE_RESOLUTION|>--- conflicted
+++ resolved
@@ -3,38 +3,18 @@
 import {TokenVoting as TokenVotingContract} from '../../generated/templates/TokenVoting/TokenVoting';
 import {Addresslist as AddresslistContract} from '../../generated/templates/Addresslist/Addresslist';
 import {ERC165 as ERC165Contract} from '../../generated/templates/DaoTemplate/ERC165';
-<<<<<<< HEAD
-import {ERC20Voting, Addresslist, Admin} from '../../generated/templates';
+import {TokenVoting, Addresslist, Admin} from '../../generated/templates';
 import {
   DaoPlugin,
-  ERC20VotingPlugin,
+  TokenVotingPlugin,
   AddresslistPlugin,
   AdminPlugin
 } from '../../generated/schema';
 import {handleERC20Token} from '../utils/tokens';
 import {
-  ERC20_VOTING_INTERFACE,
+  TOKEN_VOTING_INTERFACE,
   ADDRESSLIST_VOTING_INTERFACE,
   ADMIN_INTERFACE
-} from '../utils/constants';
-import {supportsInterface} from '../utils/erc165';
-
-function createErc20VotingPlugin(plugin: Address, daoId: string): void {
-  let packageEntity = ERC20VotingPlugin.load(plugin.toHexString());
-  if (!packageEntity) {
-    packageEntity = new ERC20VotingPlugin(plugin.toHexString());
-    let contract = ERC20VotingContract.bind(plugin);
-=======
-import {TokenVoting, Addresslist} from '../../generated/templates';
-import {
-  DaoPlugin,
-  TokenVotingPlugin,
-  AddresslistPlugin
-} from '../../generated/schema';
-import {handleERC20Token} from '../utils/tokens';
-import {
-  TOKEN_VOTING_INTERFACE,
-  ADDRESSLIST_VOTING_INTERFACE
 } from '../utils/constants';
 import {supportsInterface} from '../utils/erc165';
 
@@ -43,7 +23,6 @@
   if (!packageEntity) {
     packageEntity = new TokenVotingPlugin(who.toHexString());
     let contract = TokenVotingContract.bind(who);
->>>>>>> b7b9d99f
     let relativeSupportThresholdPct = contract.try_relativeSupportThresholdPct();
     let totalSupportThresholdPct = contract.try_totalSupportThresholdPct();
     let minDuration = contract.try_minDuration();
@@ -62,11 +41,7 @@
     // Create template
     let context = new DataSourceContext();
     context.setString('daoAddress', daoId);
-<<<<<<< HEAD
-    ERC20Voting.createWithContext(plugin, context);
-=======
     TokenVoting.createWithContext(who, context);
->>>>>>> b7b9d99f
 
     packageEntity.save();
   }
@@ -126,32 +101,22 @@
     ADDRESSLIST_VOTING_INTERFACE
   );
 
-<<<<<<< HEAD
   let adminInterfaceSuppoted = supportsInterface(contract, ADMIN_INTERFACE);
 
-  if (ERC20VotingInterfaceSuppoted) {
-    createErc20VotingPlugin(plugin, daoId);
-=======
   if (TokenVotingInterfaceSuppoted) {
-    createTokenVotingPlugin(who, daoId);
->>>>>>> b7b9d99f
+    createTokenVotingPlugin(plugin, daoId);
   } else if (addresslistInterfaceSuppoted) {
     createAddresslistPlugin(plugin, daoId);
   } else if (adminInterfaceSuppoted) {
     createAdminPlugin(plugin, daoId);
   }
 
-<<<<<<< HEAD
   if (
-    ERC20VotingInterfaceSuppoted ||
+    TokenVotingInterfaceSuppoted ||
     addresslistInterfaceSuppoted ||
     adminInterfaceSuppoted
   ) {
     let daoPluginEntityId = daoId + '_' + plugin.toHexString();
-=======
-  if (TokenVotingInterfaceSuppoted || addresslistInterfaceSuppoted) {
-    let daoPluginEntityId = daoId + '_' + who.toHexString();
->>>>>>> b7b9d99f
     let daoPluginEntity = new DaoPlugin(daoPluginEntityId);
     daoPluginEntity.plugin = plugin.toHexString();
     daoPluginEntity.dao = daoId;
