--- conflicted
+++ resolved
@@ -1,10 +1,6 @@
 {
   "name": "@aragon/osx-subgraph",
-<<<<<<< HEAD
-  "version": "1.3.0-rc0",
-=======
   "version": "1.3.0",
->>>>>>> c6f9c8e5
   "description": "The Aragon OSx Subgraph",
   "homepage": "https://github.com/aragon/osx",
   "license": "AGPL-3.0-or-later",
