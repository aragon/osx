--- conflicted
+++ resolved
@@ -1,44 +1,18 @@
 import {
-<<<<<<< HEAD
-  assert,
-  afterEach,
-  beforeAll,
-  clearStore,
-  dataSourceMock,
-  test,
-  describe,
-  beforeEach
-} from 'matchstick-as';
-=======
   handleDelegateChanged,
   handleDelegateVotesChanged,
-  handleTransfer,
+  handleTransfer
 } from '../../src/packages/token/governance-erc20';
->>>>>>> e7ba4602
 import {
   ADDRESS_ONE,
   ADDRESS_SIX,
   ADDRESS_TWO,
   ONE_ETH,
   ADDRESS_THREE,
-<<<<<<< HEAD
   DAO_TOKEN_ADDRESS
-} from '../constants';
-import {
-  createNewERC20TransferEvent,
-  createTokenVotingMember,
-  delegatesCall
-} from './utils';
-import {
-  handleDelegateChanged,
-  handleDelegateVotesChanged,
-  handleTransfer
-} from '../../src/packages/token/governance-erc20';
-=======
 } from '../constants';
 import {ExtendedTokenVotingMember} from '../helpers/extended-schema';
 import {createNewERC20TransferEvent, createTokenVotingMember} from './utils';
->>>>>>> e7ba4602
 import {BigInt, DataSourceContext} from '@graphprotocol/graph-ts';
 import {
   assert,
@@ -47,7 +21,7 @@
   clearStore,
   dataSourceMock,
   test,
-  describe,
+  describe
 } from 'matchstick-as';
 
 describe('Governance ERC20', () => {
@@ -140,7 +114,9 @@
         'TokenVotingMember',
         fromUserId,
         'balance',
-        BigInt.fromString(ONE_ETH).times(BigInt.fromString('9')).toString()
+        BigInt.fromString(ONE_ETH)
+          .times(BigInt.fromString('9'))
+          .toString()
       );
     });
 
@@ -165,7 +141,9 @@
         'TokenVotingMember',
         toUserId,
         'balance',
-        BigInt.fromString(ONE_ETH).times(BigInt.fromString('11')).toString()
+        BigInt.fromString(ONE_ETH)
+          .times(BigInt.fromString('11'))
+          .toString()
       );
     });
   });
@@ -347,11 +325,7 @@
       // expected changes
       memberOne.votingPower = BigInt.fromString('100');
       memberOne.assertEntity();
-<<<<<<< HEAD
       // member two should be deleted because it has no (balance and voting power) and not delegates to another address.
-=======
-      // member two should be deleted because it has no balance or voting power
->>>>>>> e7ba4602
       assert.notInStore('TokenVotingMember', memberTwo.id);
       assert.entityCount('TokenVotingMember', 1);
     });
