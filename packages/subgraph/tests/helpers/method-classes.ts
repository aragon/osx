--- conflicted
+++ resolved
@@ -22,36 +22,36 @@
   TokenVotingProposal,
   TokenVotingVote,
   TokenVotingVoter,
-  Permission,
+  Permission
 } from '../../generated/schema';
 import {
   CallbackReceived,
   Deposited,
   NativeTokenDeposited,
-  NewURI,
+  NewURI
 } from '../../generated/templates/DaoTemplateV1_0_0/DAO';
 import {
   DelegateChanged,
-  DelegateVotesChanged,
+  DelegateVotesChanged
 } from '../../generated/templates/GovernanceERC20/GovernanceERC20';
 import {
   MembershipContractAnnounced,
   ProposalCreated,
   ProposalExecuted,
   VoteCast,
-  VotingSettingsUpdated,
+  VotingSettingsUpdated
 } from '../../generated/templates/TokenVoting/TokenVoting';
 import {
   VOTER_OPTIONS,
   VOTE_OPTIONS,
   VOTING_MODES,
-  VOTING_MODE_INDEXES,
+  VOTING_MODE_INDEXES
 } from '../../src/utils/constants';
 import {
   getBalanceId,
   getERC1155TransferId,
   getTokenIdBalanceId,
-  getTransferId,
+  getTransferId
 } from '../../src/utils/tokens/common';
 import {
   ADDRESS_ONE,
@@ -77,7 +77,7 @@
   ADDRESS_TWO,
   ADDRESS_THREE,
   ADDRESS_ZERO,
-  ADDRESS_FOUR,
+  ADDRESS_FOUR
 } from '../constants';
 import {
   createCallbackReceivedEvent,
@@ -85,11 +85,11 @@
   createNewNativeTokenDepositedEvent,
   createNewURIEvent,
   getBalanceOf,
-  getSupportsInterface,
+  getSupportsInterface
 } from '../dao/utils';
 import {
   createNewGrantedEvent,
-  createNewRevokedEvent,
+  createNewRevokedEvent
 } from '../permission-mamager/utils';
 import {
   createNewDelegateChangedEvent,
@@ -99,35 +99,24 @@
   createNewProposalExecutedEvent,
   createNewVoteCastEvent,
   createNewVotingSettingsUpdatedEvent,
-<<<<<<< HEAD
   delegatesCall,
   getProposalCountCall
-=======
-  getProposalCountCall,
->>>>>>> e7ba4602
 } from '../token/utils';
 import {
   createGetProposalCall,
   createTotalVotingPowerCall,
   createTokenCalls,
   createWrappedTokenCalls,
-  createERC1155TokenCalls,
+  createERC1155TokenCalls
 } from '../utils';
 import {
-<<<<<<< HEAD
-  createNewGrantedEvent,
-  createNewRevokedEvent
-} from '../permission-mamager/utils';
-import {createMockedFunction} from 'matchstick-as';
-=======
   Address,
   BigInt,
   ByteArray,
   Bytes,
   crypto,
-  ethereum,
+  ethereum
 } from '@graphprotocol/graph-ts';
->>>>>>> e7ba4602
 
 /* eslint-disable  @typescript-eslint/no-unused-vars */
 // PermissionManager
@@ -150,7 +139,7 @@
       emittingContract,
       permissionId.toHexString(),
       where.toHexString(),
-      who.toHexString(),
+      who.toHexString()
     ].join('_');
     this.where = where;
     this.permissionId = permissionId;
@@ -332,8 +321,9 @@
     this.name = 'Wrapped Test Token';
     this.symbol = 'WTT';
     this.decimals = 18;
-    this.underlyingToken =
-      Address.fromHexString(DAO_TOKEN_ADDRESS).toHexString();
+    this.underlyingToken = Address.fromHexString(
+      DAO_TOKEN_ADDRESS
+    ).toHexString();
     return this;
   }
   // calls
