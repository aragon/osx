--- conflicted
+++ resolved
@@ -100,16 +100,6 @@
     'createdAt',
     event.block.timestamp.toString()
   );
-<<<<<<< HEAD
-  assert.fieldEquals(
-    'TokenVotingProposal',
-    entityID,
-    'creationBlockNumber',
-    event.block.number.toString()
-  );
-  assert.fieldEquals('TokenVotingProposal', entityID, 'startDate', startDate);
-=======
->>>>>>> 420c6346
   assert.fieldEquals(
     'TokenVotingProposal',
     entityID,
@@ -207,7 +197,7 @@
 
   // check voter
   let memberId =
-    Address.fromString(VOTING_ADDRESS).toHexString() +
+    Address.fromString(CONTRACT_ADDRESS).toHexString() +
     '_' +
     Address.fromString(ADDRESS_ONE).toHexString();
 
