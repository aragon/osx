import {
  ADDRESS_ONE,
  ADDRESS_TWO,
  ADDRESS_THREE,
  DAO_ADDRESS,
  ADDRESS_FOUR,
  ADDRESS_FIVE,
  ADDRESS_ZERO,
  ONE_ETH,
  DAO_TOKEN_ADDRESS
} from '../constants';
import {
  createInstallationAppliedEvent,
  createInstallationPreparedEvent,
  createUninstallationAppliedEvent,
  createUninstallationPreparedEvent,
  createUpdateAppliedEvent,
  createUpdatePreparedEvent
} from './utils';
import {
  handleInstallationApplied,
  handleInstallationPrepared,
  handleUninstallationApplied,
  handleUninstallationPrepared,
  handleUpdateApplied,
  handleUpdatePrepared
} from '../../src/plugin/pluginSetupProcessor';
import {assert, clearStore, test} from 'matchstick-as';
import {Plugin} from '../../generated/schema';
import {Address, BigInt, Bytes} from '@graphprotocol/graph-ts';
import {
  getMinDuration,
  getParticipationRequiredPct,
  getSupportRequiredPct,
  getSupportsInterface,
  getProposalCount,
  getVotingToken
} from '../dao/utils';
import {
  ADDRESSLIST_VOTING_INTERFACE,
<<<<<<< HEAD
  ADMIN_INTERFACE,
  ERC20_VOTING_INTERFACE
=======
  TOKEN_VOTING_INTERFACE
>>>>>>> b7b9d99f
} from '../../src/utils/constants';
import {createTokenCalls} from '../utils';

test('InstallationPrepared event', function() {
  let pluginId = ADDRESS_THREE;
  let helperIds = [ADDRESS_FOUR, ADDRESS_FIVE];

  let event = createInstallationPreparedEvent(
    ADDRESS_ONE,
    DAO_ADDRESS,
    ADDRESS_TWO,
    Bytes.fromHexString('0x00'),
    pluginId,
    helperIds
  );

  handleInstallationPrepared(event);

  assert.fieldEquals('Plugin', pluginId, 'sender', ADDRESS_ONE);
  assert.fieldEquals(
    'Plugin',
    pluginId,
    'dao',
    Address.fromHexString(DAO_ADDRESS).toHexString()
  );
  assert.fieldEquals('Plugin', pluginId, 'pluginSetup', ADDRESS_TWO);
  assert.fieldEquals('Plugin', pluginId, 'state', 'InstallationPrepared');

  // Plugin Entity exists. previous tests would have failed if not
  let pluginEntity = Plugin.load(pluginId) as Plugin;
  assert.bytesEquals(pluginEntity.data, Bytes.fromHexString('0x00'));

  // check if helpers exists
  for (let i = 0; i < helperIds.length; i++) {
    assert.fieldEquals('PluginHelper', helperIds[i], 'plugin', pluginId);
  }

  clearStore();
});

test('InstallationApplied event (existent plugin)', function() {
  // prepare states
  let pluginId = ADDRESS_THREE;
  let preparedEvent = createInstallationPreparedEvent(
    ADDRESS_ONE,
    DAO_ADDRESS,
    ADDRESS_TWO,
    Bytes.fromHexString('0x00'),
    pluginId,
    [ADDRESS_FOUR, ADDRESS_FIVE]
  );

  handleInstallationPrepared(preparedEvent);
  let appliedEvent = createInstallationAppliedEvent(DAO_ADDRESS, pluginId);

  // launch calls
  getSupportRequiredPct(pluginId, BigInt.fromString(ONE_ETH));
  getParticipationRequiredPct(pluginId, BigInt.fromString(ONE_ETH));
  getMinDuration(pluginId, BigInt.fromString(ONE_ETH));
  getProposalCount(pluginId, BigInt.fromString(ONE_ETH));
  createTokenCalls(DAO_TOKEN_ADDRESS, 'DAO Token', 'DAOT', '6');
  getVotingToken(pluginId, DAO_TOKEN_ADDRESS);
  getSupportsInterface(pluginId, TOKEN_VOTING_INTERFACE, true);
  getSupportsInterface(pluginId, ADDRESSLIST_VOTING_INTERFACE, false);
  getSupportsInterface(pluginId, ADMIN_INTERFACE, false);

  // handle
  handleInstallationApplied(appliedEvent);

  // checks
  assert.fieldEquals('Plugin', pluginId, 'sender', ADDRESS_ONE);
  assert.fieldEquals(
    'Plugin',
    pluginId,
    'dao',
    Address.fromHexString(DAO_ADDRESS).toHexString()
  );
  assert.fieldEquals('Plugin', pluginId, 'pluginSetup', ADDRESS_TWO);
  assert.fieldEquals('Plugin', pluginId, 'state', 'Installed');

  clearStore();
});

test('InstallationApplied event (non existent plugin)', function() {
  let pluginId = ADDRESS_ONE;
  let event = createInstallationAppliedEvent(DAO_ADDRESS, pluginId);

  handleInstallationApplied(event);

  assert.notInStore('Plugin', pluginId);

  clearStore();
});

test('UpdatePrepared event (existent plugin)', function() {
  let pluginId = ADDRESS_THREE;
  let helperIds = [ADDRESS_THREE, ADDRESS_FOUR];
  let preparedEvent = createInstallationPreparedEvent(
    ADDRESS_ONE,
    DAO_ADDRESS,
    ADDRESS_TWO,
    Bytes.fromHexString('0x00'),
    pluginId,
    [ADDRESS_FOUR, ADDRESS_FIVE]
  );

  handleInstallationPrepared(preparedEvent);
  let updateEvent = createUpdatePreparedEvent(
    ADDRESS_ZERO,
    DAO_ADDRESS,
    ADDRESS_ONE,
    Bytes.fromHexString('0x00'),
    pluginId,
    helperIds,
    Bytes.fromHexString('0x00')
  );

  handleUpdatePrepared(updateEvent);

  assert.fieldEquals('Plugin', pluginId, 'sender', ADDRESS_ZERO);
  assert.fieldEquals(
    'Plugin',
    pluginId,
    'dao',
    Address.fromHexString(DAO_ADDRESS).toHexString()
  );
  assert.fieldEquals('Plugin', pluginId, 'pluginSetup', ADDRESS_ONE);
  assert.fieldEquals('Plugin', pluginId, 'state', 'UpdatePrepared');

  // Plugin Entity exists. previous tests would have failed if not
  let pluginEntity = Plugin.load(pluginId) as Plugin;
  assert.bytesEquals(pluginEntity.data, Bytes.fromHexString('0x00'));

  // check if helpers exists
  for (let i = 0; i < helperIds.length; i++) {
    assert.fieldEquals('PluginHelper', helperIds[i], 'plugin', pluginId);
  }

  clearStore();
});

test('UpdatePrepared event (non existent plugin)', function() {
  let pluginId = ADDRESS_ONE;
  let helperIds = [ADDRESS_FOUR, ADDRESS_FIVE];
  let event = createUpdatePreparedEvent(
    ADDRESS_ONE,
    DAO_ADDRESS,
    ADDRESS_TWO,
    Bytes.fromHexString('0x00'),
    pluginId,
    helperIds,
    Bytes.fromHexString('0x00')
  );

  handleUpdatePrepared(event);

  assert.notInStore('Plugin', pluginId);

  clearStore();
});

test('UpdateApplied event (existent plugin)', function() {
  let pluginId = ADDRESS_THREE;
  let preparedEvent = createInstallationPreparedEvent(
    ADDRESS_ONE,
    DAO_ADDRESS,
    ADDRESS_TWO,
    Bytes.fromHexString('0x00'),
    pluginId,
    [ADDRESS_FOUR, ADDRESS_FIVE]
  );

  handleInstallationPrepared(preparedEvent);
  let appliedEvent = createUpdateAppliedEvent(DAO_ADDRESS, pluginId);

  handleUpdateApplied(appliedEvent);

  assert.fieldEquals('Plugin', pluginId, 'sender', ADDRESS_ONE);
  assert.fieldEquals(
    'Plugin',
    pluginId,
    'dao',
    Address.fromHexString(DAO_ADDRESS).toHexString()
  );
  assert.fieldEquals('Plugin', pluginId, 'pluginSetup', ADDRESS_TWO);
  assert.fieldEquals('Plugin', pluginId, 'state', 'Installed');

  clearStore();
});

test('UpdateApplied event (non existent plugin)', function() {
  let pluginId = ADDRESS_ONE;
  let event = createUpdateAppliedEvent(DAO_ADDRESS, pluginId);

  handleUpdateApplied(event);

  assert.notInStore('Plugin', pluginId);

  clearStore();
});

test('UninstallationPrepared event (existent plugin)', function() {
  let pluginId = ADDRESS_THREE;
  let helperIds = [ADDRESS_THREE, ADDRESS_FOUR];
  let preparedEvent = createInstallationPreparedEvent(
    ADDRESS_ONE,
    DAO_ADDRESS,
    ADDRESS_TWO,
    Bytes.fromHexString('0x00'),
    pluginId,
    [ADDRESS_FOUR, ADDRESS_FIVE]
  );

  handleInstallationPrepared(preparedEvent);
  let updateEvent = createUninstallationPreparedEvent(
    ADDRESS_ZERO,
    DAO_ADDRESS,
    ADDRESS_ONE,
    Bytes.fromHexString('0x00'),
    pluginId,
    helperIds
  );

  handleUninstallationPrepared(updateEvent);

  assert.fieldEquals('Plugin', pluginId, 'sender', ADDRESS_ZERO);
  assert.fieldEquals(
    'Plugin',
    pluginId,
    'dao',
    Address.fromHexString(DAO_ADDRESS).toHexString()
  );
  assert.fieldEquals('Plugin', pluginId, 'pluginSetup', ADDRESS_ONE);
  assert.fieldEquals('Plugin', pluginId, 'state', 'UninstallPrepared');

  // Plugin Entity exists. previous tests would have failed if not
  let pluginEntity = Plugin.load(pluginId) as Plugin;
  assert.bytesEquals(pluginEntity.data, Bytes.fromHexString('0x00'));

  // check if helpers exists
  for (let i = 0; i < helperIds.length; i++) {
    assert.fieldEquals('PluginHelper', helperIds[i], 'plugin', pluginId);
  }

  clearStore();
});

test('UninstallationPrepared event (non existent plugin)', function() {
  let pluginId = ADDRESS_ONE;
  let helperIds = [ADDRESS_FOUR, ADDRESS_FIVE];
  let event = createUninstallationPreparedEvent(
    ADDRESS_ONE,
    DAO_ADDRESS,
    ADDRESS_TWO,
    Bytes.fromHexString('0x00'),
    pluginId,
    helperIds
  );

  handleUninstallationPrepared(event);

  assert.notInStore('Plugin', pluginId);

  clearStore();
});

test('UninstallationApplied event (existent plugin)', function() {
  let pluginId = ADDRESS_THREE;
  let preparedEvent = createInstallationPreparedEvent(
    ADDRESS_ONE,
    DAO_ADDRESS,
    ADDRESS_TWO,
    Bytes.fromHexString('0x00'),
    pluginId,
    [ADDRESS_FOUR, ADDRESS_FIVE]
  );

  handleInstallationPrepared(preparedEvent);
  let appliedEvent = createUninstallationAppliedEvent(DAO_ADDRESS, pluginId);

  handleUninstallationApplied(appliedEvent);

  assert.fieldEquals('Plugin', pluginId, 'sender', ADDRESS_ONE);
  assert.fieldEquals(
    'Plugin',
    pluginId,
    'dao',
    Address.fromHexString(DAO_ADDRESS).toHexString()
  );
  assert.fieldEquals('Plugin', pluginId, 'pluginSetup', ADDRESS_TWO);
  assert.fieldEquals('Plugin', pluginId, 'state', 'Uninstalled');

  clearStore();
});

test('UninstallationApplied event (non existent plugin)', function() {
  let pluginId = ADDRESS_ONE;
  let event = createUninstallationAppliedEvent(DAO_ADDRESS, pluginId);

  handleUninstallationApplied(event);

  assert.notInStore('Plugin', pluginId);

  clearStore();
});<|MERGE_RESOLUTION|>--- conflicted
+++ resolved
@@ -38,12 +38,8 @@
 } from '../dao/utils';
 import {
   ADDRESSLIST_VOTING_INTERFACE,
-<<<<<<< HEAD
   ADMIN_INTERFACE,
-  ERC20_VOTING_INTERFACE
-=======
   TOKEN_VOTING_INTERFACE
->>>>>>> b7b9d99f
 } from '../../src/utils/constants';
 import {createTokenCalls} from '../utils';
 
