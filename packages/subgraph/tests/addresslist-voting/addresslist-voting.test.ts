import {assert, clearStore, test} from 'matchstick-as/assembly/index';
import {Address, BigInt} from '@graphprotocol/graph-ts';

import {
  handleAddressesAdded,
  handleVoteCast,
  handleProposalExecuted,
  handleAddressesRemoved,
  handleVotingSettingsUpdated,
  _handleProposalCreated
} from '../../src/packages/addresslist/addresslist-voting';
import {
  AddresslistVotingPlugin,
  AddresslistVotingVoter
} from '../../generated/schema';
import {VOTING_MODES} from '../../src/utils/constants';
import {
  ADDRESS_ONE,
  ADDRESS_TWO,
  DAO_TOKEN_ADDRESS,
  CONTRACT_ADDRESS,
  STRING_DATA,
  DAO_ADDRESS,
  PROPOSAL_ID,
  VOTING_MODE,
  SUPPORT_THRESHOLD,
  MIN_PARTICIPATION,
  MIN_VOTING_POWER,
  MIN_DURATION,
  MIN_PROPOSER_VOTING_POWER,
  START_DATE,
  END_DATE,
  SNAPSHOT_BLOCK,
  TOTAL_VOTING_POWER,
  ALLOW_FAILURE_MAP
} from '../constants';
import {
  createDummyActions,
  createGetProposalCall,
  createTotalVotingPowerCall
} from '../utils';
import {
  createNewAddressesAddedEvent,
  createNewVoteCastEvent,
  createNewProposalExecutedEvent,
  createNewAddressesRemovedEvent,
  createNewProposalCreatedEvent,
  createNewVotingSettingsUpdatedEvent,
  getProposalCountCall,
  createAddresslistVotingProposalEntityState
} from './utils';

let proposalId = '0';
let actions = createDummyActions(DAO_TOKEN_ADDRESS, '0', '0x00000000');

test('Run AddresslistVoting (handleProposalCreated) mappings with mock event', () => {
  // create state
  let addresslistVotingPlugin = new AddresslistVotingPlugin(
    Address.fromString(CONTRACT_ADDRESS).toHexString()
  );
  addresslistVotingPlugin.save();

  // create calls
  getProposalCountCall(CONTRACT_ADDRESS, '1');
  createGetProposalCall(
    CONTRACT_ADDRESS,
    proposalId,
    true,
    false,

    // ProposalParameters
    VOTING_MODE,
    SUPPORT_THRESHOLD,
    MIN_VOTING_POWER,
    START_DATE,
    END_DATE,
    SNAPSHOT_BLOCK,

    // Tally
    '0', // abstain
    '0', // yes
    '0', // no

    actions,
    ALLOW_FAILURE_MAP
  );

  createTotalVotingPowerCall(
    CONTRACT_ADDRESS,
    SNAPSHOT_BLOCK,
    TOTAL_VOTING_POWER
  );

  // create event
  let event = createNewProposalCreatedEvent(
    proposalId,
    ADDRESS_ONE,
    START_DATE,
    END_DATE,
    STRING_DATA,
    [],
    ALLOW_FAILURE_MAP,
    CONTRACT_ADDRESS
  );

  // handle event
  _handleProposalCreated(event, DAO_ADDRESS, STRING_DATA);

  let entityID =
    Address.fromString(CONTRACT_ADDRESS).toHexString() +
    '_' +
    BigInt.fromString(proposalId).toHexString();
  let packageId = Address.fromString(CONTRACT_ADDRESS).toHexString();

  // checks
  assert.fieldEquals('AddresslistVotingProposal', entityID, 'id', entityID);
  assert.fieldEquals('AddresslistVotingProposal', entityID, 'dao', DAO_ADDRESS);
  assert.fieldEquals(
    'AddresslistVotingProposal',
    entityID,
    'plugin',
    packageId
  );
  assert.fieldEquals(
    'AddresslistVotingProposal',
    entityID,
    'proposalId',
    proposalId
  );
  assert.fieldEquals(
    'AddresslistVotingProposal',
    entityID,
    'creator',
    ADDRESS_ONE
  );
  assert.fieldEquals(
    'AddresslistVotingProposal',
    entityID,
    'metadata',
    STRING_DATA
  );
  assert.fieldEquals(
    'AddresslistVotingProposal',
    entityID,
    'createdAt',
    event.block.timestamp.toString()
  );
  assert.fieldEquals(
    'AddresslistVotingProposal',
    entityID,
    'creationBlockNumber',
    event.block.number.toString()
  );
  assert.fieldEquals(
    'AddresslistVotingProposal',
    entityID,
    'allowFailureMap',
    ALLOW_FAILURE_MAP
  );

  assert.fieldEquals(
    'AddresslistVotingProposal',
    entityID,
    'votingMode',
    VOTING_MODES.get(parseInt(VOTING_MODE))
  );
  assert.fieldEquals(
    'AddresslistVotingProposal',
    entityID,
    'supportThreshold',
    SUPPORT_THRESHOLD
  );
  assert.fieldEquals(
    'AddresslistVotingProposal',
    entityID,
    'minVotingPower',
    MIN_VOTING_POWER
  );
  assert.fieldEquals(
    'AddresslistVotingProposal',
    entityID,
    'startDate',
    START_DATE
  );
  assert.fieldEquals(
    'AddresslistVotingProposal',
    entityID,
    'endDate',
    END_DATE
  );
  assert.fieldEquals(
    'AddresslistVotingProposal',
    entityID,
    'snapshotBlock',
    SNAPSHOT_BLOCK
  );

  assert.fieldEquals(
    'AddresslistVotingProposal',
    entityID,
    'totalVotingPower',
    TOTAL_VOTING_POWER
  );
  assert.fieldEquals(
    'AddresslistVotingProposal',
    entityID,
    'executed',
    'false'
  );

  // check AddresslistVotingPlugin
  assert.fieldEquals(
    'AddresslistVotingPlugin',
    Address.fromString(CONTRACT_ADDRESS).toHexString(),
    'proposalCount',
    '1'
  );

  clearStore();
});

test('Run AddresslistVoting (handleVoteCast) mappings with mock event', () => {
  // create state
  let proposal = createAddresslistVotingProposalEntityState();

  // create calls
  createGetProposalCall(
    CONTRACT_ADDRESS,
    PROPOSAL_ID,
    true,
    false,

    // ProposalParameters
    VOTING_MODE,
    SUPPORT_THRESHOLD,
    MIN_VOTING_POWER,
    START_DATE,
    END_DATE,
    SNAPSHOT_BLOCK,

    // Tally
    '0', // abstain
    '1', // yes
    '0', // no

    actions,
    ALLOW_FAILURE_MAP
  );

  createTotalVotingPowerCall(
    CONTRACT_ADDRESS,
    SNAPSHOT_BLOCK,
    TOTAL_VOTING_POWER
  );

  // create event
  let event = createNewVoteCastEvent(
    PROPOSAL_ID,
    ADDRESS_ONE,
    '2', // yes
    '1', // votingPower
    CONTRACT_ADDRESS
  );

  handleVoteCast(event);

  // checks
  let voteEntityID = ADDRESS_ONE + '_' + proposal.id;
  assert.fieldEquals('AddresslistVotingVote', voteEntityID, 'id', voteEntityID);
  assert.fieldEquals(
    'AddresslistVotingVote',
    voteEntityID,
    'voteReplaced',
    'false'
  );
  assert.fieldEquals(
    'AddresslistVotingVote',
    voteEntityID,
    'updatedAt',
    BigInt.zero().toString()
  );

  // check proposal
  assert.fieldEquals('AddresslistVotingProposal', proposal.id, 'yes', '1');
  // Check executable
  // abstain: 0, yes: 1, no: 0
  // support          : 100%
  // worstCaseSupport :  33%
  // participation    :  33%
  assert.fieldEquals(
    'AddresslistVotingProposal',
    proposal.id,
    'executable',
    'false'
  );
  // check vote count
  assert.fieldEquals(
    'AddresslistVotingProposal',
    proposal.id,
    'castedVotingPower',
    '1'
  );

  // Check when voter replace vote
  // create calls 2
  createGetProposalCall(
    CONTRACT_ADDRESS,
    PROPOSAL_ID,
    true,
    false,

    VOTING_MODE,
    SUPPORT_THRESHOLD,
    MIN_VOTING_POWER,
    START_DATE,
    END_DATE,
    SNAPSHOT_BLOCK,

    '0', // abstain
<<<<<<< HEAD
    '2', // yes
    '0', // no
=======
    '0', // yes
    '1', // no
    TOTAL_VOTING_POWER,
>>>>>>> f6fd9ff1

    actions,
    ALLOW_FAILURE_MAP
  );

  // create event
  let event2 = createNewVoteCastEvent(
    PROPOSAL_ID,
    ADDRESS_ONE,
    '3', // No
    '1', // votingPower
    CONTRACT_ADDRESS
  );

  handleVoteCast(event2);

  // checks 2
  assert.fieldEquals(
    'AddresslistVotingVote',
    voteEntityID,
    'voteReplaced',
    'true'
  );
  assert.fieldEquals(
    'AddresslistVotingVote',
    voteEntityID,
    'updatedAt',
    event2.block.timestamp.toString()
  );

  // create calls 3
  createGetProposalCall(
    CONTRACT_ADDRESS,
    PROPOSAL_ID,
    true,
    false,

    VOTING_MODE,
    SUPPORT_THRESHOLD,
    MIN_VOTING_POWER,
    START_DATE,
    END_DATE,
    SNAPSHOT_BLOCK,

    '0', // abstain
    '2', // yes
    '0', // no
    TOTAL_VOTING_POWER,

    actions,
    ALLOW_FAILURE_MAP
  );

  // create event
  let event3 = createNewVoteCastEvent(
    PROPOSAL_ID,
    ADDRESS_TWO,
    '2', // yes
    '1', // votingPower
    CONTRACT_ADDRESS
  );

  handleVoteCast(event3);

  // Check executable
  // abstain: 0, yes: 2, no: 0
  // support          : 100%
  // worstCaseSupport :  67%
  // participation    :  67%
  assert.fieldEquals(
    'AddresslistVotingProposal',
    proposal.id,
    'executable',
    'true'
  );

  assert.fieldEquals(
    'AddresslistVotingProposal',
    proposal.id,
    'castedVotingPower',
    '2'
  );

  clearStore();
});

test('Run AddresslistVoting (handleVoteCast) mappings with mock event and vote option "None"', () => {
  // create state
  let proposal = createAddresslistVotingProposalEntityState();

  // create calls
  createGetProposalCall(
    CONTRACT_ADDRESS,
    PROPOSAL_ID,
    true,
    false,

    // ProposalParameters
    VOTING_MODE,
    SUPPORT_THRESHOLD,
    MIN_VOTING_POWER,
    START_DATE,
    END_DATE,
    SNAPSHOT_BLOCK,

    // Tally
    '0', // abstain
    '0', // yes
    '0', // no

    actions,
    ALLOW_FAILURE_MAP
  );

  // create event
  let event = createNewVoteCastEvent(
    PROPOSAL_ID,
    ADDRESS_ONE,
    '0', // none
    '1', // votingPower
    CONTRACT_ADDRESS
  );

  handleVoteCast(event);

  // checks
  let entityID = ADDRESS_ONE + '_' + proposal.id;
  assert.notInStore('AddresslistVotingVote', entityID);

  clearStore();
});

test('Run AddresslistVoting (handleProposalExecuted) mappings with mock event', () => {
  // create state
  let entityID =
    Address.fromString(CONTRACT_ADDRESS).toHexString() + '_' + '0x0';
  createAddresslistVotingProposalEntityState(
    entityID,
    DAO_ADDRESS,
    CONTRACT_ADDRESS,
    ADDRESS_ONE
  );

  // create event
  let event = createNewProposalExecutedEvent('0', CONTRACT_ADDRESS);

  // handle event
  handleProposalExecuted(event);

  // checks
  assert.fieldEquals('AddresslistVotingProposal', entityID, 'id', entityID);
  assert.fieldEquals('AddresslistVotingProposal', entityID, 'executed', 'true');
  assert.fieldEquals(
    'AddresslistVotingProposal',
    entityID,
    'executionDate',
    event.block.timestamp.toString()
  );
  assert.fieldEquals(
    'AddresslistVotingProposal',
    entityID,
    'executionBlockNumber',
    event.block.number.toString()
  );
  assert.fieldEquals(
    'AddresslistVotingProposal',
    entityID,
    'executionTxHash',
    event.transaction.hash.toHexString()
  );

  clearStore();
});

test('Run AddresslistVoting (handleVotingSettingsUpdated) mappings with mock event', () => {
  // create state
  let entityID = Address.fromString(CONTRACT_ADDRESS).toHexString();
  let addresslistVotingPlugin = new AddresslistVotingPlugin(entityID);
  addresslistVotingPlugin.save();

  // create event
  let event = createNewVotingSettingsUpdatedEvent(
    VOTING_MODE,
    SUPPORT_THRESHOLD,
    MIN_PARTICIPATION,
    MIN_DURATION,
    MIN_PROPOSER_VOTING_POWER,

    CONTRACT_ADDRESS
  );

  // handle event
  handleVotingSettingsUpdated(event);

  // checks
  assert.fieldEquals('AddresslistVotingPlugin', entityID, 'id', entityID);
  assert.fieldEquals(
    'AddresslistVotingPlugin',
    entityID,
    'votingMode',
    VOTING_MODES.get(parseInt(VOTING_MODE))
  );
  assert.fieldEquals(
    'AddresslistVotingPlugin',
    entityID,
    'supportThreshold',
    SUPPORT_THRESHOLD
  );
  assert.fieldEquals(
    'AddresslistVotingPlugin',
    entityID,
    'minParticipation',
    MIN_PARTICIPATION
  );
  assert.fieldEquals(
    'AddresslistVotingPlugin',
    entityID,
    'minDuration',
    MIN_DURATION
  );
  assert.fieldEquals(
    'AddresslistVotingPlugin',
    entityID,
    'minProposerVotingPower',
    MIN_PROPOSER_VOTING_POWER
  );

  clearStore();
});

test('Run AddresslistVoting (handleAddressesAdded) mappings with mock event', () => {
  let userArray = [
    Address.fromString(ADDRESS_ONE),
    Address.fromString(ADDRESS_TWO)
  ];

  // create event
  let event = createNewAddressesAddedEvent(userArray, CONTRACT_ADDRESS);

  // handle event
  handleAddressesAdded(event);

  // checks

  let memberId =
    Address.fromString(CONTRACT_ADDRESS).toHexString() +
    '_' +
    userArray[0].toHexString();

  assert.fieldEquals('AddresslistVotingVoter', memberId, 'id', memberId);
  assert.fieldEquals(
    'AddresslistVotingVoter',
    memberId,
    'address',
    userArray[0].toHexString()
  );
  assert.fieldEquals(
    'AddresslistVotingVoter',
    memberId,
    'plugin',
    Address.fromString(CONTRACT_ADDRESS).toHexString()
  );

  clearStore();
});

test('Run AddresslistVoting (AddressesRemoved) mappings with mock event', () => {
  // create state
  let memberAddresses = [
    Address.fromString(ADDRESS_ONE),
    Address.fromString(ADDRESS_TWO)
  ];

  for (let index = 0; index < memberAddresses.length; index++) {
    const user = memberAddresses[index].toHexString();
    const pluginId = Address.fromString(CONTRACT_ADDRESS).toHexString();
    let memberId = pluginId + '_' + user;
    let userEntity = new AddresslistVotingVoter(memberId);
    userEntity.plugin = pluginId;
    userEntity.save();
  }

  // checks
  let memberId1 =
    Address.fromString(CONTRACT_ADDRESS).toHexString() +
    '_' +
    memberAddresses[0].toHexString();
  let memberId2 =
    Address.fromString(CONTRACT_ADDRESS).toHexString() +
    '_' +
    memberAddresses[1].toHexString();

  assert.fieldEquals('AddresslistVotingVoter', memberId1, 'id', memberId1);
  assert.fieldEquals('AddresslistVotingVoter', memberId2, 'id', memberId2);

  // create event
  let event = createNewAddressesRemovedEvent(
    [memberAddresses[1]],
    CONTRACT_ADDRESS
  );

  // handle event
  handleAddressesRemoved(event);

  // checks
  assert.fieldEquals('AddresslistVotingVoter', memberId1, 'id', memberId1);
  assert.notInStore('AddresslistVotingVoter', memberId2);

  clearStore();
});<|MERGE_RESOLUTION|>--- conflicted
+++ resolved
@@ -317,14 +317,8 @@
     SNAPSHOT_BLOCK,
 
     '0', // abstain
-<<<<<<< HEAD
     '2', // yes
     '0', // no
-=======
-    '0', // yes
-    '1', // no
-    TOTAL_VOTING_POWER,
->>>>>>> f6fd9ff1
 
     actions,
     ALLOW_FAILURE_MAP
@@ -372,7 +366,6 @@
     '0', // abstain
     '2', // yes
     '0', // no
-    TOTAL_VOTING_POWER,
 
     actions,
     ALLOW_FAILURE_MAP
@@ -488,12 +481,6 @@
     entityID,
     'executionBlockNumber',
     event.block.number.toString()
-  );
-  assert.fieldEquals(
-    'AddresslistVotingProposal',
-    entityID,
-    'executionTxHash',
-    event.transaction.hash.toHexString()
   );
 
   clearStore();
