--- conflicted
+++ resolved
@@ -129,16 +129,6 @@
     'createdAt',
     event.block.timestamp.toString()
   );
-<<<<<<< HEAD
-  assert.fieldEquals(
-    'AddresslistProposal',
-    entityID,
-    'creationBlockNumber',
-    event.block.number.toString()
-  );
-  assert.fieldEquals('AddresslistProposal', entityID, 'startDate', startDate);
-=======
->>>>>>> 420c6346
   assert.fieldEquals(
     'AddresslistVotingProposal',
     entityID,
@@ -351,27 +341,16 @@
   handleProposalExecuted(event);
 
   // checks
-<<<<<<< HEAD
-  assert.fieldEquals('AddresslistProposal', entityID, 'id', entityID);
-  assert.fieldEquals('AddresslistProposal', entityID, 'executed', 'true');
-  assert.fieldEquals(
-    'AddresslistProposal',
-=======
   assert.fieldEquals('AddresslistVotingProposal', entityID, 'id', entityID);
   assert.fieldEquals('AddresslistVotingProposal', entityID, 'executed', 'true');
   assert.fieldEquals(
     'AddresslistVotingProposal',
->>>>>>> 420c6346
     entityID,
     'executionDate',
     event.block.timestamp.toString()
   );
   assert.fieldEquals(
-<<<<<<< HEAD
-    'AddresslistProposal',
-=======
-    'AddresslistVotingProposal',
->>>>>>> 420c6346
+    'AddresslistVotingProposal',
     entityID,
     'executionBlockNumber',
     event.block.number.toString()
@@ -451,36 +430,20 @@
   // checks
 
   let memberId =
-    Address.fromString(VOTING_ADDRESS).toHexString() +
+    Address.fromString(CONTRACT_ADDRESS).toHexString() +
     '_' +
     userArray[0].toHexString();
 
-  assert.fieldEquals('AddresslistVoter', memberId, 'id', memberId);
-  assert.fieldEquals(
-<<<<<<< HEAD
-    'AddresslistVoter',
+  assert.fieldEquals('AddresslistVotingVoter', memberId, 'id', memberId);
+  assert.fieldEquals(
+    'AddresslistVotingVoter',
     memberId,
-=======
-    'AddresslistVotingVoter',
-    userArray[0].toHexString(),
-    'id',
-    userArray[0].toHexString()
-  );
-  assert.fieldEquals(
-    'AddresslistVotingVoter',
-    userArray[0].toHexString(),
->>>>>>> 420c6346
     'address',
     userArray[0].toHexString()
   );
   assert.fieldEquals(
-<<<<<<< HEAD
-    'AddresslistVoter',
+    'AddresslistVotingVoter',
     memberId,
-=======
-    'AddresslistVotingVoter',
-    userArray[0].toHexString(),
->>>>>>> 420c6346
     'plugin',
     Address.fromString(CONTRACT_ADDRESS).toHexString()
   );
@@ -495,61 +458,40 @@
     Address.fromString(ADDRESS_TWO)
   ];
 
-<<<<<<< HEAD
   for (let index = 0; index < memberAddresses.length; index++) {
     const user = memberAddresses[index].toHexString();
-    const pluginId = Address.fromString(VOTING_ADDRESS).toHexString();
+    const pluginId = Address.fromString(CONTRACT_ADDRESS).toHexString();
     let memberId = pluginId + '_' + user;
-    let userEntity = new AddresslistVoter(memberId);
+    let userEntity = new AddresslistVotingVoter(memberId);
     userEntity.plugin = pluginId;
-=======
-  for (let index = 0; index < userArray.length; index++) {
-    const user = userArray[index];
-    let userEntity = new AddresslistVotingVoter(user.toHexString());
-    userEntity.plugin = Address.fromString(CONTRACT_ADDRESS).toHexString();
->>>>>>> 420c6346
     userEntity.save();
   }
 
   // checks
   let memberId1 =
-    Address.fromString(VOTING_ADDRESS).toHexString() +
+    Address.fromString(CONTRACT_ADDRESS).toHexString() +
     '_' +
     memberAddresses[0].toHexString();
   let memberId2 =
-    Address.fromString(VOTING_ADDRESS).toHexString() +
+    Address.fromString(CONTRACT_ADDRESS).toHexString() +
     '_' +
     memberAddresses[1].toHexString();
 
-  assert.fieldEquals('AddresslistVoter', memberId1, 'id', memberId1);
-  assert.fieldEquals('AddresslistVoter', memberId2, 'id', memberId2);
-
-  // create event
-<<<<<<< HEAD
+  assert.fieldEquals('AddresslistVotingVoter', memberId1, 'id', memberId1);
+  assert.fieldEquals('AddresslistVotingVoter', memberId2, 'id', memberId2);
+
+  // create event
   let event = createNewAddressesRemovedEvent(
     [memberAddresses[1]],
-    VOTING_ADDRESS
-  );
-=======
-  let event = createNewAddressesRemovedEvent([userArray[1]], CONTRACT_ADDRESS);
->>>>>>> 420c6346
+    CONTRACT_ADDRESS
+  );
 
   // handle event
   handleAddressesRemoved(event);
 
   // checks
-<<<<<<< HEAD
-  assert.fieldEquals('AddresslistVoter', memberId1, 'id', memberId1);
-  assert.notInStore('AddresslistVoter', memberId2);
-=======
-  assert.fieldEquals(
-    'AddresslistVotingVoter',
-    userArray[0].toHexString(),
-    'id',
-    userArray[0].toHexString()
-  );
-  assert.notInStore('AddresslistVotingVoter', userArray[1].toHexString());
->>>>>>> 420c6346
+  assert.fieldEquals('AddresslistVotingVoter', memberId1, 'id', memberId1);
+  assert.notInStore('AddresslistVotingVoter', memberId2);
 
   clearStore();
 });