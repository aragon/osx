--- conflicted
+++ resolved
@@ -147,51 +147,4 @@
   // Execute the action array
   dao.execute({_callId: _callId, _actions: actions, _allowFailureMap: 0});
 }
-<<<<<<< HEAD
-```
-
-### Calling a DAO Function
-
-Imagine that you want to call an internal function inside the `DAO` contract, for example, to manually [grant or revoke a permission](../../01-how-it-works/01-core/02-permissions/index.md). The corresponding `Action` and `execute` function call look as follows:
-
-```solidity
-function exampleGrantCall(
-  DAO dao,
-  bytes32 _callId,
-  address _where,
-  address _who,
-  bytes32 _permissionId
-) {
-  // Create the action array
-  IDAO.Action[] memory actions = new IDAO.Action[](1);
-  actions[0] = IDAO.Action({
-    to: address(dao),
-    value: 0,
-    data: abi.encodeCall(PermissionManager.grant, (_where, _who, _permissionId))
-  });
-
-  // Execute the action array
-  (bytes[] memory execResults, ) = dao.execute({
-    _callId: _callId,
-    _actions: actions,
-    _allowFailureMap: 0
-  });
-}
-```
-
-Here we use the selector of [`grant` function](../../03-reference-guide/core/permission/PermissionManager.md/#external-function-grant). To revoke the permission, the selector of [`revoke` function](../../03-reference-guide/core/permission/PermissionManager.md/#external-function-revoke) must be used.
-
-If the caller possesses the [`ROOT_PERMISSION_ID` permission](../../01-how-it-works/01-core/02-permissions/index.md#permissions-native-to-the-dao-contract) on the DAO contract, the call becomes simpler and cheaper:
-
-```solidity
-function exampleGrant(DAO dao, address _where, address _who, bytes32 _permissionId) {
-  dao.grant(_where, _who, _permissionId); // For this to work, the `msg.sender` needs the `ROOT_PERMISSION_ID`
-}
-```
-
-:::caution
-Granting the `ROOT_PERMISSION_ID` permission to other contracts then the `DAO` contract is dangerous and considered as an anti-pattern.
-:::
-=======
-```
->>>>>>> 38c84220
+```