---
title: Publishing a Plugin
---

## The Plugin Repo Creation Process

To be available for installation in the Aragon OSx framework, a `PluginRepo` must be created for each plugin. The `PluginRepo` creation process is handled by:

- The [`PluginRepoFactory`](../../../../03-reference-guide/framework/plugin/repo/PluginRepoFactory.md): who creates the `PluginRepo` instance for each plugin to hold all plugin versions
- The [`PluginRepoRegistry`](../../../../03-reference-guide/framework/plugin/repo/PluginRepoRegistry.md): who registers the Plugin into the Protocol for DAOs to install.

<!-- TODO
- call `createPluginRepoWithFirstVersion` in `PluginRepoFactory`
- this creates the `PluginRepo` with a `1.1` version release and registers it in the `PluginRepoRegistry` with an ENS name

For all subsequent builds and releases, `createVersion` inside the registered `PluginRepo` has to be called.
 -->

### The `PluginRepoFactory` Contract

The `PluginRepoFactory` is the contract in charge of creating the first version of a plugin. It does this through the `createPluginRepoWithFirstVersion` function which creates a `PluginRepo` instance for the plugin with the first release and first build (`v1.1`).

```solidity title="@aragon/framework/repo/PluginRepoFactory.sol"
/// @notice Creates and registers a `PluginRepo` with an ENS subdomain and publishes an initial version `1.1`.
/// @param _subdomain The plugin repository subdomain.
/// @param _pluginSetup The plugin factory contract associated with the plugin version.
/// @param _maintainer The plugin maintainer address.
/// @param _releaseMetadata The release metadata URI.
/// @param _buildMetadata The build metadata URI.
/// @dev After the creation of the `PluginRepo` and release of the first version by the factory, ownership is transferred to the `_maintainer` address.
function createPluginRepoWithFirstVersion(
  string calldata _subdomain,
  address _pluginSetup,
  address _maintainer,
  bytes memory _releaseMetadata,
  bytes memory _buildMetadata
) external returns (PluginRepo pluginRepo);
```

It also registers the plugin in the Aragon OSx `PluginRepoRegistry`contract with an [ENS subdomain](../../03-ens-names.md) under the `plugin.dao.eth` domain managed by Aragon.

<<<<<<< HEAD
Additional to the information required by the [`createVersion` function discussed earlier](./index.md/#the-puginrepo-contract), it receives:
=======
Additional to the information required by the [`createVersion` function discussed earlier](./index.md/#the-pluginrepo-contract), it receives
>>>>>>> f58f93bc

- A valid ENS `_subdomain` unique name composed of letters from a-z, all in lower caps, separated by a `-`. For ex: `token-voting-plugin`.
- The address of the plugin repo maintainer who ends up having the `ROOT_PERMISSION_ID`, `MAINTAINER_PERMISSION_ID`, and `UPGRADE_REPO_PERMISSION_ID` permissions. These permissions enable the maintainer to call the internal `PermissionManager`, the `createVersion` and `updateReleaseMetadata` functions as well as upgrading the plugin contract.

For more details visit the [`PluginRepoFactory` Reference Guide entry](../../../../03-reference-guide/framework/plugin/repo/PluginRepoFactory.md).

### The `PluginRepoRegistry` Contract

The `PluginRepoRegistry` contract is the central contract listing all the plugins managed through the Aragon OSx protocol. The `PluginRepoFactory` calls on the `PluginRepoRegistry` to register the plugin in the Aragon OSx protocol.

```solidity title="@aragon/framework/PluginRepoRegistry.sol"
/// @notice Registers a plugin repository with a subdomain and address.
/// @param subdomain The subdomain of the PluginRepo.
/// @param pluginRepo The address of the PluginRepo contract.
function registerPluginRepo(
string calldata subdomain,
address pluginRepo
) external auth(REGISTER_PLUGIN_REPO_PERMISSION_ID) {
```

For more details visit the [`PluginRepoRegistry` reference guide entry](../../../../03-reference-guide/framework/plugin/repo/PluginRepoRegistry.md).<|MERGE_RESOLUTION|>--- conflicted
+++ resolved
@@ -39,11 +39,7 @@
 
 It also registers the plugin in the Aragon OSx `PluginRepoRegistry`contract with an [ENS subdomain](../../03-ens-names.md) under the `plugin.dao.eth` domain managed by Aragon.
 
-<<<<<<< HEAD
-Additional to the information required by the [`createVersion` function discussed earlier](./index.md/#the-puginrepo-contract), it receives:
-=======
-Additional to the information required by the [`createVersion` function discussed earlier](./index.md/#the-pluginrepo-contract), it receives
->>>>>>> f58f93bc
+Additional to the information required by the [`createVersion` function discussed earlier](./index.md/#the-pluginrepo-contract), it receives:
 
 - A valid ENS `_subdomain` unique name composed of letters from a-z, all in lower caps, separated by a `-`. For ex: `token-voting-plugin`.
 - The address of the plugin repo maintainer who ends up having the `ROOT_PERMISSION_ID`, `MAINTAINER_PERMISSION_ID`, and `UPGRADE_REPO_PERMISSION_ID` permissions. These permissions enable the maintainer to call the internal `PermissionManager`, the `createVersion` and `updateReleaseMetadata` functions as well as upgrading the plugin contract.
