--- conflicted
+++ resolved
@@ -182,11 +182,7 @@
 
             // TODO: Optimize
             _auth(item.where, ROOT_PERMISSION_ID);
-<<<<<<< HEAD
-            
-=======
-
->>>>>>> 97b21d0b
+
             if (item.operation == BulkPermissionsLib.Operation.Grant)
                 _grant(item.where, item.who, item.permissionId);
             else if (item.operation == BulkPermissionsLib.Operation.Revoke)
