--- conflicted
+++ resolved
@@ -4,45 +4,26 @@
 
 import "@openzeppelin/contracts-upgradeable/utils/ContextUpgradeable.sol";
 import "@openzeppelin/contracts-upgradeable/proxy/utils/Initializable.sol";
-<<<<<<< HEAD
-
-import {_auth} from "../../utils/auth.sol";
-import "../IDAO.sol";
-=======
 import "@openzeppelin/contracts/utils/Context.sol";
 
 import {IDAO} from "../IDAO.sol";
 import {DaoAuthorizableBase} from "./DaoAuthorizableBase.sol";
->>>>>>> 75516513
 
 /// @title DaoAuthorizableUpgradeable
 /// @author Aragon Association - 2022
 /// @notice An abstract contract providing a meta-transaction compatible modifier for upgradeable contracts to authorize function calls through an associated DAO.
 /// @dev Make sure to call `__DaoAuthorizableUpgradeable_init` during initialization of the inheriting contract.
-<<<<<<< HEAD
-abstract contract DaoAuthorizableUpgradeable is Initializable, ContextUpgradeable {
-    /// @notice The associated DAO managing the permissions of inheriting contracts.
-    IDAO internal dao;
-
-=======
 abstract contract DaoAuthorizableUpgradeable is
     DaoAuthorizableBase,
     Initializable,
     ContextUpgradeable
 {
->>>>>>> 75516513
     /// @notice Initializes the contract by setting the associated DAO.
     /// @param _dao The associated DAO address.
     function __DaoAuthorizableUpgradeable_init(IDAO _dao) internal onlyInitializing {
         dao = _dao;
     }
 
-<<<<<<< HEAD
-    /// @notice Returns the DAO contract.
-    /// @return IDAO The DAO contract.
-    function getDAO() external view returns (IDAO) {
-        return dao;
-=======
     /// @inheritdoc ContextUpgradeable
     function _msgSender()
         internal
@@ -52,7 +33,6 @@
         returns (address)
     {
         return ContextUpgradeable._msgSender();
->>>>>>> 75516513
     }
 
     /// @inheritdoc ContextUpgradeable
