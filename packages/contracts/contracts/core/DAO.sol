--- conflicted
+++ resolved
@@ -13,11 +13,8 @@
 import "./component/CallbackHandler.sol";
 import "./permission/PermissionManager.sol";
 import "./IDAO.sol";
-<<<<<<< HEAD
 import "./IEIP4824.sol";
-=======
 import {hasBit, flipBit} from "../utils/BitMap.sol";
->>>>>>> 27b3a4db
 
 /// @title DAO
 /// @author Aragon Association - 2021
@@ -69,13 +66,11 @@
     /// @notice The address of the trusted forwarder verifying meta transactions.
     address private trustedForwarder;
 
-<<<<<<< HEAD
     /// @notice The [EIP-4824](https://eips.ethereum.org/EIPS/eip-4824) DAO uri.
     string private _daoURI;
-=======
+
     /// @notice Thrown if action length is more than MAX_ACTIONS.
     error TooManyActions();
->>>>>>> 27b3a4db
 
     /// @notice Thrown if action execution has failed.
     /// @param index Index of action in the array that failed.
@@ -185,15 +180,11 @@
     }
 
     /// @inheritdoc IDAO
-<<<<<<< HEAD
-    function execute(bytes32 callId, Action[] calldata _actions)
-=======
     function execute(
-        uint256 callId,
+        bytes32 callId,
         Action[] calldata _actions,
         uint256 allowFailureMap
     )
->>>>>>> 27b3a4db
         external
         override
         auth(address(this), EXECUTE_PERMISSION_ID)
@@ -203,16 +194,11 @@
             revert TooManyActions();
         }
 
-<<<<<<< HEAD
-        for (uint256 i; i < _actions.length; ) {
-            (bool success, bytes memory response) = _actions[i].to.call{value: _actions[i].value}(
-=======
         execResults = new bytes[](_actions.length);
 
         for (uint256 i = 0; i < _actions.length; ) {
             address to = _actions[i].to;
             (bool success, bytes memory response) = to.call{value: _actions[i].value}(
->>>>>>> 27b3a4db
                 _actions[i].data
             );
 
