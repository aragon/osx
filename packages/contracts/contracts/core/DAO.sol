--- conflicted
+++ resolved
@@ -182,14 +182,9 @@
 
         execResults = new bytes[](_actions.length);
 
-<<<<<<< HEAD
         for (uint256 i = 0; i < _actions.length;) {
             address to = _actions[i].to;
             (bool success, bytes memory response) = to.call{value: _actions[i].value}(
-=======
-        for (uint256 i; i < _actions.length;) {
-            (bool success, bytes memory response) = _actions[i].to.call{value: _actions[i].value}(
->>>>>>> 31e35979
                 _actions[i].data
             );
 
