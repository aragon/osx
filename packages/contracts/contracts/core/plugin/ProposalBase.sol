--- conflicted
+++ resolved
@@ -80,11 +80,7 @@
         uint256 _proposalId,
         IDAO.Action[] memory _actions
     ) internal virtual {
-<<<<<<< HEAD
-        bytes[] memory execResults = _dao.execute(bytes32(_proposalId), _actions);
-=======
-        (bytes[] memory execResults, ) = _dao.execute(_proposalId, _actions, 0);
->>>>>>> 27b3a4db
+        bytes[] memory execResults = _dao.execute(bytes32(_proposalId), _actions, 0);
         emit ProposalExecuted({proposalId: _proposalId, execResults: execResults});
     }
 }