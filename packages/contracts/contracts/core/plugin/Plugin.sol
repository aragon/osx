--- conflicted
+++ resolved
@@ -17,13 +17,7 @@
     /// @param _dao The associated DAO address.
     constructor(IDAO _dao) DaoAuthorizable(_dao) {}
 
-<<<<<<< HEAD
-    /// @notice adds a IERC165 to check whether contract supports Plugin interface or not.
-    /// @dev See {ERC165Upgradeable-supportsInterface}.
-    /// @return bool whether it supports the IERC165 or Plugin
-=======
     /// @inheritdoc ERC165
->>>>>>> d6868810
     function supportsInterface(bytes4 interfaceId) public view virtual override returns (bool) {
         return interfaceId == PLUGIN_INTERFACE_ID || super.supportsInterface(interfaceId);
     }
