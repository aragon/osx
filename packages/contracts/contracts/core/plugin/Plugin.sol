// SPDX-License-Identifier: MIT

pragma solidity 0.8.10;

import "@openzeppelin/contracts/utils/introspection/ERC165.sol";

<<<<<<< HEAD
import {DaoAuthorizable} from "../component/DaoAuthorizable.sol";
=======
import {DaoAuthorizableConstructable} from "../component/DaoAuthorizableConstructable.sol";
>>>>>>> 75516513
import {IDAO} from "../IDAO.sol";

/// @title Plugin
/// @author Aragon Association - 2022
<<<<<<< HEAD
/// @notice An abstract, non-upgradeable contract to inherit from when creating a plugin being deployed via the `new` keyword.
abstract contract Plugin is ERC165, DaoAuthorizable {
=======
/// @notice An abstract, non-upgradeDaoAuthorizableConstructableo inherit from when creating a plugin being deployed via the `new` keyword.
abstract contract Plugin is ERC165, DaoAuthorizableConstructable {
>>>>>>> 75516513
    /// @notice The [ERC-165](https://eips.ethereum.org/EIPS/eip-165) interface ID of the contract.
    bytes4 public constant PLUGIN_INTERFACE_ID = type(Plugin).interfaceId;

    /// @notice Constructs the plugin by storing the associated DAO.
<<<<<<< HEAD
    /// @param _dao The DAO contract.
    constructor(IDAO _dao) DaoAuthorizable(_dao) {}
=======
    /// @param _dao The DAODaoAuthorizableConstructable
    constructor(IDAO _dao) DaoAuthorizableConstructable(_dao) {}
>>>>>>> 75516513

    /// @notice Checks if this or the parent contract supports an interface by its ID.
    /// @param _interfaceId The ID of the interace.
    /// @return bool Returns true if the interface is supported.
    function supportsInterface(bytes4 _interfaceId) public view virtual override returns (bool) {
        return _interfaceId == PLUGIN_INTERFACE_ID || super.supportsInterface(_interfaceId);
    }
}<|MERGE_RESOLUTION|>--- conflicted
+++ resolved
@@ -4,33 +4,19 @@
 
 import "@openzeppelin/contracts/utils/introspection/ERC165.sol";
 
-<<<<<<< HEAD
-import {DaoAuthorizable} from "../component/DaoAuthorizable.sol";
-=======
 import {DaoAuthorizableConstructable} from "../component/DaoAuthorizableConstructable.sol";
->>>>>>> 75516513
 import {IDAO} from "../IDAO.sol";
 
 /// @title Plugin
 /// @author Aragon Association - 2022
-<<<<<<< HEAD
-/// @notice An abstract, non-upgradeable contract to inherit from when creating a plugin being deployed via the `new` keyword.
-abstract contract Plugin is ERC165, DaoAuthorizable {
-=======
 /// @notice An abstract, non-upgradeDaoAuthorizableConstructableo inherit from when creating a plugin being deployed via the `new` keyword.
 abstract contract Plugin is ERC165, DaoAuthorizableConstructable {
->>>>>>> 75516513
     /// @notice The [ERC-165](https://eips.ethereum.org/EIPS/eip-165) interface ID of the contract.
     bytes4 public constant PLUGIN_INTERFACE_ID = type(Plugin).interfaceId;
 
     /// @notice Constructs the plugin by storing the associated DAO.
-<<<<<<< HEAD
-    /// @param _dao The DAO contract.
-    constructor(IDAO _dao) DaoAuthorizable(_dao) {}
-=======
     /// @param _dao The DAODaoAuthorizableConstructable
     constructor(IDAO _dao) DaoAuthorizableConstructable(_dao) {}
->>>>>>> 75516513
 
     /// @notice Checks if this or the parent contract supports an interface by its ID.
     /// @param _interfaceId The ID of the interace.
