--- conflicted
+++ resolved
@@ -9,20 +9,9 @@
 import {PluginUpgradeable} from "./PluginUpgradeable.sol";
 
 /// @title PluginUUPSUpgradeable
-<<<<<<< HEAD
 /// @author Aragon Association - 2022
 /// @notice An abstract, upgradeable contract to inherit from when creating a plugin being deployed via the UUPS pattern (see [ERC-1822](https://eips.ethereum.org/EIPS/eip-1822)).
-abstract contract PluginUUPSUpgradeable is
-    Initializable,
-    ERC165Upgradeable,
-    ContextUpgradeable,
-    UUPSUpgradeable,
-    AppStorage
-{
-=======
-/// @notice An abstract, upgradeable contract to inherit from when creating a plugin being deployed via the UUPS pattern (see [ERC-1822](https://eips.ethereum.org/EIPS/eip-1822)).
 abstract contract PluginUUPSUpgradeable is PluginUpgradeable, UUPSUpgradeable {
->>>>>>> f2630096
     bytes4 public constant PLUGIN_UUPS_UPGRADEABLE_INTERFACE_ID =
         type(PluginUUPSUpgradeable).interfaceId;
     bytes32 public constant UPGRADE_PERMISSION_ID = keccak256("UPGRADE_PERMISSION");
@@ -32,7 +21,6 @@
     /// @dev Used to check the permissions within the upgradability pattern implementation of OZ
     function _authorizeUpgrade(address) internal virtual override auth(UPGRADE_PERMISSION_ID) {}
 
-<<<<<<< HEAD
     /// @notice Checks if an interface is supported by this or the parent contract.
     /// @param _interfaceId The ID of the interace.
     /// @return bool Returns true if the interface is supported.
@@ -40,13 +28,6 @@
         return
             _interfaceId == PLUGIN_UUPS_UPGRADEABLE_INTERFACE_ID ||
             super.supportsInterface(_interfaceId);
-=======
-    /// @inheritdoc PluginUpgradeable
-    function supportsInterface(bytes4 interfaceId) public view virtual override returns (bool) {
-        return
-            interfaceId == PLUGIN_UUPS_UPGRADEABLE_INTERFACE_ID ||
-            super.supportsInterface(interfaceId);
->>>>>>> f2630096
     }
 
     /// @notice used to check the current base logic contract proxy delegates to.
