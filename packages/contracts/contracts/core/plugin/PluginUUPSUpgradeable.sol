// SPDX-License-Identifier: MIT

pragma solidity 0.8.10;

import "@openzeppelin/contracts-upgradeable/proxy/utils/UUPSUpgradeable.sol";

import {DaoAuthorizableUpgradeable} from "../component/DaoAuthorizableUpgradeable.sol";
import {IDAO} from "../IDAO.sol";
import {PluginUpgradeable} from "./PluginUpgradeable.sol";

/// @title PluginUUPSUpgradeable
/// @notice An abstract, upgradeable contract to inherit from when creating a plugin being deployed via the UUPS pattern (see [ERC-1822](https://eips.ethereum.org/EIPS/eip-1822)).
abstract contract PluginUUPSUpgradeable is PluginUpgradeable, UUPSUpgradeable {
    bytes4 public constant PLUGIN_UUPS_UPGRADEABLE_INTERFACE_ID =
        type(PluginUUPSUpgradeable).interfaceId;
    bytes32 public constant UPGRADE_PERMISSION_ID = keccak256("UPGRADE_PERMISSION");

    // NOTE: When adding new state variables to the contract, the size of `_gap` has to be adapted below as well.

    /// @dev Used to check the permissions within the upgradability pattern implementation of OZ
    function _authorizeUpgrade(address) internal virtual override auth(UPGRADE_PERMISSION_ID) {}

<<<<<<< HEAD
    /// @notice adds a IERC165 to check whether contract supports PluginUUPSUpgradeable interface or not.
    /// @dev See {ERC165Upgradeable-supportsInterface}.
    /// @return bool whether it supports the IERC165 or PluginUUPSUpgradeable
    function supportsInterface(bytes4 _interfaceId) public view virtual override returns (bool) {
        return
            _interfaceId == PLUGIN_UUPS_UPGRADEABLE_INTERFACE_ID ||
            super.supportsInterface(_interfaceId);
=======
    /// @inheritdoc ERC165Upgradeable
    function supportsInterface(bytes4 interfaceId) public view virtual override returns (bool) {
        return interfaceId == PLUGIN_INTERFACE_ID || super.supportsInterface(interfaceId);
>>>>>>> d6868810
    }

    /// @notice used to check the current base logic contract proxy delegates to.
    /// @return address the address of current base logic contract.
    function getImplementationAddress() public view returns (address) {
        return _getImplementation();
    }

    /// @dev This empty reserved space is put in place to allow future versions to add new
    /// variables without shifting down storage in the inheritance chain.
    /// https://docs.openzeppelin.com/contracts/4.x/upgradeable#storage_gaps
    uint256[50] private __gap;
}<|MERGE_RESOLUTION|>--- conflicted
+++ resolved
@@ -20,19 +20,11 @@
     /// @dev Used to check the permissions within the upgradability pattern implementation of OZ
     function _authorizeUpgrade(address) internal virtual override auth(UPGRADE_PERMISSION_ID) {}
 
-<<<<<<< HEAD
-    /// @notice adds a IERC165 to check whether contract supports PluginUUPSUpgradeable interface or not.
-    /// @dev See {ERC165Upgradeable-supportsInterface}.
-    /// @return bool whether it supports the IERC165 or PluginUUPSUpgradeable
-    function supportsInterface(bytes4 _interfaceId) public view virtual override returns (bool) {
+    /// @inheritdoc PluginUpgradeable
+    function supportsInterface(bytes4 interfaceId) public view virtual override returns (bool) {
         return
-            _interfaceId == PLUGIN_UUPS_UPGRADEABLE_INTERFACE_ID ||
-            super.supportsInterface(_interfaceId);
-=======
-    /// @inheritdoc ERC165Upgradeable
-    function supportsInterface(bytes4 interfaceId) public view virtual override returns (bool) {
-        return interfaceId == PLUGIN_INTERFACE_ID || super.supportsInterface(interfaceId);
->>>>>>> d6868810
+            interfaceId == PLUGIN_UUPS_UPGRADEABLE_INTERFACE_ID ||
+            super.supportsInterface(interfaceId);
     }
 
     /// @notice used to check the current base logic contract proxy delegates to.
