// SPDX-License-Identifier: MIT

pragma solidity 0.8.10;

import "@openzeppelin/contracts/utils/introspection/ERC165.sol";

import {DaoAuthorizableCloneable} from "../component/DaoAuthorizableCloneable.sol";
import {IDAO} from "../IDAO.sol";
import {Plugin} from "./Plugin.sol";

/// @title PluginCloneable
<<<<<<< HEAD
/// @author Aragon Association - 2022
/// @notice An abstract, non-upgradeable contract to inherit from when creating a plugin being deployed via the minimal clones pattern (see [ERC-1167](https://eips.ethereum.org/EIPS/eip-1167)).
abstract contract PluginCloneable is Initializable, ERC165, Context, AppStorage {
    bytes4 public constant PLUGIN_CLONABLE_INTERFACE_ID = type(PluginCloneable).interfaceId;

    error ClonesInitAlreadyInitialized();

    /// @notice used by the aragon to call by default for PluginCloneable interfaces.
    /// @param _dao the dao address to set in a slot.
    function __PluginCloneable_init(address _dao) external {
        if (isInitialized()) {
            revert ClonesInitAlreadyInitialized();
        }
        initialized();
        setDAO(_dao);
    }
=======
/// @notice An abstract, non-upgradeable contract to inherit from when creating a plugin being deployed via the minimal clones pattern (see [ERC-1167](https://eips.ethereum.org/EIPS/eip-1167)).
abstract contract PluginCloneable is ERC165, DaoAuthorizableCloneable {
    bytes4 public constant PLUGIN_CLONES_INTERFACE_ID = type(PluginCloneable).interfaceId;
>>>>>>> f2630096

    function __PluginCloneable_init(IDAO _dao) internal virtual onlyInitializing {
        __DaoAuthorizableCloneable_init(_dao);
    }

<<<<<<< HEAD
    /// @notice Checks if this or the parent contract supports an interface by its ID.
    /// @param _interfaceId The ID of the interace.
    /// @return bool Returns true if the interface is supported.
    function supportsInterface(bytes4 _interfaceId) public view virtual override returns (bool) {
        return
            _interfaceId == PLUGIN_CLONABLE_INTERFACE_ID || super.supportsInterface(_interfaceId);
=======
    /// @inheritdoc ERC165
    function supportsInterface(bytes4 interfaceId) public view virtual override returns (bool) {
        return interfaceId == PLUGIN_CLONES_INTERFACE_ID || super.supportsInterface(interfaceId);
>>>>>>> f2630096
    }
}<|MERGE_RESOLUTION|>--- conflicted
+++ resolved
@@ -9,44 +9,20 @@
 import {Plugin} from "./Plugin.sol";
 
 /// @title PluginCloneable
-<<<<<<< HEAD
 /// @author Aragon Association - 2022
 /// @notice An abstract, non-upgradeable contract to inherit from when creating a plugin being deployed via the minimal clones pattern (see [ERC-1167](https://eips.ethereum.org/EIPS/eip-1167)).
-abstract contract PluginCloneable is Initializable, ERC165, Context, AppStorage {
+abstract contract PluginCloneable is ERC165, DaoAuthorizableCloneable {
     bytes4 public constant PLUGIN_CLONABLE_INTERFACE_ID = type(PluginCloneable).interfaceId;
-
-    error ClonesInitAlreadyInitialized();
-
-    /// @notice used by the aragon to call by default for PluginCloneable interfaces.
-    /// @param _dao the dao address to set in a slot.
-    function __PluginCloneable_init(address _dao) external {
-        if (isInitialized()) {
-            revert ClonesInitAlreadyInitialized();
-        }
-        initialized();
-        setDAO(_dao);
-    }
-=======
-/// @notice An abstract, non-upgradeable contract to inherit from when creating a plugin being deployed via the minimal clones pattern (see [ERC-1167](https://eips.ethereum.org/EIPS/eip-1167)).
-abstract contract PluginCloneable is ERC165, DaoAuthorizableCloneable {
-    bytes4 public constant PLUGIN_CLONES_INTERFACE_ID = type(PluginCloneable).interfaceId;
->>>>>>> f2630096
 
     function __PluginCloneable_init(IDAO _dao) internal virtual onlyInitializing {
         __DaoAuthorizableCloneable_init(_dao);
     }
 
-<<<<<<< HEAD
     /// @notice Checks if this or the parent contract supports an interface by its ID.
     /// @param _interfaceId The ID of the interace.
     /// @return bool Returns true if the interface is supported.
     function supportsInterface(bytes4 _interfaceId) public view virtual override returns (bool) {
         return
             _interfaceId == PLUGIN_CLONABLE_INTERFACE_ID || super.supportsInterface(_interfaceId);
-=======
-    /// @inheritdoc ERC165
-    function supportsInterface(bytes4 interfaceId) public view virtual override returns (bool) {
-        return interfaceId == PLUGIN_CLONES_INTERFACE_ID || super.supportsInterface(interfaceId);
->>>>>>> f2630096
     }
 }