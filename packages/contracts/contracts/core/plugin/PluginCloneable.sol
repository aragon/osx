// SPDX-License-Identifier: MIT

pragma solidity 0.8.10;

import "@openzeppelin/contracts/utils/introspection/ERC165.sol";

import {DaoAuthorizableCloneable} from "../component/DaoAuthorizableCloneable.sol";
import {IDAO} from "../IDAO.sol";
import {Plugin} from "./Plugin.sol";

/// @title PluginCloneable
/// @notice An abstract, non-upgradeable contract to inherit from when creating a plugin being deployed via the minimal clones pattern (see [ERC-1167](https://eips.ethereum.org/EIPS/eip-1167)).
abstract contract PluginCloneable is ERC165, DaoAuthorizableCloneable {
    bytes4 public constant PLUGIN_CLONES_INTERFACE_ID = type(PluginCloneable).interfaceId;

    function __PluginCloneable_init(IDAO _dao) internal virtual onlyInitializing {
        __DaoAuthorizableCloneable_init(_dao);
    }

<<<<<<< HEAD
    /// @notice adds a IERC165 to check whether contract supports PluginCloneable interface or not.
    /// @dev See {ERC165-supportsInterface}.
    /// @return bool whether it supports the IERC165 or PluginCloneable
=======
    /// @inheritdoc ERC165
>>>>>>> d6868810
    function supportsInterface(bytes4 interfaceId) public view virtual override returns (bool) {
        return interfaceId == PLUGIN_CLONES_INTERFACE_ID || super.supportsInterface(interfaceId);
    }
}<|MERGE_RESOLUTION|>--- conflicted
+++ resolved
@@ -17,13 +17,7 @@
         __DaoAuthorizableCloneable_init(_dao);
     }
 
-<<<<<<< HEAD
-    /// @notice adds a IERC165 to check whether contract supports PluginCloneable interface or not.
-    /// @dev See {ERC165-supportsInterface}.
-    /// @return bool whether it supports the IERC165 or PluginCloneable
-=======
     /// @inheritdoc ERC165
->>>>>>> d6868810
     function supportsInterface(bytes4 interfaceId) public view virtual override returns (bool) {
         return interfaceId == PLUGIN_CLONES_INTERFACE_ID || super.supportsInterface(interfaceId);
     }
