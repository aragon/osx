--- conflicted
+++ resolved
@@ -39,19 +39,12 @@
     /// @param _actions The array of actions.
     /// @param _allowFailureMap Allows to succeed tx even if the action might revert. Uses bitmap representation. If the bit at index `x` is 1, the tx succeeds even if the action at `x` failed.
     /// @return bytes[] The array of results obtained from the executed actions in `bytes`.
-<<<<<<< HEAD
-    function execute(bytes32 callId, Action[] memory _actions)
-        external
-        virtual
-        returns (bytes[] memory);
-=======
     /// @return uint256 The constructed failureMap which contains which actions have actually failed.
     function execute(
-        uint256 callId,
+        bytes32 callId,
         Action[] memory _actions,
         uint256 _allowFailureMap
     ) external virtual returns (bytes[] memory, uint256);
->>>>>>> 27b3a4db
 
     /// @notice Emitted when a proposal is executed.
     /// @param actor The address of the caller.
@@ -61,17 +54,13 @@
     /// @param actions Array of actions executed.
     /// @param failureMap Stores which actions have failed.
     /// @param execResults Array with the results of the executed actions.
-<<<<<<< HEAD
-    event Executed(address indexed actor, bytes32 callId, Action[] actions, bytes[] execResults);
-=======
     event Executed(
         address indexed actor,
-        uint256 callId,
+        bytes32 callId,
         Action[] actions,
         uint256 failureMap,
         bytes[] execResults
     );
->>>>>>> 27b3a4db
 
     /// @notice Emitted when a standard callback is registered.
     /// @param interfaceId The ID of the interface.
