--- conflicted
+++ resolved
@@ -36,11 +36,7 @@
         bytes calldata /* _metadata */
     ) external override {}
 
-<<<<<<< HEAD
-    function execute(bytes32 callId, Action[] memory _actions)
-=======
-    function execute(uint256 callId, Action[] memory _actions, uint256 allowFailureMap)
->>>>>>> 27b3a4db
+    function execute(bytes32 callId, Action[] memory _actions, uint256 allowFailureMap)
         external
         override
         returns (bytes[] memory execResults, uint256 failureMap)
