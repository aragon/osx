--- conflicted
+++ resolved
@@ -82,12 +82,7 @@
 
         // Update from V1
         if (_currentBuild == 1) {
-<<<<<<< HEAD
-            // if (_oldVersion[0] == 1 && _oldVersion[1] == 0 && _oldVersion[2] == 0) { // TODO:GIORGI
             preparedSetupData.helpers = mockHelpers(2);
-=======
-            preparedDependency.helpers = mockHelpers(2);
->>>>>>> f51a0b43
             initData = abi.encodeWithSelector(
                 PluginUUPSUpgradeableV2Mock.initializeV1toV2.selector
             );
@@ -125,12 +120,7 @@
 
         // Update from V1
         if (_currentBuild == 1) {
-<<<<<<< HEAD
-            // if (_oldVersion[0] == 1 && _oldVersion[1] == 0 && _oldVersion[2] == 0) { // TODO:GIORGI
             preparedSetupData.helpers = mockHelpers(3);
-=======
-            preparedDependency.helpers = mockHelpers(3);
->>>>>>> f51a0b43
             initData = abi.encodeWithSelector(
                 PluginUUPSUpgradeableV3Mock.initializeV1toV3.selector
             );
@@ -139,12 +129,7 @@
 
         // Update from V2
         if (_currentBuild == 2) {
-<<<<<<< HEAD
-            // if (_oldVersion[0] == 1 && _oldVersion[1] == 1 && _oldVersion[2] == 0) { // TODO:GIORGI
             preparedSetupData.helpers = mockHelpers(3);
-=======
-            preparedDependency.helpers = mockHelpers(3);
->>>>>>> f51a0b43
             initData = abi.encodeWithSelector(
                 PluginUUPSUpgradeableV3Mock.initializeV2toV3.selector
             );
