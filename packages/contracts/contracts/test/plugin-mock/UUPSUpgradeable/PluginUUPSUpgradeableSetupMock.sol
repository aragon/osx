--- conflicted
+++ resolved
@@ -32,28 +32,11 @@
     }
 
     /// @inheritdoc IPluginSetup
-<<<<<<< HEAD
     function prepareUninstallation(
         address _dao,
-        address _plugin,
-        address[] calldata _currentHelpers,
-        bytes calldata
+        SetupPayload calldata _payload
     ) external virtual override returns (PermissionLib.MultiTargetPermission[] memory permissions) {
-        (_dao, _plugin, _currentHelpers);
-=======
-    function prepareUninstallationDataABI() external view virtual override returns (string memory) {
-        return "";
-    }
-
-    /// @inheritdoc IPluginSetup
-    function prepareUninstallation(address _dao, SetupPayload calldata _payload)
-        external
-        virtual
-        override
-        returns (PermissionLib.MultiTargetPermission[] memory permissions)
-    {
         (_dao, _payload);
->>>>>>> 0a99857e
         permissions = mockPermissions(0, 1, PermissionLib.Operation.Revoke);
     }
 
@@ -67,12 +50,7 @@
     function prepareInstallation(
         address _dao,
         bytes memory
-    )
-        public
-        pure
-        override
-        returns (address plugin, PreparedDependency memory preparedDependency)
-    {
+    ) public pure override returns (address plugin, PreparedDependency memory preparedDependency) {
         (_dao);
         plugin = address(0); // The bad behaviour is returning the same address over and over again
         preparedDependency.helpers = mockHelpers(1);
@@ -213,47 +191,20 @@
         override
         returns (bytes memory initData, PreparedDependency memory preparedDependency)
     {
-<<<<<<< HEAD
-        (_dao, _plugin, _helpers);
-
-        // if oldVersion is previous pluginsetup prior to this one
-        // (E.x This one is 1.3.0, the previous one is 1.2.0)
-        // This means plugin base implementations(a.k.a contract logic code)
-        // don't change Which means this update should only include returning
-=======
         // If one tries to upgrade from v3 to this(v4), developer of this v4
         // knows that logic contract doesn't change as he specified the same address
         // in getImplementationAddress. This means this update should only include returning
->>>>>>> 0a99857e
         // the desired updated permissions. PluginSetupProcessor will take care of
         // not calling `upgradeTo` on the plugin in such cases.
         if (_currentBuild == 3) {
             preparedDependency.permissions = mockPermissions(3, 4, PermissionLib.Operation.Grant);
         }
-<<<<<<< HEAD
-        // If the update happens from the previous's previous plugin setups
-        // (1.1.0 or 1.0.0), that means logic contracts change and It's required
-        // to call initialize for the upgrade call. Logic below is just a test
-        // but dev is free to do what he wishes.
-        else if (
-            (_oldVersion[0] == 1 && _oldVersion[1] == 0 && _oldVersion[2] == 0) ||
-            (_oldVersion[0] == 1 && _oldVersion[1] == 1 && _oldVersion[2] == 0)
-        ) {
-            (currentHelpers, initData, ) = super.prepareUpdate(
-                _dao,
-                _plugin,
-                _helpers,
-                _oldVersion,
-                _data
-            );
-=======
         // If the update happens from those that have different implementation addresses(v1,v2)
         // proxy(plugin) contract should be upgraded to the new base implementation which requires(not always though)
         // returning the `initData` that will be called upon `upradeToAndCall` by plugin setup processor.
         // NOTE that dev is free to do what he wishes.
         else if (_currentBuild == 1 || _currentBuild == 2) {
             (initData, preparedDependency) = super.prepareUpdate(_dao, _currentBuild, _payload);
->>>>>>> 0a99857e
             // Even for this case, dev might decide to modify the permissions..
             preparedDependency.permissions = mockPermissions(4, 5, PermissionLib.Operation.Grant);
         }
