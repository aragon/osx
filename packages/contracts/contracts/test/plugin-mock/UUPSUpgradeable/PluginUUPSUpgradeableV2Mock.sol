--- conflicted
+++ resolved
@@ -17,13 +17,8 @@
         uint256 _num,
         address _helper,
         string memory _str
-<<<<<<< HEAD
-    ) external initializer {
-        __PluginUUPSUpgradeable_init(_dao);
-=======
     ) external reinitializer(2) {
         __DaoAuthorizableUpgradeable_init(_dao);
->>>>>>> 77d9c636
         num = _num;
         helper = _helper;
         str = _str;
