--- conflicted
+++ resolved
@@ -32,28 +32,11 @@
     }
 
     /// @inheritdoc IPluginSetup
-<<<<<<< HEAD
     function prepareUninstallation(
         address _dao,
-        address _plugin,
-        address[] calldata _currentHelpers,
-        bytes calldata
+        SetupPayload calldata _payload
     ) external virtual override returns (PermissionLib.MultiTargetPermission[] memory permissions) {
-        (_dao, _plugin, _currentHelpers);
-=======
-    function prepareUninstallationDataABI() external view virtual override returns (string memory) {
-        return "";
-    }
-
-    /// @inheritdoc IPluginSetup
-    function prepareUninstallation(address _dao, SetupPayload calldata _payload)
-        external
-        virtual
-        override
-        returns (PermissionLib.MultiTargetPermission[] memory permissions)
-    {
         (_dao, _payload);
->>>>>>> 0a99857e
         permissions = mockPermissions(5, 6, PermissionLib.Operation.Revoke);
     }
 
@@ -84,28 +67,11 @@
     }
 
     /// @inheritdoc IPluginSetup
-<<<<<<< HEAD
     function prepareUninstallation(
         address _dao,
-        address _plugin,
-        address[] calldata _currentHelpers,
-        bytes calldata
+        SetupPayload calldata _payload
     ) external virtual override returns (PermissionLib.MultiTargetPermission[] memory permissions) {
-        (_dao, _plugin, _currentHelpers);
-=======
-    function prepareUninstallationDataABI() external view virtual override returns (string memory) {
-        return "";
-    }
-
-    /// @inheritdoc IPluginSetup
-    function prepareUninstallation(address _dao, SetupPayload calldata _payload)
-        external
-        virtual
-        override
-        returns (PermissionLib.MultiTargetPermission[] memory permissions)
-    {
         (_dao, _payload);
->>>>>>> 0a99857e
         permissions = mockPermissions(5, 7, PermissionLib.Operation.Revoke);
     }
 
