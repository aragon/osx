// SPDX-License-Identifier: MIT

pragma solidity 0.8.10;

import {Clones} from "@openzeppelin/contracts/proxy/Clones.sol";
import {Address} from "@openzeppelin/contracts/utils/Address.sol";
import {IERC165} from "@openzeppelin/contracts/utils/introspection/IERC165.sol";
import {ERC165Checker} from "@openzeppelin/contracts/utils/introspection/ERC165Checker.sol";
import {IERC20Upgradeable} from "@openzeppelin/contracts-upgradeable/token/ERC20/IERC20Upgradeable.sol";
import {IVotesUpgradeable} from "@openzeppelin/contracts-upgradeable/governance/utils/IVotesUpgradeable.sol";

import {IDAO} from "../../core/IDAO.sol";
import {DAO} from "../../core/DAO.sol";
import {PermissionLib} from "../../core/permission/PermissionLib.sol";
import {PluginSetup, IPluginSetup} from "../../plugin/PluginSetup.sol";
import {GovernanceERC20} from "../../tokens/GovernanceERC20.sol";
import {GovernanceWrappedERC20} from "../../tokens/GovernanceWrappedERC20.sol";
import {IGovernanceWrappedERC20} from "../../tokens/IGovernanceWrappedERC20.sol";
import {MerkleMinter} from "../../tokens/MerkleMinter.sol";
import {MerkleDistributor} from "../../tokens/MerkleDistributor.sol";
import {IERC20MintableUpgradeable} from "../../tokens/IERC20MintableUpgradeable.sol";
import {MajorityVotingBase} from "../majority/MajorityVotingBase.sol";
import {TokenVoting} from "./TokenVoting.sol";

/// @title TokenVotingSetup
/// @author Aragon Association - 2022
/// @notice The setup contract of the `TokenVoting` plugin.
contract TokenVotingSetup is PluginSetup {
    using Address for address;
    using Clones for address;
    using ERC165Checker for address;

    /// @notice The address of the `TokenVoting` base contract.
    TokenVoting private immutable tokenVotingBase;

    /// @notice The address zero to be used as condition address for permissions.
    address private constant NO_CONDITION = address(0);

    /// @notice The address of the `GovernanceERC20` base contract.
    address public immutable governanceERC20Base;

    /// @notice The address of the `GovernanceWrappedERC20` base contract.
    address public immutable governanceWrappedERC20Base;

    /// @notice The address of the `MerkleMinter` base contract.
    address public immutable merkleMinterBase;

    /// @notice The `MerkleDistributor` base contract used to initialize the `MerkleMinter`.
    address public immutable distributorBase;

    struct TokenSettings {
        address addr;
        string name;
        string symbol;
    }

    /// @notice Thrown if `MintSettings`'s params are not of the same length.
    /// @param receiversArrayLength The array length of `receivers`.
    /// @param amountsArrayLength The array length of `amounts`.
    error MintArrayLengthMismatch(uint256 receiversArrayLength, uint256 amountsArrayLength);

    /// @notice Thrown if token address is passed which is not a token.
    /// @param token The token address
    error TokenNotContract(address token);

    /// @notice Thrown if token address is not ERC20.
    /// @param token The token address
    error TokenNotERC20(address token);

    /// @notice Thrown if passed helpers array is of worng length.
    /// @param length The array length of passed helpers.
    error WrongHelpersArrayLength(uint256 length);

    /// @notice The contract constructor, that deployes the bases.
    constructor() {
        distributorBase = address(new MerkleDistributor());
        governanceERC20Base = address(
            new GovernanceERC20(
                IDAO(address(0)),
                "",
                "",
                GovernanceERC20.MintSettings(new address[](0), new uint256[](0))
            )
        );
        governanceWrappedERC20Base = address(
            new GovernanceWrappedERC20(IERC20Upgradeable(address(0)), "", "")
        );
        merkleMinterBase = address(new MerkleMinter());
        tokenVotingBase = new TokenVoting();
    }

    /// @inheritdoc IPluginSetup
<<<<<<< HEAD
=======
    function prepareInstallationDataABI() external pure returns (string memory) {
        return
            "(tuple(uint8 votingMode, uint32 supportThreshold, uint32 minParticipation, uint64 minDuration, uint256 minProposerVotingPower) votingSettings, tuple(address addr, string name, string symbol) tokenSettings, tuple(address[] receivers, uint256[] amounts) mintSettings)";
    }

    /// @inheritdoc IPluginSetup
>>>>>>> 2d1ee8fc
    function prepareInstallation(
        address _dao,
        bytes memory _data
    )
        external
        returns (
            address plugin,
            address[] memory helpers,
            PermissionLib.MultiTargetPermission[] memory permissions
        )
    {
        IDAO dao = IDAO(_dao);

        // Decode `_data` to extract the params needed for deploying and initializing `TokenVoting` plugin,
        // and the required helpers
        (
            MajorityVotingBase.VotingSettings memory votingSettings,
            TokenSettings memory tokenSettings,
            // only used for GovernanceERC20(token is not passed)
            GovernanceERC20.MintSettings memory mintSettings
        ) = abi.decode(
                _data,
                (MajorityVotingBase.VotingSettings, TokenSettings, GovernanceERC20.MintSettings)
            );

        // Check mint setting.
        if (mintSettings.receivers.length != mintSettings.amounts.length) {
            revert MintArrayLengthMismatch({
                receiversArrayLength: mintSettings.receivers.length,
                amountsArrayLength: mintSettings.amounts.length
            });
        }

        address token = tokenSettings.addr;

        // Prepare helpers.
        helpers = new address[](1);

        if (token != address(0)) {
            // the following 2 calls(_getTokenInterfaceIds, isERC20) don't use
            // OZ's function calls due to the fact that OZ reverts in case of an error
            // which in this case not desirable as we still continue the execution.
            // Try/catch more unpredictable + messy.
            if (!token.isContract()) {
                revert TokenNotContract(token);
            }

            if (!_isERC20(token)) {
                revert TokenNotERC20(token);
            }

            // [0] = IERC20Upgradeable, [1] = IVotesUpgradeable, [2] = IGovernanceWrappedERC20
            bool[] memory supportedIds = _getTokenInterfaceIds(token);

            if (
                // If token supports none of them
                // it's simply ERC20 which gets checked by _isERC20
                // Currently, not a satisfiable check..
                (!supportedIds[0] && !supportedIds[1] && !supportedIds[2]) ||
                // If token supports IERC20Upgradeable, but neither
                // IVotes nor IGovernanceWrappedERC20, it needs wrapping.
                (supportedIds[0] && !supportedIds[1] && !supportedIds[2])
            ) {
                token = governanceWrappedERC20Base.clone();
                // User already has a token. We need to wrap it in
                // GovernanceWrappedERC20 in order to make the token
                // include governance functionality.
                GovernanceWrappedERC20(token).initialize(
                    IERC20Upgradeable(tokenSettings.addr),
                    tokenSettings.name,
                    tokenSettings.symbol
                );
            }
        } else {
            // Clone a `GovernanceERC20`.
            token = governanceERC20Base.clone();
            GovernanceERC20(token).initialize(
                dao,
                tokenSettings.name,
                tokenSettings.symbol,
                mintSettings
            );
        }

        helpers[0] = token;

        // Prepare and deploy plugin proxy.
        plugin = createERC1967Proxy(
            address(tokenVotingBase),
            abi.encodeWithSelector(TokenVoting.initialize.selector, dao, votingSettings, token)
        );

        // Prepare permissions
        permissions = new PermissionLib.MultiTargetPermission[](tokenSettings.addr != address(0) ? 3 : 4);

        // Set plugin permissions to be granted.
        // Grant the list of prmissions of the plugin to the DAO.
        permissions[0] = PermissionLib.MultiTargetPermission(
            PermissionLib.Operation.Grant,
            plugin,
            _dao,
            NO_CONDITION,
            tokenVotingBase.UPDATE_VOTING_SETTINGS_PERMISSION_ID()
        );

        permissions[1] = PermissionLib.MultiTargetPermission(
            PermissionLib.Operation.Grant,
            plugin,
            _dao,
            NO_CONDITION,
            tokenVotingBase.UPGRADE_PLUGIN_PERMISSION_ID()
        );

        // Grant `EXECUTE_PERMISSION` of the DAO to the plugin.
        permissions[2] = PermissionLib.MultiTargetPermission(
            PermissionLib.Operation.Grant,
            _dao,
            plugin,
            NO_CONDITION,
            DAO(payable(_dao)).EXECUTE_PERMISSION_ID()
        );

        if (tokenSettings.addr == address(0)) {
            bytes32 tokenMintPermission = GovernanceERC20(token).MINT_PERMISSION_ID();

            permissions[3] = PermissionLib.MultiTargetPermission(
                PermissionLib.Operation.Grant,
                token,
                _dao,
                NO_CONDITION,
                tokenMintPermission
            );
        }
    }

    /// @inheritdoc IPluginSetup
    function prepareUninstallation(
        address _dao,
        address _plugin,
        address[] calldata _helpers,
        bytes calldata
    ) external view returns (PermissionLib.MultiTargetPermission[] memory permissions) {
        // Prepare permissions.
        uint256 helperLength = _helpers.length;
        if (helperLength != 1) {
            revert WrongHelpersArrayLength({length: helperLength});
        }

        // NOTE: No need to fully validate _helpers[0] as we're sure
        // it's either GovernanceWrappedERC20 or GovernanceERC20
        // which is ensured by PluginSetupProcessor that it can NOT pass helper
        // that wasn't deployed by the prepareInstall in this plugin setup.
        address token = _helpers[0];

        bool[] memory supportedIds = _getTokenInterfaceIds(token);

        // If it's IERC20Upgradeable, IVotesUpgradeable and not IGovernanceWrappedERC20
        // Then it's GovernanceERC20.
        bool isGovernanceERC20 = supportedIds[0] && supportedIds[1] && !supportedIds[2];

        permissions = new PermissionLib.MultiTargetPermission[](isGovernanceERC20 ? 4 : 3);

        // Set permissions to be Revoked.
        permissions[0] = PermissionLib.MultiTargetPermission(
            PermissionLib.Operation.Revoke,
            _plugin,
            _dao,
            NO_CONDITION,
            tokenVotingBase.UPDATE_VOTING_SETTINGS_PERMISSION_ID()
        );

        permissions[1] = PermissionLib.MultiTargetPermission(
            PermissionLib.Operation.Revoke,
            _plugin,
            _dao,
            NO_CONDITION,
            tokenVotingBase.UPGRADE_PLUGIN_PERMISSION_ID()
        );

        permissions[2] = PermissionLib.MultiTargetPermission(
            PermissionLib.Operation.Revoke,
            _dao,
            _plugin,
            NO_CONDITION,
            DAO(payable(_dao)).EXECUTE_PERMISSION_ID()
        );

        // We only need to revoke permission if the token deployed was GovernanceERC20
        // As GovernanceWrapped doesn't even have this permission on it.
        // TODO: depending on the decision if we don't revert on revokes when plugin setup processor
        // calls dao for the permissions, we might decide to include the below always as it will be
        // more gas less than checking isGovernanceERC20..
        if (isGovernanceERC20) {
            permissions[3] = PermissionLib.MultiTargetPermission(
                PermissionLib.Operation.Revoke,
                token,
                _dao,
                NO_CONDITION,
                GovernanceERC20(token).MINT_PERMISSION_ID()
            );
        }
    }

    /// @inheritdoc IPluginSetup
    function getImplementationAddress() external view virtual override returns (address) {
        return address(tokenVotingBase);
    }

    /// @notice gets the information which interface ids token supports.
    /// @dev it's important to check first whether token is a contract.
    /// @param token address
    function _getTokenInterfaceIds(address token) private view returns (bool[] memory) {
        bytes4[] memory interfaceIds = new bytes4[](3);
        interfaceIds[0] = type(IERC20Upgradeable).interfaceId;
        interfaceIds[1] = type(IVotesUpgradeable).interfaceId;
        interfaceIds[2] = type(IGovernanceWrappedERC20).interfaceId;
        return token.getSupportedInterfaces(interfaceIds);
    }

    /// @notice unsatisfiably determines if contract is ERC20..
    /// @dev it's important to check first whether token is a contract.
    /// @param token address
    function _isERC20(address token) private view returns (bool) {
        (bool success, ) = token.staticcall(
            abi.encodeWithSelector(IERC20Upgradeable.balanceOf.selector, address(this))
        );
        return success;
    }
}<|MERGE_RESOLUTION|>--- conflicted
+++ resolved
@@ -90,15 +90,6 @@
     }
 
     /// @inheritdoc IPluginSetup
-<<<<<<< HEAD
-=======
-    function prepareInstallationDataABI() external pure returns (string memory) {
-        return
-            "(tuple(uint8 votingMode, uint32 supportThreshold, uint32 minParticipation, uint64 minDuration, uint256 minProposerVotingPower) votingSettings, tuple(address addr, string name, string symbol) tokenSettings, tuple(address[] receivers, uint256[] amounts) mintSettings)";
-    }
-
-    /// @inheritdoc IPluginSetup
->>>>>>> 2d1ee8fc
     function prepareInstallation(
         address _dao,
         bytes memory _data
@@ -192,7 +183,9 @@
         );
 
         // Prepare permissions
-        permissions = new PermissionLib.MultiTargetPermission[](tokenSettings.addr != address(0) ? 3 : 4);
+        permissions = new PermissionLib.MultiTargetPermission[](
+            tokenSettings.addr != address(0) ? 3 : 4
+        );
 
         // Set plugin permissions to be granted.
         // Grant the list of prmissions of the plugin to the DAO.
