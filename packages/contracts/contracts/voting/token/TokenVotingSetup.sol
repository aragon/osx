--- conflicted
+++ resolved
@@ -93,10 +93,7 @@
     function prepareInstallation(
         address _dao,
         bytes memory _data
-    )
-        external
-        returns (address plugin, PreparedDependency memory preparedDependency)
-    {
+    ) external returns (address plugin, PreparedDependency memory preparedDependency) {
         IDAO dao = IDAO(_dao);
 
         // Decode `_data` to extract the params needed for deploying and initializing `TokenVoting` plugin,
@@ -179,13 +176,10 @@
         );
 
         // Prepare permissions
-<<<<<<< HEAD
-        permissions = new PermissionLib.MultiTargetPermission[](
-=======
-        PermissionLib.MultiTargetPermission[] memory permissions = new PermissionLib.MultiTargetPermission[](
->>>>>>> 0a99857e
-            tokenSettings.addr != address(0) ? 3 : 4
-        );
+        PermissionLib.MultiTargetPermission[]
+            memory permissions = new PermissionLib.MultiTargetPermission[](
+                tokenSettings.addr != address(0) ? 3 : 4
+            );
 
         // Set plugin permissions to be granted.
         // Grant the list of prmissions of the plugin to the DAO.
@@ -231,25 +225,10 @@
     }
 
     /// @inheritdoc IPluginSetup
-<<<<<<< HEAD
     function prepareUninstallation(
         address _dao,
-        address _plugin,
-        address[] calldata _helpers,
-        bytes calldata
+        SetupPayload calldata _payload
     ) external view returns (PermissionLib.MultiTargetPermission[] memory permissions) {
-=======
-    function prepareUninstallationDataABI() external pure returns (string memory) {
-        return "";
-    }
-
-    /// @inheritdoc IPluginSetup
-    function prepareUninstallation(address _dao, SetupPayload calldata _payload)
-        external
-        view
-        returns (PermissionLib.MultiTargetPermission[] memory permissions)
-    {        
->>>>>>> 0a99857e
         // Prepare permissions.
         uint256 helperLength = _payload.currentHelpers.length;
         if (helperLength != 1) {
