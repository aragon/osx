--- conflicted
+++ resolved
@@ -103,17 +103,10 @@
         proposal_.parameters.snapshotBlock = snapshotBlock.toUint64();
         proposal_.parameters.votingMode = votingMode();
         proposal_.parameters.supportThreshold = supportThreshold();
-<<<<<<< HEAD
-        proposal_.parameters.minVotingPower = (totalVotingPower_ * minParticipation()) / RATIO_BASE;
-=======
-
         proposal_.parameters.minVotingPower = applyRatioCeiled(
-            totalVotingPower,
+            totalVotingPower_,
             minParticipation()
         );
-
-        proposal_.tally.totalVotingPower = totalVotingPower;
->>>>>>> d6491ef1
 
         for (uint256 i; i < _actions.length; ) {
             proposal_.actions.push(_actions[i]);
