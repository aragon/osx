// SPDX-License-Identifier: MIT

pragma solidity 0.8.10;

import {IDAO} from "../../core/IDAO.sol";
import {DAO} from "../../core/DAO.sol";
import {PermissionLib} from "../../core/permission/PermissionLib.sol";
import {PluginSetup, IPluginSetup} from "../../plugin/PluginSetup.sol";
import {Multisig} from "./Multisig.sol";

/// @title MultisigSetup
/// @author Aragon Association - 2022
/// @notice The setup contract of the `Multisig` plugin.
contract MultisigSetup is PluginSetup {
    /// @notice The address of `Multisig` plugin logic contract to be used in creating proxy contracts.
    Multisig private immutable multisigBase;

    /// @notice The address zero to be used as condition address for permissions.
    address private constant NO_CONDITION = address(0);

    /// @notice The contract constructor, that deployes the `Multisig` plugin logic contract.
    constructor() {
        multisigBase = new Multisig();
    }

    /// @inheritdoc IPluginSetup
    function prepareInstallation(
        address _dao,
        bytes memory _data
    )
        external
        returns (address plugin, PreparedDependency memory preparedDependency)
    {
        IDAO dao = IDAO(_dao);

        // Decode `_data` to extract the params needed for deploying and initializing `Multisig` plugin.
        (address[] memory members, Multisig.MultisigSettings memory multisigSettings) = abi.decode(
            _data,
            (address[], Multisig.MultisigSettings)
        );

        // Prepare and Deploy the plugin proxy.
        plugin = createERC1967Proxy(
            address(multisigBase),
            abi.encodeWithSelector(Multisig.initialize.selector, dao, members, multisigSettings)
        );

        // Prepare permissions
        PermissionLib.MultiTargetPermission[]
            memory permissions = new PermissionLib.MultiTargetPermission[](3);

        // Set permissions to be granted.
        // Grant the list of prmissions of the plugin to the DAO.
        permissions[0] = PermissionLib.MultiTargetPermission(
            PermissionLib.Operation.Grant,
            plugin,
            _dao,
            NO_CONDITION,
            multisigBase.UPDATE_MULTISIG_SETTINGS_PERMISSION_ID()
        );

        permissions[1] = PermissionLib.MultiTargetPermission(
            PermissionLib.Operation.Grant,
            plugin,
            _dao,
            NO_CONDITION,
            multisigBase.UPGRADE_PLUGIN_PERMISSION_ID()
        );

        // Grant `EXECUTE_PERMISSION` of the DAO to the plugin.
        permissions[2] = PermissionLib.MultiTargetPermission(
            PermissionLib.Operation.Grant,
            _dao,
            plugin,
            NO_CONDITION,
            DAO(payable(_dao)).EXECUTE_PERMISSION_ID()
        );

        preparedDependency.permissions = permissions;
    }

    /// @inheritdoc IPluginSetup
<<<<<<< HEAD
    function prepareUninstallation(
        address _dao,
        address _plugin,
        address[] calldata,
        bytes calldata
    ) external view returns (PermissionLib.MultiTargetPermission[] memory permissions) {
=======
    function prepareUninstallationDataABI() external pure returns (string memory) {
        return "";
    }

    /// @inheritdoc IPluginSetup
    function prepareUninstallation(address _dao, SetupPayload calldata _payload)
        external
        view
        returns (PermissionLib.MultiTargetPermission[] memory permissions)
    {
>>>>>>> 0a99857e
        // Prepare permissions
        permissions = new PermissionLib.MultiTargetPermission[](3);

        // Set permissions to be Revoked.
        permissions[0] = PermissionLib.MultiTargetPermission(
            PermissionLib.Operation.Revoke,
            _payload.plugin,
            _dao,
            NO_CONDITION,
            multisigBase.UPDATE_MULTISIG_SETTINGS_PERMISSION_ID()
        );

        permissions[1] = PermissionLib.MultiTargetPermission(
            PermissionLib.Operation.Revoke,
            _payload.plugin,
            _dao,
            NO_CONDITION,
            multisigBase.UPGRADE_PLUGIN_PERMISSION_ID()
        );

        permissions[2] = PermissionLib.MultiTargetPermission(
            PermissionLib.Operation.Revoke,
            _dao,
            _payload.plugin,
            NO_CONDITION,
            DAO(payable(_dao)).EXECUTE_PERMISSION_ID()
        );
    }

    /// @inheritdoc IPluginSetup
    function getImplementationAddress() external view returns (address) {
        return address(multisigBase);
    }
}<|MERGE_RESOLUTION|>--- conflicted
+++ resolved
@@ -27,10 +27,7 @@
     function prepareInstallation(
         address _dao,
         bytes memory _data
-    )
-        external
-        returns (address plugin, PreparedDependency memory preparedDependency)
-    {
+    ) external returns (address plugin, PreparedDependency memory preparedDependency) {
         IDAO dao = IDAO(_dao);
 
         // Decode `_data` to extract the params needed for deploying and initializing `Multisig` plugin.
@@ -80,25 +77,10 @@
     }
 
     /// @inheritdoc IPluginSetup
-<<<<<<< HEAD
     function prepareUninstallation(
         address _dao,
-        address _plugin,
-        address[] calldata,
-        bytes calldata
+        SetupPayload calldata _payload
     ) external view returns (PermissionLib.MultiTargetPermission[] memory permissions) {
-=======
-    function prepareUninstallationDataABI() external pure returns (string memory) {
-        return "";
-    }
-
-    /// @inheritdoc IPluginSetup
-    function prepareUninstallation(address _dao, SetupPayload calldata _payload)
-        external
-        view
-        returns (PermissionLib.MultiTargetPermission[] memory permissions)
-    {
->>>>>>> 0a99857e
         // Prepare permissions
         permissions = new PermissionLib.MultiTargetPermission[](3);
 
