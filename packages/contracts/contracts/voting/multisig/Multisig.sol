--- conflicted
+++ resolved
@@ -135,19 +135,9 @@
     /// @notice Checks if this or the parent contract supports an interface by its ID.
     /// @param _interfaceId The ID of the interface.
     /// @return bool Returns `true` if the interface is supported.
-<<<<<<< HEAD
-    function supportsInterface(bytes4 _interfaceId)
-        public
-        view
-        virtual
-        override(PluginUUPSUpgradeable, ProposalBase)
-        returns (bool)
-    {
-=======
     function supportsInterface(
         bytes4 _interfaceId
     ) public view virtual override returns (bool) {
->>>>>>> 1750fe37
         return
             _interfaceId == MULTISIG_INTERFACE_ID ||
             PluginUUPSUpgradeable.supportsInterface(_interfaceId);
