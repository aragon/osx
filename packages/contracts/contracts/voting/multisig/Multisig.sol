// SPDX-License-Identifier: MIT

pragma solidity 0.8.10;

import {SafeCastUpgradeable} from "@openzeppelin/contracts-upgradeable/utils/math/SafeCastUpgradeable.sol";

import {_uncheckedAdd, _uncheckedSub} from "../../utils/UncheckedMath.sol";
import {PluginUUPSUpgradeable} from "../../core/plugin/PluginUUPSUpgradeable.sol";
import {ProposalUpgradeable} from "../../core/plugin/ProposalUpgradeable.sol";
import {IDAO} from "../../core/IDAO.sol";
import {IMajorityVoting} from "../majority/IMajorityVoting.sol";
import {Addresslist} from "../addresslist/Addresslist.sol";

/// @title Multisig
/// @author Aragon Association - 2022-2023
/// @notice The on-chain multisig governance plugin in which a proposal passes if X out of Y approvals are met.
contract Multisig is PluginUUPSUpgradeable, ProposalUpgradeable, Addresslist {
    using SafeCastUpgradeable for uint256;

    /// @notice A container for proposal-related information.
    /// @param executed Whether the proposal is executed or not.
    /// @param approvals The number of approvals casted.
    /// @param parameters The proposal-specific approve settings at the time of the proposal creation.
    /// @param approvers The approves casted by the approvers.
    /// @param actions The actions to be executed when the proposal passes.
    /// @param _allowFailureMap A bitmap allowing the proposal to succeed, even if individual actions might revert. If the bit at index `i` is 1, the proposal succeeds even if the `i`th action reverts. A failure map value of 0 requires every action to not revert.
    struct Proposal {
        bool executed;
        uint16 approvals;
        ProposalParameters parameters;
        mapping(address => bool) approvers;
        IDAO.Action[] actions;
        uint256 allowFailureMap;
    }

    /// @notice A container for the proposal parameters.
    /// @param minApprovals The number of approvals required.
    /// @param snapshotBlock The number of the block prior to the proposal creation.
    /// @param startDate The timestamp when the proposal starts.
    /// @param endDate The timestamp when the proposal expires.
    struct ProposalParameters {
        uint16 minApprovals;
        uint64 snapshotBlock;
        uint64 startDate;
        uint64 endDate;
    }

    /// @notice A container for the plugin settings.
    /// @param onlyListed Whether only listed addresses can create a proposal.
    /// @param minApprovals The minimum approvals parameter.
    struct MultisigSettings {
        bool onlyListed;
        uint16 minApprovals;
    }

    /// @notice The [ERC-165](https://eips.ethereum.org/EIPS/eip-165) interface ID of the contract.
    bytes4 internal constant MULTISIG_INTERFACE_ID =
        this.addAddresses.selector ^
            this.removeAddresses.selector ^
            this.isListed.selector ^
            this.isListedAtBlock.selector ^
            this.addresslistLength.selector ^
            this.addresslistLengthAtBlock.selector ^
            this.initialize.selector;

    /// @notice The ID of the permission required to call the `addAddresses` and `removeAddresses` functions.
    bytes32 public constant UPDATE_MULTISIG_SETTINGS_PERMISSION_ID =
        keccak256("UPDATE_MULTISIG_SETTINGS_PERMISSION");

    /// @notice A mapping between proposal IDs and proposal information.
    mapping(uint256 => Proposal) internal proposals;

    /// @notice The current plugin settings.
    MultisigSettings public multisigSettings;

    /// @notice Thrown when a sender is not allowed to create a proposal.
    /// @param sender The sender address.
    error ProposalCreationForbidden(address sender);

    /// @notice Thrown if a approver is not allowed to cast an approve. This can be because the proposal
    /// - is not open,
    /// - was executed, or
    /// - the approver is not on the address list
    /// @param proposalId The ID of the proposal.
    /// @param sender The address of the sender.
    error ApprovalCastForbidden(uint256 proposalId, address sender);

    /// @notice Thrown if the proposal execution is forbidden.
    /// @param proposalId The ID of the proposal.
    error ProposalExecutionForbidden(uint256 proposalId);

    /// @notice Thrown if the minimal approvals value is out of bounds (less than 1 or greater than the number of members in the address list).
    /// @param limit The maximal value.
    /// @param actual The actual value.
    error MinApprovalsOutOfBounds(uint16 limit, uint16 actual);

    /// @notice Thrown if the addresslist length is out of bounds.
    /// @param limit The limit value.
    /// @param actual The actual value.
    error AddresslistLengthOutOfBounds(uint16 limit, uint256 actual);

    /// @notice Thrown if a date is out of bounds.
    /// @param limit The limit value.
    /// @param actual The actual value.
    error DateOutOfBounds(uint64 limit, uint64 actual);

    /// @notice Emitted when an proposal is approve by an approver.
    /// @param proposalId The ID of the proposal.
    /// @param approver The approver casting the approve.
    event Approved(uint256 indexed proposalId, address indexed approver);

    /// @notice Emitted when the plugin settings are set.
    /// @param onlyListed Whether only listed addresses can create a proposal.
    /// @param minApprovals The minimum amount of approvals needed to pass a proposal.
    event MultisigSettingsUpdated(bool onlyListed, uint16 indexed minApprovals);

    /// @notice Initializes the component.
    /// @dev This method is required to support [ERC-1822](https://eips.ethereum.org/EIPS/eip-1822).
    /// @param _dao The IDAO interface of the associated DAO.
    /// @param _multisigSettings The multisig settings.
    function initialize(
        IDAO _dao,
        address[] calldata _members,
        MultisigSettings calldata _multisigSettings
    ) public initializer {
        __PluginUUPSUpgradeable_init(_dao);

        // add member addresses to the address list
        _addAddresses(_members);

        _updateMultisigSettings(_multisigSettings);
    }

    /// @notice Checks if this or the parent contract supports an interface by its ID.
    /// @param _interfaceId The ID of the interface.
    /// @return bool Returns `true` if the interface is supported.
    function supportsInterface(
        bytes4 _interfaceId
    ) public view virtual override returns (bool) {
        return
            _interfaceId == MULTISIG_INTERFACE_ID ||
            PluginUUPSUpgradeable.supportsInterface(_interfaceId);
    }

    /// @notice Adds new members to the address list and updates the minimum approval parameter.
    /// @param _members The addresses of the members to be added.
    function addAddresses(address[] calldata _members)
        external
        auth(UPDATE_MULTISIG_SETTINGS_PERMISSION_ID)
    {
        uint256 newAddresslistLength = addresslistLength() + _members.length;

        // Check if the new address list length would be greater than `type(uint16).max`, the maximal number of approvals.
        if (newAddresslistLength > type(uint16).max) {
            revert AddresslistLengthOutOfBounds({
                limit: type(uint16).max,
                actual: newAddresslistLength
            });
        }

        _addAddresses(_members);
    }

    /// @notice Removes existing members from the address list. Previously, it checks if the new address list length at least as long as the minimum approvals parameter requires. Note that `minApprovals` is must be at least 1 so the address list cannot become empty.
    /// @param _members The addresses of the members to be removed.
    function removeAddresses(address[] calldata _members)
        external
        auth(UPDATE_MULTISIG_SETTINGS_PERMISSION_ID)
    {
        uint16 newAddresslistLength = uint16(addresslistLength() - _members.length);

        // Check if the new address list length would become less than the current minimum number of approvals required.
        if (newAddresslistLength < multisigSettings.minApprovals) {
            revert MinApprovalsOutOfBounds({
                limit: newAddresslistLength,
                actual: multisigSettings.minApprovals
            });
        }

        _removeAddresses(_members);
    }

    /// @notice Updates the plugin settings.
    /// @param _multisigSettings The new settings.
    function updateMultisigSettings(MultisigSettings calldata _multisigSettings)
        external
        auth(UPDATE_MULTISIG_SETTINGS_PERMISSION_ID)
    {
        _updateMultisigSettings(_multisigSettings);
    }

    /// @notice Creates a new majority voting proposal.
    /// @param _metadata The metadata of the proposal.
    /// @param _actions The actions that will be executed after the proposal passes.
    /// @param _allowFailureMap A bitmap allowing the proposal to succeed, even if individual actions might revert. If the bit at index `i` is 1, the proposal succeeds even if the `i`th action reverts. A failure map value of 0 requires every action to not revert.
    /// @param _approveProposal If `true`, the sender will approve the proposal.
    /// @param _tryExecution If `true`, execution is tried after the vote cast. The call does not revert if early execution is not possible.
    /// @return proposalId The ID of the proposal.
    function createProposal(
        bytes calldata _metadata,
        IDAO.Action[] calldata _actions,
        uint256 _allowFailureMap,
        bool _approveProposal,
        bool _tryExecution,
        uint64 _startDate,
        uint64 _endDate
    ) external returns (uint256 proposalId) {
        uint64 snapshotBlock = block.number.toUint64() - 1;

        if (multisigSettings.onlyListed && !isListedAtBlock(_msgSender(), snapshotBlock)) {
            revert ProposalCreationForbidden(_msgSender());
        }

        if (_startDate == 0) {
            _startDate = block.timestamp.toUint64();
        } else if (_startDate < block.timestamp.toUint64()) {
            revert DateOutOfBounds({limit: block.timestamp.toUint64(), actual: _startDate});
        }

        if (_endDate < _startDate) {
            revert DateOutOfBounds({limit: _startDate, actual: _endDate});
        }

        proposalId = _createProposal({
            _creator: _msgSender(),
            _metadata: _metadata,
            _startDate: _startDate,
            _endDate: _endDate,
            _actions: _actions,
            _allowFailureMap: _allowFailureMap
        });

        // Create the proposal
        Proposal storage proposal_ = proposals[proposalId];

        proposal_.parameters.snapshotBlock = snapshotBlock;
        proposal_.parameters.startDate = _startDate;
        proposal_.parameters.endDate = _endDate;
        proposal_.parameters.minApprovals = multisigSettings.minApprovals;

        // Reduce costs
        if(_allowFailureMap != 0) {
            proposal_.allowFailureMap = _allowFailureMap;
        }

        for (uint256 i; i < _actions.length; ) {
            proposal_.actions.push(_actions[i]);
            unchecked {
                ++i;
            }
        }

        if (_approveProposal) {
            approve(proposalId, _tryExecution);
        }
    }

    /// @notice Approves and, optionally, executes the proposal.
    /// @param _proposalId The ID of the proposal.
    /// @param _tryExecution If `true`, execution is tried after the approval cast. The call does not revert if execution is not possible.
    function approve(uint256 _proposalId, bool _tryExecution) public {
        address approver = _msgSender();
        if (!_canApprove(_proposalId, approver)) {
            revert ApprovalCastForbidden(_proposalId, approver);
        }

        Proposal storage proposal_ = proposals[_proposalId];

        // As the list can never become more than type(uint16).max(due to addAddresses check)
        // It's safe to use unchecked as it would never overflow.
        unchecked {
            proposal_.approvals += 1;
        }

        proposal_.approvers[approver] = true;

        emit Approved({proposalId: _proposalId, approver: approver});

        if (_tryExecution && _canExecute(_proposalId)) {
            _execute(_proposalId);
        }
    }

    /// @notice Checks if an account can participate on a proposal vote. This can be because the vote
    /// - was executed, or
    /// - the voter is not listed.
    /// @param _proposalId The proposal Id.
    /// @param _account The address of the user to check.
    /// @return bool Returns true if the account is allowed to vote.
    /// @dev The function assumes the queried proposal exists.
    function canApprove(uint256 _proposalId, address _account) external view returns (bool) {
        return _canApprove(_proposalId, _account);
    }

    /// @notice Checks if a proposal can be executed.
    /// @param _proposalId The ID of the proposal to be checked.
    /// @return True if the proposal can be executed, false otherwise.
    function canExecute(uint256 _proposalId) external view returns (bool) {
        return _canExecute(_proposalId);
    }

    /// @notice Returns all information for a proposal vote by its ID.
    /// @param _proposalId The ID of the proposal.
    /// @return executed Whether the proposal is executed or not.
    /// @return approvals The number of approvals casted.
    /// @return parameters The parameters of the proposal vote.
    /// @return actions The actions to be executed in the associated DAO after the proposal has passed.
    /// @param allowFailureMap A bitmap allowing the proposal to succeed, even if individual actions might revert. If the bit at index `i` is 1, the proposal succeeds even if the `i`th action reverts. A failure map value of 0 requires every action to not revert.
    function getProposal(uint256 _proposalId)
        public
        view
        returns (
            bool executed,
            uint16 approvals,
            ProposalParameters memory parameters,
            IDAO.Action[] memory actions,
            uint256 allowFailureMap
        )
    {
        Proposal storage proposal_ = proposals[_proposalId];

        executed = proposal_.executed;
        approvals = proposal_.approvals;
        parameters = proposal_.parameters;
        actions = proposal_.actions;
        allowFailureMap = proposal_.allowFailureMap;
    }

    /// @notice Returns whether the account has approved the proposal. Note, that this does not check if the account is listed.
    /// @param _proposalId The ID of the proposal.
    /// @param _account The account address to be checked.
    /// @return The vote option cast by a voter for a certain proposal.
    function hasApproved(uint256 _proposalId, address _account) public view returns (bool) {
        return proposals[_proposalId].approvers[_account];
    }

    /// @notice Executes a proposal.
    /// @param _proposalId The ID of the proposal to be executed.
    function execute(uint256 _proposalId) public {
        if (!_canExecute(_proposalId)) {
            revert ProposalExecutionForbidden(_proposalId);
        }

        _execute(_proposalId);
    }

    /// @notice Internal function to execute a vote. It assumes the queried proposal exists.
    /// @param _proposalId The ID of the proposal.
    function _execute(uint256 _proposalId) internal {
        Proposal storage proposal_ = proposals[_proposalId];

        proposal_.executed = true;

<<<<<<< HEAD
        _executeProposal(dao, _proposalId, proposals[_proposalId].actions);
=======
        _executeProposal(
            dao,
            _proposalId,
            proposals[_proposalId].actions,
            proposals[_proposalId].allowFailureMap
        );
>>>>>>> f6fd9ff1
    }

    /// @notice Internal function to check if an account can approve. It assumes the queried proposal exists. //TODO is this assumption relevant?
    /// @param _proposalId The ID of the proposal.
    /// @param _account The account to check.
    /// @return Returns `true` if the given account can approve on a certain proposal and `false` otherwise.
    function _canApprove(uint256 _proposalId, address _account) internal view returns (bool) {
        Proposal storage proposal_ = proposals[_proposalId];

        if (!_isProposalOpen(proposal_)) {
            // The proposal was executed already
            return false;
        }

        if (!isListedAtBlock(_account, proposal_.parameters.snapshotBlock)) {
            // The approver has no voting power.
            return false;
        }

        if (proposal_.approvers[_account]) {
            // The approver has already approved
            return false;
        }

        return true;
    }

    /// @notice Internal function to check if a proposal can be executed. It assumes the queried proposal exists.
    /// @param _proposalId The ID of the proposal.
    /// @return Returns `true` if the proposal can be executed and `false` otherwise.
    function _canExecute(uint256 _proposalId) internal view returns (bool) {
        Proposal storage proposal_ = proposals[_proposalId];

        // Verify that the proposal has not been executed or expired.
        if (!_isProposalOpen(proposal_)) {
            return false;
        }

        return proposal_.approvals >= proposal_.parameters.minApprovals;
    }

    /// @notice Internal function to check if a proposal vote is still open.
    /// @param proposal_ The proposal struct.
    /// @return True if the proposal vote is open, false otherwise.
    function _isProposalOpen(Proposal storage proposal_) internal view returns (bool) {
        uint64 currentTimestamp64 = block.timestamp.toUint64();
        return
            !proposal_.executed &&
            proposal_.parameters.startDate <= currentTimestamp64 &&
            proposal_.parameters.endDate >= currentTimestamp64;
    }

    /// @notice Internal function to update the plugin settings.
    function _updateMultisigSettings(MultisigSettings calldata _multisigSettings) internal {
        uint16 addresslistLength_ = uint16(addresslistLength());

        if (_multisigSettings.minApprovals > addresslistLength_) {
            revert MinApprovalsOutOfBounds({
                limit: addresslistLength_,
                actual: _multisigSettings.minApprovals
            });
        }

        if (_multisigSettings.minApprovals < 1) {
            revert MinApprovalsOutOfBounds({limit: 1, actual: _multisigSettings.minApprovals});
        }

        multisigSettings = _multisigSettings;
        emit MultisigSettingsUpdated({
            onlyListed: _multisigSettings.onlyListed,
            minApprovals: _multisigSettings.minApprovals
        });
    }

    /// @dev This empty reserved space is put in place to allow future versions to add new
    /// variables without shifting down storage in the inheritance chain.
    /// https://docs.openzeppelin.com/contracts/4.x/upgradeable#storage_gaps
    uint256[48] private __gap;
}<|MERGE_RESOLUTION|>--- conflicted
+++ resolved
@@ -351,16 +351,12 @@
 
         proposal_.executed = true;
 
-<<<<<<< HEAD
-        _executeProposal(dao, _proposalId, proposals[_proposalId].actions);
-=======
         _executeProposal(
             dao,
             _proposalId,
             proposals[_proposalId].actions,
             proposals[_proposalId].allowFailureMap
         );
->>>>>>> f6fd9ff1
     }
 
     /// @notice Internal function to check if an account can approve. It assumes the queried proposal exists. //TODO is this assumption relevant?
