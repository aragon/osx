// SPDX-License-Identifier: MIT

pragma solidity 0.8.10;

<<<<<<< HEAD
import {SafeCastUpgradeable} from "@openzeppelin/contracts-upgradeable/utils/math/SafeCastUpgradeable.sol";
import {CountersUpgradeable} from "@openzeppelin/contracts-upgradeable/utils/CountersUpgradeable.sol";
=======
import {ERC165Upgradeable} from "@openzeppelin/contracts-upgradeable/utils/introspection/ERC165Upgradeable.sol";
import {Initializable} from "@openzeppelin/contracts-upgradeable/proxy/utils/Initializable.sol";
>>>>>>> 9a8c8a34

import {_uncheckedAdd, _uncheckedSub} from "../../utils/UncheckedMath.sol";
import {IDAO} from "../../core/IDAO.sol";
import {GovernancePluginUUPSUpgradeable} from "../../core/plugin/GovernancePluginUUPSUpgradeable.sol";
import {IMajorityVoting} from "../majority/IMajorityVoting.sol";
import {Addresslist} from "../addresslist/Addresslist.sol";

/// @title Multisig
/// @author Aragon Association - 2022.
/// @notice The on-chain multisig governance plugin in which a proposal passes if X out of Y approvals are met.
/// @dev This contract inherits from `MajorityVotingBase` and implements the `IMajorityVoting` interface.
<<<<<<< HEAD
contract Multisig is PluginUUPSUpgradeable, Addresslist {
    using CountersUpgradeable for CountersUpgradeable.Counter;
    using SafeCastUpgradeable for uint256;

=======
contract Multisig is
    Initializable,
    ERC165Upgradeable,
    Addresslist,
    GovernancePluginUUPSUpgradeable
{
>>>>>>> 9a8c8a34
    /// @notice A container for proposal-related information.
    /// @param executed Whether the proposal is executed or not.
    /// @param parameters The proposal-specific approve settings at the time of the proposal creation.
    /// @param tally The approve tally of the proposal.
    /// @param approvers The approves casted by the approvers.
    /// @param actions The actions to be executed when the proposal passes.
    struct Proposal {
        bool open;
        bool executed;
        ProposalParameters parameters;
        Tally tally;
        mapping(address => bool) approvers;
        IDAO.Action[] actions;
    }

    /// @notice A container for the proposal parameters.
    /// @param minApprovals The number of approvals required.
    /// @param snapshotBlock The number of the block prior to the proposal creation.
    struct ProposalParameters {
        uint256 minApprovals;
        uint64 snapshotBlock;
    }

    /// @notice A container for the proposal tally.
    /// @param approvals The number of approvals casted.
    /// @param addresslistLength The length of the addresslist.
    struct Tally {
        uint256 approvals;
        uint256 addresslistLength;
    }

    /// @notice A container for the plugin settings.
    /// @param onlyListed Whether only listed addresses can create a proposal.
    /// @param minApprovals The minimum approvals parameter.
    struct MultisigSettings {
        bool onlyListed;
        uint16 minApprovals;
    }

    /// @notice The [ERC-165](https://eips.ethereum.org/EIPS/eip-165) interface ID of the contract.
    bytes4 internal constant MULTISIG_INTERFACE_ID =
        this.addAddresses.selector ^
            this.removeAddresses.selector ^
            this.isListed.selector ^
            this.isListedAtBlock.selector ^
            this.addresslistLength.selector ^
            this.addresslistLengthAtBlock.selector ^
            this.proposalCount.selector ^
            this.initialize.selector;

    /// @notice The ID of the permission required to call the `addAddresses` and `removeAddresses` functions.
    bytes32 public constant UPDATE_MULTISIG_SETTINGS_PERMISSION_ID =
        keccak256("UPDATE_MULTISIG_SETTINGS_PERMISSION");

<<<<<<< HEAD
    /// @notice The incremental ID for proposals and executions.
    CountersUpgradeable.Counter private proposalCounter;
=======
    /// @notice The minimum approval parameter.
    uint256 private minApprovals_;
>>>>>>> 9a8c8a34

    /// @notice A mapping between proposal IDs and proposal information.
    mapping(uint256 => Proposal) internal proposals;

    /// @notice The current plugin settings.
    MultisigSettings public multisigSettings;

    /// @notice Thrown when a sender is not allowed to create a proposal.
    /// @param sender The sender address.
    error ProposalCreationForbidden(address sender);

    /// @notice Thrown if a approver is not allowed to cast an approve. This can be because the proposal
    /// - is not open,
    /// - was executed, or
    /// - the approver is not on the address list
    /// @param proposalId The ID of the proposal.
    /// @param sender The address of the sender.
    error ApprovalCastForbidden(uint256 proposalId, address sender);

    /// @notice Thrown if the proposal execution is forbidden.
    /// @param proposalId The ID of the proposal.
    error ProposalExecutionForbidden(uint256 proposalId);

    /// @notice Thrown if the minimal approvals value is out of bounds (less than 1 or greater than the number of members in the address list).
    /// @param limit The maximal value.
    /// @param actual The actual value.
    error MinApprovalsOutOfBounds(uint256 limit, uint256 actual);

    /// @notice Emitted when an proposal is approve by an approver.
    /// @param proposalId The ID of the proposal.
    /// @param approver The approver casting the approve.
    event Approved(uint256 indexed proposalId, address indexed approver);

<<<<<<< HEAD
    /// @notice Emitted when a proposal is created.
    /// @param proposalId The ID of the proposal.
    /// @param creator  The creator of the proposal.
    /// @param metadata The metadata of the proposal.
    /// @param actions The actions that will be executed if the proposal passes.
    event ProposalCreated(
        uint256 indexed proposalId,
        address indexed creator,
        bytes metadata,
        IDAO.Action[] actions
    );

    /// @notice Emitted when a proposal is executed.
    /// @param proposalId The ID of the proposal.
    /// @param execResults The bytes array resulting from the proposal execution in the associated DAO.
    event ProposalExecuted(uint256 indexed proposalId, bytes[] execResults);

    /// @notice Emitted when the plugin settings are set.
    /// @param onlyListed Whether only listed addresses can create a proposal.
    /// @param minApprovals The minimum amount of approvals needed to pass a proposal.
    event MultisigSettingsUpdated(bool onlyListed, uint256 indexed minApprovals);

=======
>>>>>>> 9a8c8a34
    /// @notice Initializes the component.
    /// @dev This method is required to support [ERC-1822](https://eips.ethereum.org/EIPS/eip-1822).
    /// @param _dao The IDAO interface of the associated DAO.
    /// @param _multisigSettings The multisig settings.
    function initialize(
        IDAO _dao,
        address[] calldata _members,
        MultisigSettings calldata _multisigSettings
    ) public initializer {
        __PluginUUPSUpgradeable_init(_dao);

        // add member addresses to the address list
        _addAddresses(_members);

        _updateMultisigSettings(_multisigSettings);
    }

    /// @notice Checks if this or the parent contract supports an interface by its ID.
    /// @param _interfaceId The ID of the interface.
    /// @return bool Returns `true` if the interface is supported.
<<<<<<< HEAD
    function supportsInterface(bytes4 _interfaceId) public view virtual override returns (bool) {
        return _interfaceId == MULTISIG_INTERFACE_ID || super.supportsInterface(_interfaceId);
    }

    /// @notice Returns the proposal count determining the next proposal ID.
    /// @return The proposal count.
    function proposalCount() public view returns (uint256) {
        return proposalCounter.current();
=======
    function supportsInterface(bytes4 _interfaceId)
        public
        view
        virtual
        override(ERC165Upgradeable, GovernancePluginUUPSUpgradeable)
        returns (bool)
    {
        return _interfaceId == MULTISIG_INTERFACE_ID || super.supportsInterface(_interfaceId);
    }

    /// @notice Returns the support threshold parameter stored in the voting settings.
    /// @return The support threshold parameter.
    function minApprovals() public view virtual returns (uint256) {
        return minApprovals_;
>>>>>>> 9a8c8a34
    }

    /// @notice Returns the number of approvals,
    /// @param _proposalId The ID of the proposal.
    /// @return The number of approvals.
    function approvals(uint256 _proposalId) public view returns (uint256) {
        return proposals[_proposalId].tally.approvals;
    }

    /// @notice Adds new members to the address list and updates the minimum approval parameter.
    /// @param _members The addresses of the members to be added.
    function addAddresses(address[] calldata _members)
        external
        auth(UPDATE_MULTISIG_SETTINGS_PERMISSION_ID)
    {
        _addAddresses(_members);
    }

    /// @notice Removes existing members from the address list. Previously, it checks if the new address list length at least as long as the minimum approvals parameter requires. Note that `minApprovals` is must be at least 1 so the address list cannot become empty.
    /// @param _members The addresses of the members to be removed.
    function removeAddresses(address[] calldata _members)
        external
        auth(UPDATE_MULTISIG_SETTINGS_PERMISSION_ID)
    {
        _removeAddresses(_members);

        // Check if the new address list has become shorter than the current minimum number of approvals required.
        uint256 newAddresslistLength = addresslistLength();
        uint256 minApprovals_ = multisigSettings.minApprovals;
        if (newAddresslistLength < minApprovals_) {
            revert MinApprovalsOutOfBounds({limit: newAddresslistLength, actual: minApprovals_});
        }
    }

    /// @notice Updates the plugin settings.
    /// @param _multisigSettings The new settings.
    function updateMultisigSettings(MultisigSettings calldata _multisigSettings)
        external
        auth(UPDATE_MULTISIG_SETTINGS_PERMISSION_ID)
    {
        _updateMultisigSettings(_multisigSettings);
    }

    /// @notice Creates a new majority voting proposal.
    /// @param _metadata The metadata of the proposal.
    /// @param _actions The actions that will be executed after the proposal passes.
    /// @param _approveProposal If `true`, the sender will approve the proposal.
    /// @param _tryExecution If `true`, execution is tried after the vote cast. The call does not revert if early execution is not possible.
    /// @return id The ID of the proposal.
    function createProposal(
        bytes calldata _metadata,
        IDAO.Action[] calldata _actions,
        bool _approveProposal,
        bool _tryExecution
<<<<<<< HEAD
    ) external returns (uint256 proposalId) {
        uint64 snapshotBlock = block.number.toUint64() - 1;
=======
    ) external returns (uint256 id) {
        uint64 snapshotBlock = getBlockNumber64() - 1;
>>>>>>> 9a8c8a34

        if (multisigSettings.onlyListed && !isListedAtBlock(_msgSender(), snapshotBlock)) {
            revert ProposalCreationForbidden(_msgSender());
        }

        id = _createProposal(_msgSender(), _metadata, _actions);

        // Create the proposal
        Proposal storage proposal_ = proposals[id];

        proposal_.open = true;
        proposal_.parameters.snapshotBlock = snapshotBlock;
<<<<<<< HEAD
        proposal_.parameters.minApprovals = multisigSettings.minApprovals;
        proposal_.tally.addresslistLength = addresslistLengthAtBlock(snapshotBlock); // TODO https://aragonassociation.atlassian.net/browse/APP-1417
=======
        proposal_.parameters.minApprovals = minApprovals_;
        proposal_.tally.addresslistLength = addresslistLengthAtBlock(snapshotBlock); // TODO redundant?
>>>>>>> 9a8c8a34

        for (uint256 i; i < _actions.length; ) {
            proposal_.actions.push(_actions[i]);
            unchecked {
                ++i;
            }
        }

<<<<<<< HEAD
        _incrementProposalCount();

        if (_approveProposal) {
=======
        if (_approve_) {
>>>>>>> 9a8c8a34
            approve(proposalId, _tryExecution);
        }
    }

    /// @notice Approves and, optionally, executes the proposal.
    /// @param _proposalId The ID of the proposal.
    /// @param _tryExecution If `true`, execution is tried after the approval cast. The call does not revert if execution is not possible.
    function approve(uint256 _proposalId, bool _tryExecution) public {
        address approver = _msgSender();
        if (!_canApprove(_proposalId, approver)) {
            revert ApprovalCastForbidden(_proposalId, approver);
        }

        Proposal storage proposal_ = proposals[_proposalId];

        unchecked {
            proposal_.tally.approvals += 1;
        }

        proposal_.approvers[approver] = true;

        emit Approved({proposalId: _proposalId, approver: approver});

        if (_tryExecution && _canExecute(_proposalId)) {
            _execute(_proposalId);
        }
    }

    /// @notice Checks if an account can participate on a proposal vote. This can be because the vote
    /// - was executed, or
    /// - the voter is not listed.
    /// @param _proposalId The proposal Id.
    /// @param _account The address of the user to check.
    /// @return bool Returns true if the account is allowed to vote.
    /// @dev The function assumes the queried proposal exists.
    function canApprove(uint256 _proposalId, address _account) external view returns (bool) {
        return _canApprove(_proposalId, _account);
    }

    /// @notice Checks if a proposal can be executed.
    /// @param _proposalId The ID of the proposal to be checked.
    /// @return True if the proposal can be executed, false otherwise.
    function canExecute(uint256 _proposalId) external view returns (bool) {
        return _canExecute(_proposalId);
    }

    /// @notice Returns all information for a proposal vote by its ID.
    /// @param _proposalId The ID of the proposal.
    /// @return open Whether the proposal is open or not.
    /// @return executed Whether the proposal is executed or not.
    /// @return parameters The parameters of the proposal vote.
    /// @return tally The current tally of the proposal vote.
    /// @return actions The actions to be executed in the associated DAO after the proposal has passed.
    function getProposal(uint256 _proposalId)
        public
        view
        returns (
            bool open,
            bool executed,
            ProposalParameters memory parameters,
            Tally memory tally,
            IDAO.Action[] memory actions
        )
    {
        Proposal storage proposal_ = proposals[_proposalId];

        open = proposal_.open;
        executed = proposal_.executed;
        parameters = proposal_.parameters;
        tally = proposal_.tally;
        actions = proposal_.actions;
    }

    /// @notice Returns whether the account has approved the proposal. Note, that this does not check if the account is listed.
    /// @param _proposalId The ID of the proposal.
    /// @param _account The account address to be checked.
    /// @return The vote option cast by a voter for a certain proposal.
    function hasApproved(uint256 _proposalId, address _account) public view returns (bool) {
        return proposals[_proposalId].approvers[_account];
    }

    /// @notice Executes a proposal.
    /// @param _proposalId The ID of the proposal to be executed.
    function execute(uint256 _proposalId) public {
        if (!_canExecute(_proposalId)) {
            revert ProposalExecutionForbidden(_proposalId);
        }

        _execute(_proposalId);
    }

    /// @notice Internal function to execute a vote. It assumes the queried proposal exists.
    /// @param _proposalId The ID of the proposal.
    function _execute(uint256 _proposalId) internal {
        Proposal storage proposal_ = proposals[_proposalId];

        proposal_.open = false;
        proposal_.executed = true;

        _executeProposal(_proposalId, proposals[_proposalId].actions);
    }

    /// @notice Internal function to check if an account can approve. It assumes the queried proposal exists. //TODO is this assumption relevant?
    /// @param _proposalId The ID of the proposal.
    /// @param _account The account to check.
    /// @return Returns `true` if the given account can approve on a certain proposal and `false` otherwise.
    function _canApprove(uint256 _proposalId, address _account) internal view returns (bool) {
        Proposal storage proposal_ = proposals[_proposalId];

        if (!_isProposalOpen(proposal_)) {
            // The proposal was executed already
            return false;
        }

        if (!isListedAtBlock(_account, proposal_.parameters.snapshotBlock)) {
            // The approver has no voting power.
            return false;
        }

        if (proposal_.approvers[_account]) {
            // The approver has already approved
            return false;
        }

        return true;
    }

    /// @notice Internal function to check if a proposal can be executed. It assumes the queried proposal exists.
    /// @param _proposalId The ID of the proposal.
    /// @return Returns `true` if the proposal can be executed and `false` otherwise.
    function _canExecute(uint256 _proposalId) internal view returns (bool) {
        Proposal storage proposal_ = proposals[_proposalId];

        // Verify that the proposal has not been executed already.
        if (!_isProposalOpen(proposal_)) {
            return false;
        }

        return proposal_.tally.approvals >= proposal_.parameters.minApprovals;
    }

    /// @notice Internal function to check if a proposal vote is still open.
    /// @param proposal_ The proposal struct.
    /// @return True if the proposal vote is open, false otherwise.
    function _isProposalOpen(Proposal storage proposal_) internal view returns (bool) {
        return proposal_.open && !proposal_.executed;
    }

<<<<<<< HEAD
    /// @notice Internal function to increments the proposal count by one.
    function _incrementProposalCount() internal {
        return proposalCounter.increment();
    }

    /// @notice Internal function to update the plugin settings.
    function _updateMultisigSettings(MultisigSettings calldata _multisigSettings) internal {
        uint256 addresslistLength_ = addresslistLength();

        if (_multisigSettings.minApprovals > addresslistLength_) {
            revert MinApprovalsOutOfBounds({
                limit: addresslistLength_,
                actual: _multisigSettings.minApprovals
            });
        }

        if (_multisigSettings.minApprovals < 1) {
            revert MinApprovalsOutOfBounds({limit: 1, actual: _multisigSettings.minApprovals});
        }

        multisigSettings = _multisigSettings;
        emit MultisigSettingsUpdated({
            onlyListed: _multisigSettings.onlyListed,
            minApprovals: _multisigSettings.minApprovals
        });
    }

    /// @dev This empty reserved space is put in place to allow future versions to add new
    /// variables without shifting down storage in the inheritance chain.
    /// https://docs.openzeppelin.com/contracts/4.x/upgradeable#storage_gaps
    uint256[46] private __gap;
=======
    /// @dev This empty reserved space is put in place to allow future versions to add new
    /// variables without shifting down storage in the inheritance chain.
    /// https://docs.openzeppelin.com/contracts/4.x/upgradeable#storage_gaps
    uint256[48] private __gap;
>>>>>>> 9a8c8a34
}<|MERGE_RESOLUTION|>--- conflicted
+++ resolved
@@ -2,17 +2,12 @@
 
 pragma solidity 0.8.10;
 
-<<<<<<< HEAD
 import {SafeCastUpgradeable} from "@openzeppelin/contracts-upgradeable/utils/math/SafeCastUpgradeable.sol";
 import {CountersUpgradeable} from "@openzeppelin/contracts-upgradeable/utils/CountersUpgradeable.sol";
-=======
-import {ERC165Upgradeable} from "@openzeppelin/contracts-upgradeable/utils/introspection/ERC165Upgradeable.sol";
-import {Initializable} from "@openzeppelin/contracts-upgradeable/proxy/utils/Initializable.sol";
->>>>>>> 9a8c8a34
 
 import {_uncheckedAdd, _uncheckedSub} from "../../utils/UncheckedMath.sol";
+import {GovernancePluginUUPSUpgradeable} from "../../core/plugin/GovernancePluginUUPSUpgradeable.sol";
 import {IDAO} from "../../core/IDAO.sol";
-import {GovernancePluginUUPSUpgradeable} from "../../core/plugin/GovernancePluginUUPSUpgradeable.sol";
 import {IMajorityVoting} from "../majority/IMajorityVoting.sol";
 import {Addresslist} from "../addresslist/Addresslist.sol";
 
@@ -20,19 +15,10 @@
 /// @author Aragon Association - 2022.
 /// @notice The on-chain multisig governance plugin in which a proposal passes if X out of Y approvals are met.
 /// @dev This contract inherits from `MajorityVotingBase` and implements the `IMajorityVoting` interface.
-<<<<<<< HEAD
-contract Multisig is PluginUUPSUpgradeable, Addresslist {
+contract Multisig is GovernancePluginUUPSUpgradeable, Addresslist {
     using CountersUpgradeable for CountersUpgradeable.Counter;
     using SafeCastUpgradeable for uint256;
 
-=======
-contract Multisig is
-    Initializable,
-    ERC165Upgradeable,
-    Addresslist,
-    GovernancePluginUUPSUpgradeable
-{
->>>>>>> 9a8c8a34
     /// @notice A container for proposal-related information.
     /// @param executed Whether the proposal is executed or not.
     /// @param parameters The proposal-specific approve settings at the time of the proposal creation.
@@ -87,13 +73,8 @@
     bytes32 public constant UPDATE_MULTISIG_SETTINGS_PERMISSION_ID =
         keccak256("UPDATE_MULTISIG_SETTINGS_PERMISSION");
 
-<<<<<<< HEAD
     /// @notice The incremental ID for proposals and executions.
     CountersUpgradeable.Counter private proposalCounter;
-=======
-    /// @notice The minimum approval parameter.
-    uint256 private minApprovals_;
->>>>>>> 9a8c8a34
 
     /// @notice A mapping between proposal IDs and proposal information.
     mapping(uint256 => Proposal) internal proposals;
@@ -127,31 +108,11 @@
     /// @param approver The approver casting the approve.
     event Approved(uint256 indexed proposalId, address indexed approver);
 
-<<<<<<< HEAD
-    /// @notice Emitted when a proposal is created.
-    /// @param proposalId The ID of the proposal.
-    /// @param creator  The creator of the proposal.
-    /// @param metadata The metadata of the proposal.
-    /// @param actions The actions that will be executed if the proposal passes.
-    event ProposalCreated(
-        uint256 indexed proposalId,
-        address indexed creator,
-        bytes metadata,
-        IDAO.Action[] actions
-    );
-
-    /// @notice Emitted when a proposal is executed.
-    /// @param proposalId The ID of the proposal.
-    /// @param execResults The bytes array resulting from the proposal execution in the associated DAO.
-    event ProposalExecuted(uint256 indexed proposalId, bytes[] execResults);
-
     /// @notice Emitted when the plugin settings are set.
     /// @param onlyListed Whether only listed addresses can create a proposal.
     /// @param minApprovals The minimum amount of approvals needed to pass a proposal.
     event MultisigSettingsUpdated(bool onlyListed, uint256 indexed minApprovals);
 
-=======
->>>>>>> 9a8c8a34
     /// @notice Initializes the component.
     /// @dev This method is required to support [ERC-1822](https://eips.ethereum.org/EIPS/eip-1822).
     /// @param _dao The IDAO interface of the associated DAO.
@@ -172,31 +133,8 @@
     /// @notice Checks if this or the parent contract supports an interface by its ID.
     /// @param _interfaceId The ID of the interface.
     /// @return bool Returns `true` if the interface is supported.
-<<<<<<< HEAD
     function supportsInterface(bytes4 _interfaceId) public view virtual override returns (bool) {
         return _interfaceId == MULTISIG_INTERFACE_ID || super.supportsInterface(_interfaceId);
-    }
-
-    /// @notice Returns the proposal count determining the next proposal ID.
-    /// @return The proposal count.
-    function proposalCount() public view returns (uint256) {
-        return proposalCounter.current();
-=======
-    function supportsInterface(bytes4 _interfaceId)
-        public
-        view
-        virtual
-        override(ERC165Upgradeable, GovernancePluginUUPSUpgradeable)
-        returns (bool)
-    {
-        return _interfaceId == MULTISIG_INTERFACE_ID || super.supportsInterface(_interfaceId);
-    }
-
-    /// @notice Returns the support threshold parameter stored in the voting settings.
-    /// @return The support threshold parameter.
-    function minApprovals() public view virtual returns (uint256) {
-        return minApprovals_;
->>>>>>> 9a8c8a34
     }
 
     /// @notice Returns the number of approvals,
@@ -208,19 +146,17 @@
 
     /// @notice Adds new members to the address list and updates the minimum approval parameter.
     /// @param _members The addresses of the members to be added.
-    function addAddresses(address[] calldata _members)
-        external
-        auth(UPDATE_MULTISIG_SETTINGS_PERMISSION_ID)
-    {
+    function addAddresses(
+        address[] calldata _members
+    ) external auth(UPDATE_MULTISIG_SETTINGS_PERMISSION_ID) {
         _addAddresses(_members);
     }
 
     /// @notice Removes existing members from the address list. Previously, it checks if the new address list length at least as long as the minimum approvals parameter requires. Note that `minApprovals` is must be at least 1 so the address list cannot become empty.
     /// @param _members The addresses of the members to be removed.
-    function removeAddresses(address[] calldata _members)
-        external
-        auth(UPDATE_MULTISIG_SETTINGS_PERMISSION_ID)
-    {
+    function removeAddresses(
+        address[] calldata _members
+    ) external auth(UPDATE_MULTISIG_SETTINGS_PERMISSION_ID) {
         _removeAddresses(_members);
 
         // Check if the new address list has become shorter than the current minimum number of approvals required.
@@ -233,10 +169,9 @@
 
     /// @notice Updates the plugin settings.
     /// @param _multisigSettings The new settings.
-    function updateMultisigSettings(MultisigSettings calldata _multisigSettings)
-        external
-        auth(UPDATE_MULTISIG_SETTINGS_PERMISSION_ID)
-    {
+    function updateMultisigSettings(
+        MultisigSettings calldata _multisigSettings
+    ) external auth(UPDATE_MULTISIG_SETTINGS_PERMISSION_ID) {
         _updateMultisigSettings(_multisigSettings);
     }
 
@@ -245,38 +180,28 @@
     /// @param _actions The actions that will be executed after the proposal passes.
     /// @param _approveProposal If `true`, the sender will approve the proposal.
     /// @param _tryExecution If `true`, execution is tried after the vote cast. The call does not revert if early execution is not possible.
-    /// @return id The ID of the proposal.
+    /// @return proposalId The ID of the proposal.
     function createProposal(
         bytes calldata _metadata,
         IDAO.Action[] calldata _actions,
         bool _approveProposal,
         bool _tryExecution
-<<<<<<< HEAD
     ) external returns (uint256 proposalId) {
         uint64 snapshotBlock = block.number.toUint64() - 1;
-=======
-    ) external returns (uint256 id) {
-        uint64 snapshotBlock = getBlockNumber64() - 1;
->>>>>>> 9a8c8a34
 
         if (multisigSettings.onlyListed && !isListedAtBlock(_msgSender(), snapshotBlock)) {
             revert ProposalCreationForbidden(_msgSender());
         }
 
-        id = _createProposal(_msgSender(), _metadata, _actions);
+        proposalId = _createProposal(_msgSender(), _metadata, _actions);
 
         // Create the proposal
-        Proposal storage proposal_ = proposals[id];
+        Proposal storage proposal_ = proposals[proposalId];
 
         proposal_.open = true;
         proposal_.parameters.snapshotBlock = snapshotBlock;
-<<<<<<< HEAD
         proposal_.parameters.minApprovals = multisigSettings.minApprovals;
         proposal_.tally.addresslistLength = addresslistLengthAtBlock(snapshotBlock); // TODO https://aragonassociation.atlassian.net/browse/APP-1417
-=======
-        proposal_.parameters.minApprovals = minApprovals_;
-        proposal_.tally.addresslistLength = addresslistLengthAtBlock(snapshotBlock); // TODO redundant?
->>>>>>> 9a8c8a34
 
         for (uint256 i; i < _actions.length; ) {
             proposal_.actions.push(_actions[i]);
@@ -285,13 +210,7 @@
             }
         }
 
-<<<<<<< HEAD
-        _incrementProposalCount();
-
         if (_approveProposal) {
-=======
-        if (_approve_) {
->>>>>>> 9a8c8a34
             approve(proposalId, _tryExecution);
         }
     }
@@ -345,7 +264,9 @@
     /// @return parameters The parameters of the proposal vote.
     /// @return tally The current tally of the proposal vote.
     /// @return actions The actions to be executed in the associated DAO after the proposal has passed.
-    function getProposal(uint256 _proposalId)
+    function getProposal(
+        uint256 _proposalId
+    )
         public
         view
         returns (
@@ -440,12 +361,6 @@
         return proposal_.open && !proposal_.executed;
     }
 
-<<<<<<< HEAD
-    /// @notice Internal function to increments the proposal count by one.
-    function _incrementProposalCount() internal {
-        return proposalCounter.increment();
-    }
-
     /// @notice Internal function to update the plugin settings.
     function _updateMultisigSettings(MultisigSettings calldata _multisigSettings) internal {
         uint256 addresslistLength_ = addresslistLength();
@@ -472,10 +387,4 @@
     /// variables without shifting down storage in the inheritance chain.
     /// https://docs.openzeppelin.com/contracts/4.x/upgradeable#storage_gaps
     uint256[46] private __gap;
-=======
-    /// @dev This empty reserved space is put in place to allow future versions to add new
-    /// variables without shifting down storage in the inheritance chain.
-    /// https://docs.openzeppelin.com/contracts/4.x/upgradeable#storage_gaps
-    uint256[48] private __gap;
->>>>>>> 9a8c8a34
 }