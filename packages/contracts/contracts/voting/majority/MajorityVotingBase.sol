--- conflicted
+++ resolved
@@ -394,18 +394,9 @@
     /// @notice Internal function to execute a vote. It assumes the queried proposal exists.
     /// @param _proposalId The ID of the proposal.
     function _execute(uint256 _proposalId) internal virtual {
-<<<<<<< HEAD
-        Proposal storage proposal_ = proposals[_proposalId];
-        proposal_.executed = true;
-        
-        bytes[] memory execResults = dao.execute(_proposalId, proposal_.actions);
-
-        emit ProposalExecuted({proposalId: _proposalId, execResults: execResults});
-=======
         proposals[_proposalId].executed = true;
 
         _executeProposal(dao, _proposalId, proposals[_proposalId].actions);
->>>>>>> 27b3a4db
     }
 
     /// @notice Internal function to check if a voter can vote. It assumes the queried proposal exists.
