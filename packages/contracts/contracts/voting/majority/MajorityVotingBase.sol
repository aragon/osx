// SPDX-License-Identifier: MIT

pragma solidity 0.8.10;

import {ERC165Upgradeable} from "@openzeppelin/contracts-upgradeable/utils/introspection/ERC165Upgradeable.sol";
import {Initializable} from "@openzeppelin/contracts-upgradeable/proxy/utils/Initializable.sol";
import {SafeCastUpgradeable} from "@openzeppelin/contracts-upgradeable/utils/math/SafeCastUpgradeable.sol";

import {PluginUUPSUpgradeable} from "../../core/plugin/PluginUUPSUpgradeable.sol";
import {ProposalUpgradeable, ProposalBase} from "../../core/plugin/ProposalUpgradeable.sol";
import {IDAO} from "../../core/IDAO.sol";
import {RATIO_BASE, RatioOutOfBounds} from "../../utils/Ratio.sol";
import {IMajorityVoting} from "../majority/IMajorityVoting.sol";

/// @title MajorityVotingBase
/// @author Aragon Association - 2022-2023

/// @notice The abstract implementation of majority voting plugins.
///
/// #### Parameterization
///
/// We define two parameters
/// $$\texttt{support} = \frac{N_\text{yes}}{N_\text{yes} + N_\text{no}} \in [0,1]$$
/// and
/// $$\texttt{participation} = \frac{N_\text{yes} + N_\text{no} + N_\text{abstain}}{N_\text{total}} \in [0,1],$$
/// where $N_\text{yes}$, $N_\text{no}$, and $N_\text{abstain}$ are the yes, no, and abstain votes that have been cast and $N_\text{total}$ is the total voting power available at /// proposal creation time.
///
/// ##### Limit Values: Support Threshold & Minimum Participation
///
/// Two limit values are associated with these parameters and decide if a proposal execution should be possible: $\texttt{supportThreshold} \in [0,1]$ and $\texttt{minParticipation} \in /// [0,1]$.
///
/// For threshold values, $>$ comparison is used. This **does not** include the threshold value. E.g., for $\texttt{supportThreshold} = 50\%$, the criterion is fulfilled if there is at /// least one more yes than no votes ($N_\text{yes} = N_\text{no} + 1 $).
/// For minimum values, $\ge$ comparison is used. This **does** include the minimum participation value. E.g., for $\texttt{minParticipation} = 40\%$ and $N_\text{total} = 10$, the /// criterion is fulfilled if 4 out of 10 votes were casted.
///
/// Majority voting implies that the support threshold is set with
/// $$\texttt{supportThreshold} \ge 50\% .$$
/// However, this is not enforced by the contract code and developers can make unsafe parameters and only the frontend will warn about bad parameter settings.
///
/// #### Execution Criteria
///
/// After the vote is closed, two criteria decide if the proposal passes.
///
/// ##### The Support Criterion
///
/// For a proposal to pass, the required ratio of yes and no votes must be met:
/// $$(1- \texttt{supportThreshold}) \cdot N_\text{yes} > \texttt{supportThreshold} \cdot N_\text{no}.$$
/// Note, that the inequality yields the simple majority voting condition for $\texttt{supportThreshold}=\frac{1}{2}$.
///
/// ##### The Participation Criterion
///
/// For a proposal to pass, the minimum voting power must have been cast:
/// $$N_\text{yes} + N_\text{no} + N_\text{abstain} \ge \texttt{minVotingPower},$$
/// where $\texttt{minVotingPower} = \texttt{minParticipation} \cdot N_\text{total}$.
<<<<<<< HEAD
///
/// #### Vote Replacement Execution
///
/// The contract allows votes to be replaced. Voters can vote multiple times and only the latest voteOption is tallied.
///
/// #### Early Execution
///
/// This contract allows a proposal to be executed early, iff the vote outcome cannot change anymore by more people voting. Accordingly, vote replacement and early execution are /// mutually exclusive options.
/// The outcome cannot change anymore iff the support threshold is met even if all remaining votes are no votes. We call this number the worst-case number of no votes and define it as
///
=======
///
/// #### Vote Replacement Execution
///
/// The contract allows votes to be replaced. Voters can vote multiple times and only the latest voteOption is tallied.
///
/// #### Early Execution
///
/// This contract allows a proposal to be executed early, iff the vote outcome cannot change anymore by more people voting. Accordingly, vote replacement and early execution are /// mutually exclusive options.
/// The outcome cannot change anymore iff the support threshold is met even if all remaining votes are no votes. We call this number the worst-case number of no votes and define it as
///
>>>>>>> f6fd9ff1
/// $$N_\text{no, worst-case} = N_\text{no, worst-case} + \texttt{remainingVotes}$$
///
/// where
///
/// $$\texttt{remainingVotes} = N_\text{total}-\underbrace{(N_\text{yes}+N_\text{no}+N_\text{abstain})}_{\text{turnout}}.$$
///
<<<<<<< HEAD
/// We can use this quantity to calculate the worst case support that would be obtained if all remaining votes are casted with no:
=======
/// We can use this quantity to calculate the worst-case support that would be obtained if all remaining votes are casted with no:
>>>>>>> f6fd9ff1
///
/// $$
/// \begin{align*}
///   \texttt{worstCaseSupport}
///   &= \frac{N_\text{yes}}{N_\text{yes} + (N_\text{no, worst-case})} \\[3mm]
///   &= \frac{N_\text{yes}}{N_\text{yes} + (N_\text{no} + \texttt{remainingVotes})} \\[3mm]
///   &= \frac{N_\text{yes}}{N_\text{yes} +  N_\text{no} + N_\text{total} - (N_\text{yes} + N_\text{no} + N_\text{abstain})} \\[3mm]
///   &= \frac{N_\text{yes}}{N_\text{total} - N_\text{abstain}}
/// \end{align*}
/// $$
///
/// In analogy, we can modify [the support criterion](#the-support-criterion) from above to allow for early execution:
///
/// $$
/// \begin{align*}
///   (1 - \texttt{supportThreshold}) \cdot N_\text{yes}
///   &> \texttt{supportThreshold} \cdot  N_\text{no, worst-case} \\[3mm]
///   &> \texttt{supportThreshold} \cdot (N_\text{no} + \texttt{remainingVotes}) \\[3mm]
///   &> \texttt{supportThreshold} \cdot (N_\text{no} + N_\text{total}-(N_\text{yes}+N_\text{no}+N_\text{abstain})) \\[3mm]
///   &> \texttt{supportThreshold} \cdot (N_\text{total} - N_\text{yes} - N_\text{abstain})
/// \end{align*}
/// $$
///
/// Accordingly, early execution is possible when the vote is open, the modified support criterion, and the particicpation criterion are met.
/// @dev This contract implements the `IMajorityVoting` interface.
abstract contract MajorityVotingBase is
    IMajorityVoting,
    Initializable,
    ERC165Upgradeable,
    PluginUUPSUpgradeable,
    ProposalUpgradeable
{
    using SafeCastUpgradeable for uint256;

    /// @notice The different voting modes available.
    /// @param Standard In standard mode, early execution and vote replacement are disabled.
    /// @param EarlyExecution In early execution mode, a proposal can be executed early before the end date if the vote outcome cannot mathematically change by more voters voting.
    /// @param VoteReplacment In vote replacement mode, voters can change their vote multiple times and only the latest vote option is tallied.
    enum VotingMode {
        Standard,
        EarlyExecution,
        VoteReplacement
    }

    /// @notice A container for the majority voting settings that will be applied as parameters on proposal creation.
    /// @param votingMode A parameter to select the vote mode.
    /// @param supportThreshold The support threshold value. Its value has to be in the interval [0, 10^6] defined by `RATIO_BASE = 10**6`.
    /// @param minParticipation The minimum participation value. Its value has to be in the interval [0, 10^6] defined by `RATIO_BASE = 10**6`.
    /// @param minDuration The minimum duration of the proposal vote in seconds.
    /// @param minProposerVotingPower The minimum voting power required to create a proposal.
    struct VotingSettings {
        VotingMode votingMode;
        uint32 supportThreshold;
        uint32 minParticipation;
        uint64 minDuration;
        uint256 minProposerVotingPower;
    }

    /// @notice A container for proposal-related information.
    /// @param executed Whether the proposal is executed or not.
    /// @param parameters The proposal parameters at the time of the proposal creation.
    /// @param tally The vote tally of the proposal.
    /// @param voters The votes casted by the voters.
    /// @param actions The actions to be executed when the proposal passes.
    /// @param allowFailureMap A bitmap allowing the proposal to succeed, even if individual actions might revert. If the bit at index `i` is 1, the proposal succeeds even if the `i`th action reverts. A failure map value of 0 requires every action to not revert.
    struct Proposal {
        bool executed;
        ProposalParameters parameters;
        Tally tally;
        mapping(address => IMajorityVoting.VoteOption) voters;
        IDAO.Action[] actions;
        uint256 allowFailureMap;
    }

    /// @notice A container for the proposal parameters at the time of proposal creation.
    /// @param votingMode A parameter to select the vote mode.
    /// @param supportThreshold The support threshold value. The value has to be in the interval [0, 10^6] defined by `RATIO_BASE = 10**6`.
    /// @param startDate The start date of the proposal vote.
    /// @param endDate The end date of the proposal vote.
    /// @param snapshotBlock The number of the block prior to the proposal creation.
    /// @param minVotingPower The minimum voting power needed.
    struct ProposalParameters {
        VotingMode votingMode;
        uint32 supportThreshold;
        uint64 startDate;
        uint64 endDate;
        uint64 snapshotBlock;
        uint256 minVotingPower;
    }

    /// @notice A container for the proposal vote tally.
    /// @param abstain The number of abstain votes casted.
    /// @param yes The number of yes votes casted.
    /// @param no The number of no votes casted.
    struct Tally {
        uint256 abstain;
        uint256 yes;
        uint256 no;
    }

    /// @notice The [ERC-165](https://eips.ethereum.org/EIPS/eip-165) interface ID of the contract.
    bytes4 internal constant MAJORITY_VOTING_INTERFACE_ID = type(IMajorityVoting).interfaceId;

    /// @notice The ID of the permission required to call the `updateVotingSettings` function.
    bytes32 public constant UPDATE_VOTING_SETTINGS_PERMISSION_ID =
        keccak256("UPDATE_VOTING_SETTINGS_PERMISSION");

    /// @notice A mapping between proposal IDs and proposal information.
    mapping(uint256 => Proposal) internal proposals;

    /// @notice The struct storing the voting settings.
    VotingSettings private votingSettings;

    /// @notice Thrown if a date is out of bounds.
    /// @param limit The limit value.
    /// @param actual The actual value.
    error DateOutOfBounds(uint64 limit, uint64 actual);

    /// @notice Thrown if the minimal duration value is out of bounds (less than one hour or greater than 1 year).
    /// @param limit The limit value.
    /// @param actual The actual value.
    error MinDurationOutOfBounds(uint64 limit, uint64 actual);

    /// @notice Thrown when a sender is not allowed to create a proposal.
    /// @param sender The sender address.
    error ProposalCreationForbidden(address sender);

    /// @notice Thrown if an account is not allowed to cast a vote. This can be because the vote
    /// - has not started,
    /// - has ended,
    /// - was executed, or
    /// - the account doesn't have voting powers.
    /// @param proposalId The ID of the proposal.
    /// @param account The address of the _account.
    /// @param voteOption The chosen vote option.
    error VoteCastForbidden(uint256 proposalId, address account, VoteOption voteOption);

    /// @notice Thrown if the proposal execution is forbidden.
    /// @param proposalId The ID of the proposal.
    error ProposalExecutionForbidden(uint256 proposalId);

    /// @notice Emitted when the voting settings are updated.
    /// @param votingMode A parameter to select the vote mode.
    /// @param supportThreshold The support threshold value.
    /// @param minParticipation The minimum participation value.
    /// @param minDuration The minimum duration of the proposal vote in seconds.
    /// @param minProposerVotingPower The minimum voting power required to create a proposal.
    event VotingSettingsUpdated(
        VotingMode votingMode,
        uint32 supportThreshold,
        uint32 minParticipation,
        uint64 minDuration,
        uint256 minProposerVotingPower
    );

    /// @notice Initializes the component to be used by inheriting contracts.
    /// @dev This method is required to support [ERC-1822](https://eips.ethereum.org/EIPS/eip-1822).
    /// @param _dao The IDAO interface of the associated DAO.
    /// @param _votingSettings The voting settings.
    function __MajorityVotingBase_init(IDAO _dao, VotingSettings calldata _votingSettings)
        internal
        onlyInitializing
    {
        __PluginUUPSUpgradeable_init(_dao);
        _updateVotingSettings(_votingSettings);
    }

    /// @notice Checks if this or the parent contract supports an interface by its ID.
    /// @param interfaceId The ID of the interface.
    /// @return bool Returns `true` if the interface is supported.
    function supportsInterface(bytes4 interfaceId)
        public
        view
        virtual
        override(ERC165Upgradeable, PluginUUPSUpgradeable)
        returns (bool)
    {
        return
            interfaceId == MAJORITY_VOTING_INTERFACE_ID ||
            PluginUUPSUpgradeable.supportsInterface(interfaceId);
    }

    /// @inheritdoc IMajorityVoting
    function vote(
        uint256 _proposalId,
        VoteOption _voteOption,
        bool _tryEarlyExecution
    ) public virtual {
        address account = _msgSender();

        if (!_canVote(_proposalId, account, _voteOption)) {
            revert VoteCastForbidden({
                proposalId: _proposalId,
                account: account,
                voteOption: _voteOption
            });
        }
        _vote(_proposalId, _voteOption, account, _tryEarlyExecution);
    }

    /// @inheritdoc IMajorityVoting
    function execute(uint256 _proposalId) public virtual {
        if (!_canExecute(_proposalId)) {
            revert ProposalExecutionForbidden(_proposalId);
        }
        _execute(_proposalId);
    }

    /// @inheritdoc IMajorityVoting
    function getVoteOption(uint256 _proposalId, address _voter)
        public
        view
        virtual
        returns (VoteOption)
    {
        return proposals[_proposalId].voters[_voter];
    }

    /// @inheritdoc IMajorityVoting
    function canVote(
        uint256 _proposalId,
        address _voter,
        VoteOption _voteOption
    ) public view virtual returns (bool) {
        return _canVote(_proposalId, _voter, _voteOption);
    }

    /// @inheritdoc IMajorityVoting
    function canExecute(uint256 _proposalId) public view virtual returns (bool) {
        return _canExecute(_proposalId);
    }

    /// @inheritdoc IMajorityVoting
    function isSupportThresholdReached(uint256 _proposalId) public view virtual returns (bool) {
        Proposal storage proposal_ = proposals[_proposalId];

        // The code below implements the formula of the support criterion explained in the top of this file.
        // `(1 - supportThreshold) * N_yes > supportThreshold *  N_no`
        return
            (RATIO_BASE - proposal_.parameters.supportThreshold) * proposal_.tally.yes >
            proposal_.parameters.supportThreshold * proposal_.tally.no;
    }

    /// @inheritdoc IMajorityVoting
    function isSupportThresholdReachedEarly(
        uint256 _proposalId
    ) public view virtual returns (bool) {
        Proposal storage proposal_ = proposals[_proposalId];

<<<<<<< HEAD
        uint256 noVotesWorstCase = totalVotingPower(proposal_.parameters.snapshotBlock) -
=======
        uint256 noVotesWorstCase = proposal_.tally.totalVotingPower -
>>>>>>> f6fd9ff1
            proposal_.tally.yes -
            proposal_.tally.abstain;

        // The code below implements the formula of the early execution support criterion explained in the top of this file.
        // `(1 - supportThreshold) * N_yes > supportThreshold *  N_no,worst-case`
        return
            (RATIO_BASE - proposal_.parameters.supportThreshold) * proposal_.tally.yes >
            proposal_.parameters.supportThreshold * noVotesWorstCase;
    }

    /// @inheritdoc IMajorityVoting
    function isMinParticipationReached(uint256 _proposalId) public view virtual returns (bool) {
        Proposal storage proposal_ = proposals[_proposalId];

        // The code below implements the formula of the participation criterion explained in the top of this file.
        // `N_yes + N_no + N_abstain >= minVotingPower = minParticipation * N_total`
        return
            proposal_.tally.yes + proposal_.tally.no + proposal_.tally.abstain >=
            proposal_.parameters.minVotingPower;
    }

    /// @inheritdoc IMajorityVoting
    function supportThreshold() public view virtual returns (uint32) {
        return votingSettings.supportThreshold;
    }

    /// @inheritdoc IMajorityVoting
    function minParticipation() public view virtual returns (uint32) {
        return votingSettings.minParticipation;
    }

    /// @notice Returns the minimum duration parameter stored in the voting settings.
    /// @return The minimum duration parameter.
    function minDuration() public view virtual returns (uint64) {
        return votingSettings.minDuration;
    }

    /// @notice Returns the minimum voting power required to create a proposa stored in the voting settings.
    /// @return The minimum voting power required to create a proposal.
    function minProposerVotingPower() public view virtual returns (uint256) {
        return votingSettings.minProposerVotingPower;
    }

    /// @notice Returns the vote mode stored in the voting settings.
    /// @return The vote mode parameter.
    function votingMode() public view virtual returns (VotingMode) {
        return votingSettings.votingMode;
    }

    /// @notice Returns the total voting power checkpointed for a specific block number.
    /// @param _blockNumber The block number.
    /// @return The total voting power.
    function totalVotingPower(uint256 _blockNumber) public view virtual returns (uint256);

    /// @notice Returns all information for a proposal vote by its ID.
    /// @param _proposalId The ID of the proposal.
    /// @return open Whether the proposal is open or not.
    /// @return executed Whether the proposal is executed or not.
    /// @return parameters The parameters of the proposal vote.
    /// @return tally The current tally of the proposal vote.
    /// @return actions The actions to be executed in the associated DAO after the proposal has passed.
    /// @return allowFailureMap The bit map representations of which actions are allowed to revert so tx still succeeds.
    function getProposal(uint256 _proposalId)
        public
        view
        virtual
        returns (
            bool open,
            bool executed,
            ProposalParameters memory parameters,
            Tally memory tally,
            IDAO.Action[] memory actions,
            uint256 allowFailureMap
        )
    {
        Proposal storage proposal_ = proposals[_proposalId];

        open = _isProposalOpen(proposal_);
        executed = proposal_.executed;
        parameters = proposal_.parameters;
        tally = proposal_.tally;
        actions = proposal_.actions;
        allowFailureMap = proposal_.allowFailureMap;
    }

    /// @notice Updates the voting settings.
    /// @param _votingSettings The new voting settings.
    function updateVotingSettings(VotingSettings calldata _votingSettings)
        external
        virtual
        auth(UPDATE_VOTING_SETTINGS_PERMISSION_ID)
    {
        _updateVotingSettings(_votingSettings);
    }

    /// @notice Creates a new majority voting proposal.
    /// @param _metadata The metadata of the proposal.
    /// @param _actions The actions that will be executed after the proposal passes.
    /// @param _allowFailureMap Allows proposal to succeed even if an action reverts. Uses bitmap representation. If the bit at index `x` is 1, the tx succeeds even if the action at `x` failed. Passing 0 will be treated as atomic execution.
    /// @param _startDate The start date of the proposal vote. If 0, the current timestamp is used and the vote starts immediately.
    /// @param _endDate The end date of the proposal vote. If 0, `_startDate + minDuration` is used.
    /// @param _voteOption The chosen vote option to be casted on proposal creation.
    /// @param _tryEarlyExecution If `true`,  early execution is tried after the vote cast. The call does not revert if early execution is not possible.
    /// @return proposalId The ID of the proposal.
    function createProposal(
        bytes calldata _metadata,
        IDAO.Action[] calldata _actions,
        uint256 _allowFailureMap,
        uint64 _startDate,
        uint64 _endDate,
        VoteOption _voteOption,
        bool _tryEarlyExecution
    ) external virtual returns (uint256 proposalId);

    /// @notice Internal function to cast a vote. It assumes the queried vote exists.
    /// @param _proposalId The ID of the proposal.
    /// @param _voteOption The chosen vote option to be casted on the proposal vote.
    /// @param _tryEarlyExecution If `true`,  early execution is tried after the vote cast. The call does not revert if early execution is not possible.
    function _vote(
        uint256 _proposalId,
        VoteOption _voteOption,
        address _voter,
        bool _tryEarlyExecution
    ) internal virtual;

    /// @notice Internal function to execute a vote. It assumes the queried proposal exists.
    /// @param _proposalId The ID of the proposal.
    function _execute(uint256 _proposalId) internal virtual {
        proposals[_proposalId].executed = true;

        _executeProposal(
            dao,
            _proposalId,
            proposals[_proposalId].actions,
            proposals[_proposalId].allowFailureMap
        );
    }

    /// @notice Internal function to check if a voter can vote. It assumes the queried proposal exists.
    /// @param _proposalId The ID of the proposal.
    /// @param _voter The address of the voter to check.
    /// @param  _voteOption Whether the voter abstains, supports or opposes the proposal.
    /// @return Returns `true` if the given voter can vote on a certain proposal and `false` otherwise.
    function _canVote(
        uint256 _proposalId,
        address _voter,
        VoteOption _voteOption
    ) internal view virtual returns (bool);

    /// @notice Internal function to check if a proposal can be executed. It assumes the queried proposal exists.
    /// @param _proposalId The ID of the proposal.
    /// @return True if the proposal can be executed, false otherwise.
    /// @dev Threshold and minimal values are compared with `>` and `>=` comparators, respectively.
    function _canExecute(uint256 _proposalId) internal view virtual returns (bool) {
        Proposal storage proposal_ = proposals[_proposalId];

        // Verify that the vote has not been executed already.
        if (proposal_.executed) {
            return false;
        }

        if (_isProposalOpen(proposal_)) {
            // Early execution
            if (proposal_.parameters.votingMode != VotingMode.EarlyExecution) {
                return false;
            }
            if (!isSupportThresholdReachedEarly(_proposalId)) {
                return false;
            }
<<<<<<< HEAD
            if (!isMinParticipationReached(_proposalId)) {
                return false;
            }
=======
>>>>>>> f6fd9ff1
        } else {
            // Normal execution
            if (!isSupportThresholdReached(_proposalId)) {
                return false;
            }
<<<<<<< HEAD
            if (!isMinParticipationReached(_proposalId)) {
                return false;
            }
        }
=======
        }
        if (!isMinParticipationReached(_proposalId)) {
            return false;
        }

>>>>>>> f6fd9ff1
        return true;
    }

    /// @notice Internal function to check if a proposal vote is still open.
    /// @param proposal_ The proposal struct.
    /// @return True if the proposal vote is open, false otherwise.
    function _isProposalOpen(Proposal storage proposal_) internal view virtual returns (bool) {
        uint64 currentTime = block.timestamp.toUint64();

        return
            proposal_.parameters.startDate <= currentTime &&
            currentTime < proposal_.parameters.endDate &&
            !proposal_.executed;
    }

    /// @notice Internal function to update the plugin-wide proposal vote settings.
    /// @param _votingSettings The voting settings to be validated and updated.
    function _updateVotingSettings(VotingSettings calldata _votingSettings) internal virtual {
        // Require the support threshold value to be in the interval [0, 10^6-1], because `>` comparision is used in the support criterion and >100% could never be reached.
        if (_votingSettings.supportThreshold > RATIO_BASE - 1) {
            revert RatioOutOfBounds({
                limit: RATIO_BASE - 1,
                actual: _votingSettings.supportThreshold
            });
        }

        // Require the minimum participation value to be in the interval [0, 10^6], because `>=` comparision is used in the participation criterion.
        if (_votingSettings.minParticipation > RATIO_BASE) {
            revert RatioOutOfBounds({limit: RATIO_BASE, actual: _votingSettings.minParticipation});
        }

        if (_votingSettings.minDuration < 60 minutes) {
            revert MinDurationOutOfBounds({limit: 60 minutes, actual: _votingSettings.minDuration});
        }

        if (_votingSettings.minDuration > 365 days) {
            revert MinDurationOutOfBounds({limit: 365 days, actual: _votingSettings.minDuration});
        }

        votingSettings = _votingSettings;

        emit VotingSettingsUpdated({
            votingMode: _votingSettings.votingMode,
            supportThreshold: _votingSettings.supportThreshold,
            minParticipation: _votingSettings.minParticipation,
            minDuration: _votingSettings.minDuration,
            minProposerVotingPower: _votingSettings.minProposerVotingPower
        });
    }

    /// @notice Validates and returns the proposal vote dates.
    /// @param _start The start date of the proposal vote. If 0, the current timestamp is used and the vote starts immediately.
    /// @param _end The end date of the proposal vote. If 0, `_start + minDuration` is used.
    /// @return startDate The validated start date of the proposal vote.
    /// @return endDate The validated end date of the proposal vote.
    function _validateProposalDates(uint64 _start, uint64 _end)
        internal
        view
        virtual
        returns (uint64 startDate, uint64 endDate)
    {
        uint64 currentTimestamp = block.timestamp.toUint64();

        if (_start == 0) {
            startDate = currentTimestamp;
        } else {
            startDate = _start;

            if (startDate < currentTimestamp) {
                revert DateOutOfBounds({limit: currentTimestamp, actual: startDate});
            }
        }

        uint64 earliestEndDate = startDate + votingSettings.minDuration; // Since `minDuration` is limited to 1 year, `startDate + minDuration` can only overflow if the `startDate` is after `type(uint64).max - minDuration`. In this case, the proposal creation will revert and another date can be picked.

        if (_end == 0) {
            endDate = earliestEndDate;
        } else {
            endDate = _end;

            if (endDate < earliestEndDate) {
                revert DateOutOfBounds({limit: earliestEndDate, actual: endDate});
            }
        }
    }

    /// @notice This empty reserved space is put in place to allow future versions to add new variables without shifting down storage in the inheritance chain (see [OpenZepplins guide about storage gaps](https://docs.openzeppelin.com/contracts/4.x/upgradeable#storage_gaps)).
    uint256[47] private __gap;
}<|MERGE_RESOLUTION|>--- conflicted
+++ resolved
@@ -51,7 +51,6 @@
 /// For a proposal to pass, the minimum voting power must have been cast:
 /// $$N_\text{yes} + N_\text{no} + N_\text{abstain} \ge \texttt{minVotingPower},$$
 /// where $\texttt{minVotingPower} = \texttt{minParticipation} \cdot N_\text{total}$.
-<<<<<<< HEAD
 ///
 /// #### Vote Replacement Execution
 ///
@@ -62,29 +61,13 @@
 /// This contract allows a proposal to be executed early, iff the vote outcome cannot change anymore by more people voting. Accordingly, vote replacement and early execution are /// mutually exclusive options.
 /// The outcome cannot change anymore iff the support threshold is met even if all remaining votes are no votes. We call this number the worst-case number of no votes and define it as
 ///
-=======
-///
-/// #### Vote Replacement Execution
-///
-/// The contract allows votes to be replaced. Voters can vote multiple times and only the latest voteOption is tallied.
-///
-/// #### Early Execution
-///
-/// This contract allows a proposal to be executed early, iff the vote outcome cannot change anymore by more people voting. Accordingly, vote replacement and early execution are /// mutually exclusive options.
-/// The outcome cannot change anymore iff the support threshold is met even if all remaining votes are no votes. We call this number the worst-case number of no votes and define it as
-///
->>>>>>> f6fd9ff1
 /// $$N_\text{no, worst-case} = N_\text{no, worst-case} + \texttt{remainingVotes}$$
 ///
 /// where
 ///
 /// $$\texttt{remainingVotes} = N_\text{total}-\underbrace{(N_\text{yes}+N_\text{no}+N_\text{abstain})}_{\text{turnout}}.$$
 ///
-<<<<<<< HEAD
-/// We can use this quantity to calculate the worst case support that would be obtained if all remaining votes are casted with no:
-=======
 /// We can use this quantity to calculate the worst-case support that would be obtained if all remaining votes are casted with no:
->>>>>>> f6fd9ff1
 ///
 /// $$
 /// \begin{align*}
@@ -334,11 +317,7 @@
     ) public view virtual returns (bool) {
         Proposal storage proposal_ = proposals[_proposalId];
 
-<<<<<<< HEAD
         uint256 noVotesWorstCase = totalVotingPower(proposal_.parameters.snapshotBlock) -
-=======
-        uint256 noVotesWorstCase = proposal_.tally.totalVotingPower -
->>>>>>> f6fd9ff1
             proposal_.tally.yes -
             proposal_.tally.abstain;
 
@@ -508,29 +487,16 @@
             if (!isSupportThresholdReachedEarly(_proposalId)) {
                 return false;
             }
-<<<<<<< HEAD
-            if (!isMinParticipationReached(_proposalId)) {
-                return false;
-            }
-=======
->>>>>>> f6fd9ff1
         } else {
             // Normal execution
             if (!isSupportThresholdReached(_proposalId)) {
                 return false;
             }
-<<<<<<< HEAD
-            if (!isMinParticipationReached(_proposalId)) {
-                return false;
-            }
-        }
-=======
         }
         if (!isMinParticipationReached(_proposalId)) {
             return false;
         }
 
->>>>>>> f6fd9ff1
         return true;
     }
 
