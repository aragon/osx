--- conflicted
+++ resolved
@@ -81,10 +81,6 @@
         uint64 _supportRequiredPct,
         uint64 _minDuration
     ) internal onlyInitializing {
-<<<<<<< HEAD
-=======
-        _registerInterface(MAJORITY_VOTING_INTERFACE_ID);
->>>>>>> cba51106
         _validateAndSetSettings(_participationRequiredPct, _supportRequiredPct, _minDuration);
 
         emit ConfigUpdated(_participationRequiredPct, _supportRequiredPct, _minDuration);
@@ -205,7 +201,7 @@
     /// @notice Internal function to execute a vote. It assumes the queried vote exists.
     /// @param _voteId The ID of the vote.
     function _execute(uint256 _voteId) internal virtual {
-        IDAO dao = getDao();
+        IDAO dao = getDAO();
         bytes[] memory execResults = dao.execute(_voteId, votes[_voteId].actions);
 
         votes[_voteId].executed = true;
