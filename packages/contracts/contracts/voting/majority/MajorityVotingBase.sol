// SPDX-License-Identifier: MIT

pragma solidity 0.8.10;

import {ERC165Upgradeable} from "@openzeppelin/contracts-upgradeable/utils/introspection/ERC165Upgradeable.sol";
import {Initializable} from "@openzeppelin/contracts-upgradeable/proxy/utils/Initializable.sol";
import {SafeCastUpgradeable} from "@openzeppelin/contracts-upgradeable/utils/math/SafeCastUpgradeable.sol";

import {PluginUUPSUpgradeable} from "../../core/plugin/PluginUUPSUpgradeable.sol";
import {ProposalUpgradeable, ProposalBase} from "../../core/plugin/ProposalUpgradeable.sol";
import {IDAO} from "../../core/IDAO.sol";
import {RATIO_BASE, RatioOutOfBounds} from "../../utils/Ratio.sol";
import {IMajorityVoting} from "../majority/IMajorityVoting.sol";

/// @title MajorityVotingBase
/// @author Aragon Association - 2022-2023

/// @notice The abstract implementation of majority voting plugins.
///
/// #### Parameterization
///
/// We define two parameters
/// $$\texttt{support} = \frac{N_\text{yes}}{N_\text{yes} + N_\text{no}} \in [0,1]$$
/// and
/// $$\texttt{participation} = \frac{N_\text{yes} + N_\text{no} + N_\text{abstain}}{N_\text{total}} \in [0,1],$$
/// where $N_\text{yes}$, $N_\text{no}$, and $N_\text{abstain}$ are the yes, no, and abstain votes that have been cast and $N_\text{total}$ is the total voting power available at /// proposal creation time.
///
/// ##### Limit Values: Support Threshold & Minimum Participation
///
/// Two limit values are associated with these parameters and decide if a proposal execution should be possible: $\texttt{supportThreshold} \in [0,1]$ and $\texttt{minParticipation} \in /// [0,1]$.
///
/// For threshold values, $>$ comparison is used. This **does not** include the threshold value. E.g., for $\texttt{supportThreshold} = 50\%$, the criterion is fulfilled if there is at /// least one more yes than no votes ($N_\text{yes} = N_\text{no} + 1 $).
/// For minimum values, $\ge$ comparison is used. This **does** include the minimum participation value. E.g., for $\texttt{minParticipation} = 40\%$ and $N_\text{total} = 10$, the /// criterion is fulfilled if 4 out of 10 votes were casted.
///
/// Majority voting implies that the support threshold is set with
/// $$\texttt{supportThreshold} \ge 50\% .$$
/// However, this is not enforced by the contract code and developers can make unsafe parameters and only the frontend will warn about bad parameter settings.
///
/// #### Execution Criteria
///
/// After the vote is closed, two criteria decide if the proposal passes.
///
/// ##### The Support Criterion
///
/// For a proposal to pass, the required ratio of yes and no votes must be met:
/// $$(1- \texttt{supportThreshold}) \cdot N_\text{yes} > \texttt{supportThreshold} \cdot N_\text{no}.$$
/// Note, that the inequality yields the simple majority voting condition for $\texttt{supportThreshold}=\frac{1}{2}$.
///
/// ##### The Participation Criterion
///
/// For a proposal to pass, the minimum voting power must have been cast:
/// $$N_\text{yes} + N_\text{no} + N_\text{abstain} \ge \texttt{minVotingPower},$$
/// where $\texttt{minVotingPower} = \texttt{minParticipation} \cdot N_\text{total}$.
///
/// #### Vote Replacement Execution
///
/// The contract allows votes to be replaced. Voters can vote multiple times and only the latest voteOption is tallied.
///
/// #### Early Execution
///
/// This contract allows a proposal to be executed early, iff the vote outcome cannot change anymore by more people voting. Accordingly, vote replacement and early execution are /// mutually exclusive options.
/// The outcome cannot change anymore iff the support threshold is met even if all remaining votes are no votes. We call this number the worst-case number of no votes and define it as
///
/// $$N_\text{no, worst-case} = N_\text{no, worst-case} + \texttt{remainingVotes}$$
///
/// where
///
/// $$\texttt{remainingVotes} = N_\text{total}-\underbrace{(N_\text{yes}+N_\text{no}+N_\text{abstain})}_{\text{turnout}}.$$
///
/// We can use this quantity to calculate the worst case support that would be obtained if all remaining votes are casted with no:
///
/// $$
/// \begin{align*}
///   \texttt{worstCaseSupport}
///   &= \frac{N_\text{yes}}{N_\text{yes} + (N_\text{no, worst-case})} \\[3mm]
///   &= \frac{N_\text{yes}}{N_\text{yes} + (N_\text{no} + \texttt{remainingVotes})} \\[3mm]
///   &= \frac{N_\text{yes}}{N_\text{yes} +  N_\text{no} + N_\text{total} - (N_\text{yes} + N_\text{no} + N_\text{abstain})} \\[3mm]
///   &= \frac{N_\text{yes}}{N_\text{total} - N_\text{abstain}}
/// \end{align*}
/// $$
///
/// In analogy, we can modify [the support criterion](#the-support-criterion) from above to allow for early execution:
///
/// $$
/// \begin{align*}
///   (1 - \texttt{supportThreshold}) \cdot N_\text{yes}
///   &> \texttt{supportThreshold} \cdot  N_\text{no, worst-case} \\[3mm]
///   &> \texttt{supportThreshold} \cdot (N_\text{no} + \texttt{remainingVotes}) \\[3mm]
///   &> \texttt{supportThreshold} \cdot (N_\text{no} + N_\text{total}-(N_\text{yes}+N_\text{no}+N_\text{abstain})) \\[3mm]
///   &> \texttt{supportThreshold} \cdot (N_\text{total} - N_\text{yes} - N_\text{abstain})
/// \end{align*}
/// $$
///
/// Accordingly, early execution is possible when the vote is open, the modified support criterion, and the particicpation criterion are met.
/// @dev This contract implements the `IMajorityVoting` interface.
abstract contract MajorityVotingBase is
    IMajorityVoting,
    Initializable,
    ERC165Upgradeable,
    PluginUUPSUpgradeable,
    ProposalUpgradeable
{
    using SafeCastUpgradeable for uint256;

    /// @notice The different voting modes available.
    /// @param Standard In standard mode, early execution and vote replacement are disabled.
    /// @param EarlyExecution In early execution mode, a proposal can be executed early before the end date if the vote outcome cannot mathematically change by more voters voting.
    /// @param VoteReplacment In vote replacement mode, voters can change their vote multiple times and only the latest vote option is tallied.
    enum VotingMode {
        Standard,
        EarlyExecution,
        VoteReplacement
    }

    /// @notice A container for the majority voting settings that will be applied as parameters on proposal creation.
    /// @param votingMode A parameter to select the vote mode.
    /// @param supportThreshold The support threshold value. Its value has to be in the interval [0, 10^6] defined by `RATIO_BASE = 10**6`.
    /// @param minParticipation The minimum participation value. Its value has to be in the interval [0, 10^6] defined by `RATIO_BASE = 10**6`.
    /// @param minDuration The minimum duration of the proposal vote in seconds.
    /// @param minProposerVotingPower The minimum voting power required to create a proposal.
    struct VotingSettings {
        VotingMode votingMode;
        uint32 supportThreshold;
        uint32 minParticipation;
        uint64 minDuration;
        uint256 minProposerVotingPower;
    }

    /// @notice A container for proposal-related information.
    /// @param executed Whether the proposal is executed or not.
    /// @param parameters The proposal parameters at the time of the proposal creation.
    /// @param tally The vote tally of the proposal.
    /// @param voters The votes casted by the voters.
    /// @param actions The actions to be executed when the proposal passes.
    struct Proposal {
        bool executed;
        ProposalParameters parameters;
        Tally tally;
        mapping(address => IMajorityVoting.VoteOption) voters;
        IDAO.Action[] actions;
    }

    /// @notice A container for the proposal parameters at the time of proposal creation.
    /// @param votingMode A parameter to select the vote mode.
    /// @param supportThreshold The support threshold value. The value has to be in the interval [0, 10^6] defined by `RATIO_BASE = 10**6`.
    /// @param startDate The start date of the proposal vote.
    /// @param endDate The end date of the proposal vote.
    /// @param snapshotBlock The number of the block prior to the proposal creation.
    /// @param minVotingPower The minimum voting power needed.
    struct ProposalParameters {
        VotingMode votingMode;
        uint32 supportThreshold;
        uint64 startDate;
        uint64 endDate;
        uint64 snapshotBlock;
        uint256 minVotingPower;
    }

    /// @notice A container for the proposal vote tally.
    /// @param abstain The number of abstain votes casted.
    /// @param yes The number of yes votes casted.
    /// @param no The number of no votes casted.
    struct Tally {
        uint256 abstain;
        uint256 yes;
        uint256 no;
    }

    /// @notice The [ERC-165](https://eips.ethereum.org/EIPS/eip-165) interface ID of the contract.
    bytes4 internal constant MAJORITY_VOTING_INTERFACE_ID = type(IMajorityVoting).interfaceId;

    /// @notice The ID of the permission required to call the `updateVotingSettings` function.
    bytes32 public constant UPDATE_VOTING_SETTINGS_PERMISSION_ID =
        keccak256("UPDATE_VOTING_SETTINGS_PERMISSION");

    /// @notice A mapping between proposal IDs and proposal information.
    mapping(uint256 => Proposal) internal proposals;

    /// @notice The struct storing the voting settings.
    VotingSettings private votingSettings;

    /// @notice Thrown if a date is out of bounds.
    /// @param limit The limit value.
    /// @param actual The actual value.
    error DateOutOfBounds(uint64 limit, uint64 actual);

    /// @notice Thrown if the minimal duration value is out of bounds (less than one hour or greater than 1 year).
    /// @param limit The limit value.
    /// @param actual The actual value.
    error MinDurationOutOfBounds(uint64 limit, uint64 actual);

    /// @notice Thrown when a sender is not allowed to create a proposal.
    /// @param sender The sender address.
    error ProposalCreationForbidden(address sender);

    /// @notice Thrown if an account is not allowed to cast a vote. This can be because the vote
    /// - has not started,
    /// - has ended,
    /// - was executed, or
    /// - the account doesn't have voting powers.
    /// @param proposalId The ID of the proposal.
    /// @param account The address of the _account.
    /// @param voteOption The chosen vote option.
    error VoteCastForbidden(uint256 proposalId, address account, VoteOption voteOption);

    /// @notice Thrown if the proposal execution is forbidden.
    /// @param proposalId The ID of the proposal.
    error ProposalExecutionForbidden(uint256 proposalId);

    /// @notice Emitted when the voting settings are updated.
    /// @param votingMode A parameter to select the vote mode.
    /// @param supportThreshold The support threshold value.
    /// @param minParticipation The minimum participation value.
    /// @param minDuration The minimum duration of the proposal vote in seconds.
    /// @param minProposerVotingPower The minimum voting power required to create a proposal.
    event VotingSettingsUpdated(
        VotingMode votingMode,
        uint32 supportThreshold,
        uint32 minParticipation,
        uint64 minDuration,
        uint256 minProposerVotingPower
    );

    /// @notice Initializes the component to be used by inheriting contracts.
    /// @dev This method is required to support [ERC-1822](https://eips.ethereum.org/EIPS/eip-1822).
    /// @param _dao The IDAO interface of the associated DAO.
    /// @param _votingSettings The voting settings.
    function __MajorityVotingBase_init(
        IDAO _dao,
        VotingSettings calldata _votingSettings
    ) internal onlyInitializing {
        __PluginUUPSUpgradeable_init(_dao);
        _updateVotingSettings(_votingSettings);
    }

    /// @notice Checks if this or the parent contract supports an interface by its ID.
    /// @param interfaceId The ID of the interface.
    /// @return bool Returns `true` if the interface is supported.
    function supportsInterface(
        bytes4 interfaceId
    )
        public
        view
        virtual
        override(ERC165Upgradeable, PluginUUPSUpgradeable, ProposalBase)
        returns (bool)
    {
        return
            interfaceId == MAJORITY_VOTING_INTERFACE_ID ||
            ProposalBase.supportsInterface(interfaceId) ||
            PluginUUPSUpgradeable.supportsInterface(interfaceId);
    }

    /// @inheritdoc IMajorityVoting
    function vote(
        uint256 _proposalId,
        VoteOption _voteOption,
        bool _tryEarlyExecution
    ) public virtual {
        address account = _msgSender();

        if (!_canVote(_proposalId, account, _voteOption)) {
            revert VoteCastForbidden({
                proposalId: _proposalId,
                account: account,
                voteOption: _voteOption
            });
        }
        _vote(_proposalId, _voteOption, account, _tryEarlyExecution);
    }

    /// @inheritdoc IMajorityVoting
    function execute(uint256 _proposalId) public virtual {
        if (!_canExecute(_proposalId)) {
            revert ProposalExecutionForbidden(_proposalId);
        }
        _execute(_proposalId);
    }

    /// @inheritdoc IMajorityVoting
    function getVoteOption(
        uint256 _proposalId,
        address _voter
    ) public view virtual returns (VoteOption) {
        return proposals[_proposalId].voters[_voter];
    }

    /// @inheritdoc IMajorityVoting
    function canVote(
        uint256 _proposalId,
        address _voter,
        VoteOption _voteOption
    ) public view virtual returns (bool) {
        return _canVote(_proposalId, _voter, _voteOption);
    }

    /// @inheritdoc IMajorityVoting
    function canExecute(uint256 _proposalId) public view virtual returns (bool) {
        return _canExecute(_proposalId);
    }

    /// @inheritdoc IMajorityVoting
    function isSupportThresholdReached(uint256 _proposalId) public view virtual returns (bool) {
        Proposal storage proposal_ = proposals[_proposalId];

        // The code below implements the formula of the support criterion explained in the top of this file.
        // `(1 - supportThreshold) * N_yes > supportThreshold *  N_no`
        return
            (RATIO_BASE - proposal_.parameters.supportThreshold) * proposal_.tally.yes >
            proposal_.parameters.supportThreshold * proposal_.tally.no;
    }

    /// @inheritdoc IMajorityVoting
    function isSupportThresholdReachedEarly(
        uint256 _proposalId
    ) public view virtual returns (bool) {
        Proposal storage proposal_ = proposals[_proposalId];

        uint256 noVotesWorstCase = proposal_.tally.totalVotingPower -
            proposal_.tally.yes -
            proposal_.tally.abstain;

        // The code below implements the formula of the early execution support criterion explained in the top of this file.
        // `(1 - supportThreshold) * N_yes > supportThreshold *  N_no,worst-case`
        return
            (RATIO_BASE - proposal_.parameters.supportThreshold) * proposal_.tally.yes >
<<<<<<< HEAD
            proposal_.parameters.supportThreshold *
                (totalVotingPower(proposal_.parameters.snapshotBlock) -
                    proposal_.tally.yes -
                    proposal_.tally.abstain);
=======
            proposal_.parameters.supportThreshold * noVotesWorstCase;
>>>>>>> d6491ef1
    }

    /// @inheritdoc IMajorityVoting
    function isMinParticipationReached(uint256 _proposalId) public view virtual returns (bool) {
        Proposal storage proposal_ = proposals[_proposalId];

        // The code below implements the formula of the participation criterion explained in the top of this file.
        // `N_yes + N_no + N_abstain >= minVotingPower = minParticipation * N_total`
        return
            proposal_.tally.yes + proposal_.tally.no + proposal_.tally.abstain >=
            proposal_.parameters.minVotingPower;
    }

    /// @inheritdoc IMajorityVoting
    function supportThreshold() public view virtual returns (uint32) {
        return votingSettings.supportThreshold;
    }

    /// @inheritdoc IMajorityVoting
    function minParticipation() public view virtual returns (uint32) {
        return votingSettings.minParticipation;
    }

    /// @notice Returns the minimum duration parameter stored in the voting settings.
    /// @return The minimum duration parameter.
    function minDuration() public view virtual returns (uint64) {
        return votingSettings.minDuration;
    }

    /// @notice Returns the minimum voting power required to create a proposa stored in the voting settings.
    /// @return The minimum voting power required to create a proposal.
    function minProposerVotingPower() public view virtual returns (uint256) {
        return votingSettings.minProposerVotingPower;
    }

    /// @notice Returns the vote mode stored in the voting settings.
    /// @return The vote mode parameter.
    function votingMode() public view virtual returns (VotingMode) {
        return votingSettings.votingMode;
    }

    /// @notice Returns the total voting power checkpointed for a specific block number.
    /// @param _blockNumber The block number.
    /// @return The total voting power.
    function totalVotingPower(uint256 _blockNumber) public view virtual returns (uint256);

    /// @notice Returns all information for a proposal vote by its ID.
    /// @param _proposalId The ID of the proposal.
    /// @return open Whether the proposal is open or not.
    /// @return executed Whether the proposal is executed or not.
    /// @return parameters The parameters of the proposal vote.
    /// @return tally The current tally of the proposal vote.
    /// @return actions The actions to be executed in the associated DAO after the proposal has passed.
    function getProposal(
        uint256 _proposalId
    )
        public
        view
        virtual
        returns (
            bool open,
            bool executed,
            ProposalParameters memory parameters,
            Tally memory tally,
            IDAO.Action[] memory actions
        )
    {
        Proposal storage proposal_ = proposals[_proposalId];

        open = _isProposalOpen(proposal_);
        executed = proposal_.executed;
        parameters = proposal_.parameters;
        tally = proposal_.tally;
        actions = proposal_.actions;
    }

    /// @notice Updates the voting settings.
    /// @param _votingSettings The new voting settings.
    function updateVotingSettings(
        VotingSettings calldata _votingSettings
    ) external virtual auth(UPDATE_VOTING_SETTINGS_PERMISSION_ID) {
        _updateVotingSettings(_votingSettings);
    }

    /// @notice Creates a new majority voting proposal.
    /// @param _metadata The metadata of the proposal.
    /// @param _actions The actions that will be executed after the proposal passes.
    /// @param _startDate The start date of the proposal vote. If 0, the current timestamp is used and the vote starts immediately.
    /// @param _endDate The end date of the proposal vote. If 0, `_startDate + minDuration` is used.
    /// @param _voteOption The chosen vote option to be casted on proposal creation.
    /// @param _tryEarlyExecution If `true`,  early execution is tried after the vote cast. The call does not revert if early execution is not possible.
    /// @return proposalId The ID of the proposal.
    function createProposal(
        bytes calldata _metadata,
        IDAO.Action[] calldata _actions,
        uint64 _startDate,
        uint64 _endDate,
        VoteOption _voteOption,
        bool _tryEarlyExecution
    ) external virtual returns (uint256 proposalId);

    /// @notice Internal function to cast a vote. It assumes the queried vote exists.
    /// @param _proposalId The ID of the proposal.
    /// @param _voteOption The chosen vote option to be casted on the proposal vote.
    /// @param _tryEarlyExecution If `true`,  early execution is tried after the vote cast. The call does not revert if early execution is not possible.
    function _vote(
        uint256 _proposalId,
        VoteOption _voteOption,
        address _voter,
        bool _tryEarlyExecution
    ) internal virtual;

    /// @notice Internal function to execute a vote. It assumes the queried proposal exists.
    /// @param _proposalId The ID of the proposal.
    function _execute(uint256 _proposalId) internal virtual {
        proposals[_proposalId].executed = true;

        _executeProposal(dao, _proposalId, proposals[_proposalId].actions);
    }

    /// @notice Internal function to check if a voter can vote. It assumes the queried proposal exists.
    /// @param _proposalId The ID of the proposal.
    /// @param _voter The address of the voter to check.
    /// @param  _voteOption Whether the voter abstains, supports or opposes the proposal.
    /// @return Returns `true` if the given voter can vote on a certain proposal and `false` otherwise.
    function _canVote(
        uint256 _proposalId,
        address _voter,
        VoteOption _voteOption
    ) internal view virtual returns (bool);

    /// @notice Internal function to check if a proposal can be executed. It assumes the queried proposal exists.
    /// @param _proposalId The ID of the proposal.
    /// @return True if the proposal can be executed, false otherwise.
    /// @dev Threshold and minimal values are compared with `>` and `>=` comparators, respectively.
    function _canExecute(uint256 _proposalId) internal view virtual returns (bool) {
        Proposal storage proposal_ = proposals[_proposalId];

        // Verify that the vote has not been executed already.
        if (proposal_.executed) {
            return false;
        }

        if (_isProposalOpen(proposal_)) {
            // Early execution
            if (proposal_.parameters.votingMode != VotingMode.EarlyExecution) {
                return false;
            }
            if (!isSupportThresholdReachedEarly(_proposalId)) {
                return false;
            }
            if (!isMinParticipationReached(_proposalId)) {
                return false;
            }
        } else {
            // Normal execution
            if (!isSupportThresholdReached(_proposalId)) {
                return false;
            }
            if (!isMinParticipationReached(_proposalId)) {
                return false;
            }
        }
        return true;
    }

    /// @notice Internal function to check if a proposal vote is still open.
    /// @param proposal_ The proposal struct.
    /// @return True if the proposal vote is open, false otherwise.
    function _isProposalOpen(Proposal storage proposal_) internal view virtual returns (bool) {
        uint64 currentTime = block.timestamp.toUint64();

        return
            proposal_.parameters.startDate <= currentTime &&
            currentTime < proposal_.parameters.endDate &&
            !proposal_.executed;
    }

    /// @notice Internal function to update the plugin-wide proposal vote settings.
    /// @param _votingSettings The voting settings to be validated and updated.
    function _updateVotingSettings(VotingSettings calldata _votingSettings) internal virtual {
        // Require the support threshold value to be in the interval [0, 10^6-1], because `>` comparision is used in the support criterion and >100% could never be reached.
        if (_votingSettings.supportThreshold > RATIO_BASE - 1) {
            revert RatioOutOfBounds({
                limit: RATIO_BASE - 1,
                actual: _votingSettings.supportThreshold
            });
        }

        // Require the minimum participation value to be in the interval [0, 10^6], because `>=` comparision is used in the participation criterion.
        if (_votingSettings.minParticipation > RATIO_BASE) {
            revert RatioOutOfBounds({limit: RATIO_BASE, actual: _votingSettings.minParticipation});
        }

        if (_votingSettings.minDuration < 60 minutes) {
            revert MinDurationOutOfBounds({limit: 60 minutes, actual: _votingSettings.minDuration});
        }

        if (_votingSettings.minDuration > 365 days) {
            revert MinDurationOutOfBounds({limit: 365 days, actual: _votingSettings.minDuration});
        }

        votingSettings = _votingSettings;

        emit VotingSettingsUpdated({
            votingMode: _votingSettings.votingMode,
            supportThreshold: _votingSettings.supportThreshold,
            minParticipation: _votingSettings.minParticipation,
            minDuration: _votingSettings.minDuration,
            minProposerVotingPower: _votingSettings.minProposerVotingPower
        });
    }

    /// @notice Validates and returns the proposal vote dates.
    /// @param _start The start date of the proposal vote. If 0, the current timestamp is used and the vote starts immediately.
    /// @param _end The end date of the proposal vote. If 0, `_start + minDuration` is used.
    /// @return startDate The validated start date of the proposal vote.
    /// @return endDate The validated end date of the proposal vote.
    function _validateProposalDates(
        uint64 _start,
        uint64 _end
    ) internal view virtual returns (uint64 startDate, uint64 endDate) {
        uint64 currentTimestamp = block.timestamp.toUint64();

        if (_start == 0) {
            startDate = currentTimestamp;
        } else {
            startDate = _start;

            if (startDate < currentTimestamp) {
                revert DateOutOfBounds({limit: currentTimestamp, actual: startDate});
            }
        }

        uint64 earliestEndDate = startDate + votingSettings.minDuration; // Since `minDuration` is limited to 1 year, `startDate + minDuration` can only overflow if the `startDate` is after `type(uint64).max - minDuration`. In this case, the proposal creation will revert and another date can be picked.

        if (_end == 0) {
            endDate = earliestEndDate;
        } else {
            endDate = _end;

            if (endDate < earliestEndDate) {
                revert DateOutOfBounds({limit: earliestEndDate, actual: endDate});
            }
        }
    }

    /// @notice This empty reserved space is put in place to allow future versions to add new variables without shifting down storage in the inheritance chain (see [OpenZepplins guide about storage gaps](https://docs.openzeppelin.com/contracts/4.x/upgradeable#storage_gaps)).
    uint256[47] private __gap;
}<|MERGE_RESOLUTION|>--- conflicted
+++ resolved
@@ -316,7 +316,7 @@
     ) public view virtual returns (bool) {
         Proposal storage proposal_ = proposals[_proposalId];
 
-        uint256 noVotesWorstCase = proposal_.tally.totalVotingPower -
+        uint256 noVotesWorstCase = totalVotingPower(proposal_.parameters.snapshotBlock) -
             proposal_.tally.yes -
             proposal_.tally.abstain;
 
@@ -324,14 +324,7 @@
         // `(1 - supportThreshold) * N_yes > supportThreshold *  N_no,worst-case`
         return
             (RATIO_BASE - proposal_.parameters.supportThreshold) * proposal_.tally.yes >
-<<<<<<< HEAD
-            proposal_.parameters.supportThreshold *
-                (totalVotingPower(proposal_.parameters.snapshotBlock) -
-                    proposal_.tally.yes -
-                    proposal_.tally.abstain);
-=======
             proposal_.parameters.supportThreshold * noVotesWorstCase;
->>>>>>> d6491ef1
     }
 
     /// @inheritdoc IMajorityVoting
