// SPDX-License-Identifier: MIT

pragma solidity 0.8.10;

import {ERC165Upgradeable} from "@openzeppelin/contracts-upgradeable/utils/introspection/ERC165Upgradeable.sol";
import {Initializable} from "@openzeppelin/contracts-upgradeable/proxy/utils/Initializable.sol";
import {SafeCastUpgradeable} from "@openzeppelin/contracts-upgradeable/utils/math/SafeCastUpgradeable.sol";

import {PluginUUPSUpgradeable} from "../../core/plugin/PluginUUPSUpgradeable.sol";
import {ProposalUpgradeable, ProposalBase} from "../../core/plugin/ProposalUpgradeable.sol";
import {IDAO} from "../../core/IDAO.sol";
import {IMajorityVoting} from "../majority/IMajorityVoting.sol";

/// @title MajorityVotingBase
/// @author Aragon Association - 2022
/// @notice The abstract implementation of majority voting plugins.
///
///  #### Parameterization
///  We define two parameters
///  $$\texttt{support} = \frac{N_\text{yes}}{N_\text{yes}+N_\text{no}}$$
///  and
///  $$\texttt{participation} = \frac{N_\text{yes}+N_\text{no}+N_\text{abstain}}{N_\text{total}}$$
///  where $N_\text{yes}$, $N_\text{no}$, and $N_\text{abstain}$ are the yes, no, and abstain votes that have been casted and $N_\text{total}$ is the total voting power available at proposal creation time.
///  Majority voting implies that the support threshold is set with
///  $$\texttt{supportThreshold} \ge 50\% .$$
///  However, this is not enforced by the contract code and developers can make unsafe parameterss and only the frontend will warn about bad parameter settings.
///
///  #### Vote Replacement Execution
///  The contract allows votes to be replaced. Voters can vote multiple times and only the latest voteOption is tallied.
///
///  #### Early Execution
///  This contract allows a proposal to be executed early, iff the vote outcome cannot change anymore by more people voting. Accordingly, vote replacement and early execution are mutually exclusive options.
///  $$\texttt{remainingVotes} = N_\text{total}-\underbrace{(N_\text{yes}+N_\text{no}+N_\text{abstain})}_{\text{turnout}}$$
///  We use this quantity to calculate the worst case support that would be obtained if all remaining votes are casted with no:
///  $$\begin{align*}
///    \texttt{worstCaseSupport}
///    &= \frac{N_\text{yes}}{N_\text{yes}+(N_\text{no} + \texttt{remainingVotes})}
///    \\[3mm]
///    &= \frac{N_\text{yes}}{N_\text{yes}+N_\text{no} + N_\text{total}-(N_\text{yes}+N_\text{no}+N_\text{abstain})}
///    \\[3mm]
///    &= \frac{N_\text{yes}}{ N_\text{total}-N_\text{abstain}}
///  \end{align*}$$
///  Accordingly, early execution is possible when the vote is open, the support threshold
///  $$\texttt{worstCaseSupport} > \texttt{supportThreshold}$$,
///  and the minimum participation
///  $$\texttt{participation} \ge \texttt{minParticipation}$$
///  are met.
///  #### Threshold vs. Minimum
///  For threshold values, $>$ comparison is used. This **does not** include the threshold value. E.g., for $\texttt{supportThreshold} = 50\%$, the criterion is fulfilled if there is at least one more yes than no votes ($N_\text{yes} = N_\text{no}+1$).
///  For minimal values, $\ge$ comparison is used. This **does** include the minimum participation value. E.g., for $\texttt{minParticipation} = 40\%$ and $N_\text{total} = 10$, the criterion is fulfilled if 4 out of 10 votes were casted.
/// @dev This contract implements the `IMajorityVoting` interface.
abstract contract MajorityVotingBase is
    IMajorityVoting,
    Initializable,
    ERC165Upgradeable,
    PluginUUPSUpgradeable,
    ProposalUpgradeable
{
    using SafeCastUpgradeable for uint256;

    /// @notice The different voting modes available.
    /// @param Standard In standard mode, early execution and vote replacement are disabled.
    /// @param EarlyExecution In early execution mode, a proposal can be executed early before the end date if the vote outcome cannot mathematically change by more voters voting.
    /// @param VoteReplacment In vote replacement mode, voters can change their vote multiple times and only the latest vote option is tallied.
    enum VotingMode {
        Standard,
        EarlyExecution,
        VoteReplacement
    }

    /// @notice A container for the majority voting settings that will be applied as parameters on proposal creation.
    /// @param votingMode A parameter to select the vote mode.
    /// @param supportThreshold The support threshold value.
    /// @param minParticipation The minimum participation value.
    /// @param minDuration The minimum duration of the proposal vote in seconds.
    /// @param minProposerVotingPower The minimum voting power required to create a proposal.
    struct VotingSettings {
        VotingMode votingMode;
        uint64 supportThreshold;
        uint64 minParticipation;
        uint64 minDuration;
        uint256 minProposerVotingPower;
    }

    /// @notice A container for proposal-related information.
    /// @param executed Whether the proposal is executed or not.
    /// @param parameters The proposal parameters at the time of the proposal creation.
    /// @param tally The vote tally of the proposal.
    /// @param voters The votes casted by the voters.
    /// @param actions The actions to be executed when the proposal passes.
    struct Proposal {
        bool executed;
        ProposalParameters parameters;
        Tally tally;
        mapping(address => IMajorityVoting.VoteOption) voters;
        IDAO.Action[] actions;
    }

    /// @notice A container for the proposal parameters at the time of proposal creation.
    /// @param votingMode A parameter to select the vote mode.
    /// @param supportThreshold The support threshold value.
    /// @param minParticipation The minimum participation value.
    /// @param startDate The start date of the proposal vote.
    /// @param endDate The end date of the proposal vote.
    /// @param snapshotBlock The number of the block prior to the proposal creation.
    struct ProposalParameters {
        VotingMode votingMode;
        uint64 supportThreshold;
        uint64 minParticipation;
        uint64 startDate;
        uint64 endDate;
        uint64 snapshotBlock;
    }

    /// @notice A container for the proposal vote tally.
    /// @param abstain The number of abstain votes casted.
    /// @param yes The number of yes votes casted.
    /// @param no The number of no votes casted.
    /// @param totalVotingPower The total voting power available at the block prior to the proposal creation.
    struct Tally {
        uint256 abstain;
        uint256 yes;
        uint256 no;
        uint256 totalVotingPower;
    }

    /// @notice The [ERC-165](https://eips.ethereum.org/EIPS/eip-165) interface ID of the contract.
    bytes4 internal constant MAJORITY_VOTING_INTERFACE_ID = type(IMajorityVoting).interfaceId;

    /// @notice The ID of the permission required to call the `updateVotingSettings` function.
    bytes32 public constant UPDATE_VOTING_SETTINGS_PERMISSION_ID =
        keccak256("UPDATE_VOTING_SETTINGS_PERMISSION");

    /// @notice The base value being defined to correspond to 100% to calculate and compare percentages despite the lack of floating point arithmetic.
    uint64 public constant PCT_BASE = 10 ** 18; // 0% = 0; 1% = 10^16; 100% = 10^18

    /// @notice A mapping between proposal IDs and proposal information.
    mapping(uint256 => Proposal) internal proposals;

    /// @notice The struct storing the voting settings.
    VotingSettings private votingSettings;

    /// @notice Thrown if a specified percentage value exceeds the limit (100% = 10^18).
    /// @param limit The maximal value.
    /// @param actual The actual value.
    error PercentageExceeds100(uint64 limit, uint64 actual);

    /// @notice Thrown if a date is out of bounds.
    /// @param limit The limit value.
    /// @param actual The actual value.
    error DateOutOfBounds(uint64 limit, uint64 actual);

    /// @notice Thrown if the minimal duration value is out of bounds (less than one hour or greater than 1 year).
    /// @param limit The limit value.
    /// @param actual The actual value.
    error MinDurationOutOfBounds(uint64 limit, uint64 actual);

    /// @notice Thrown when a sender is not allowed to create a proposal.
    /// @param sender The sender address.
    error ProposalCreationForbidden(address sender);

    /// @notice Thrown if zero is not allowed as a value.
    error ZeroValueNotAllowed();

    /// @notice Thrown if an account is not allowed to cast a vote. This can be because the vote
    /// - has not started,
    /// - has ended,
    /// - was executed, or
    /// - the account doesn't have voting powers.
    /// @param proposalId The ID of the proposal.
    /// @param account The address of the _account.
    /// @param voteOption The chosen vote option.
    error VoteCastForbidden(uint256 proposalId, address account, VoteOption voteOption);

    /// @notice Thrown if the proposal execution is forbidden.
    /// @param proposalId The ID of the proposal.
    error ProposalExecutionForbidden(uint256 proposalId);

    /// @notice Emitted when the voting settings are updated.
    /// @param votingMode A parameter to select the vote mode.
    /// @param supportThreshold The support threshold value.
    /// @param minParticipation The minimum participation value.
    /// @param minDuration The minimum duration of the proposal vote in seconds.
    /// @param minProposerVotingPower The minimum voting power required to create a proposal.
    event VotingSettingsUpdated(
        VotingMode votingMode,
        uint64 supportThreshold,
        uint64 minParticipation,
        uint64 minDuration,
        uint256 minProposerVotingPower
    );

    /// @notice Initializes the component to be used by inheriting contracts.
    /// @dev This method is required to support [ERC-1822](https://eips.ethereum.org/EIPS/eip-1822).
    /// @param _dao The IDAO interface of the associated DAO.
    /// @param _votingSettings The voting settings.
    function __MajorityVotingBase_init(
        IDAO _dao,
        VotingSettings calldata _votingSettings
    ) internal onlyInitializing {
        __PluginUUPSUpgradeable_init(_dao);
        _updateVotingSettings(_votingSettings);
    }

    /// @notice Checks if this or the parent contract supports an interface by its ID.
    /// @param interfaceId The ID of the interface.
    /// @return bool Returns `true` if the interface is supported.
    function supportsInterface(
        bytes4 interfaceId
    )
        public
        view
        virtual
        override(ERC165Upgradeable, PluginUUPSUpgradeable, ProposalBase)
        returns (bool)
    {
        return
            interfaceId == MAJORITY_VOTING_INTERFACE_ID ||
            ProposalBase.supportsInterface(interfaceId) ||
            PluginUUPSUpgradeable.supportsInterface(interfaceId);
    }

    /// @inheritdoc IMajorityVoting
    function vote(
        uint256 _proposalId,
        VoteOption _voteOption,
        bool _tryEarlyExecution
    ) public virtual {
        address account = _msgSender();

        if (!_canVote(_proposalId, account, _voteOption)) {
            revert VoteCastForbidden({
                proposalId: _proposalId,
                account: account,
                voteOption: _voteOption
            });
        }
        _vote(_proposalId, _voteOption, account, _tryEarlyExecution);
    }

    /// @inheritdoc IMajorityVoting
    function execute(uint256 _proposalId) public virtual {
        if (!_canExecute(_proposalId)) {
            revert ProposalExecutionForbidden(_proposalId);
        }
        _execute(_proposalId);
    }

    /// @inheritdoc IMajorityVoting
    function getVoteOption(
        uint256 _proposalId,
        address _voter
    ) public view virtual returns (VoteOption) {
        return proposals[_proposalId].voters[_voter];
    }

    /// @inheritdoc IMajorityVoting
    function canVote(
        uint256 _proposalId,
        address _voter,
        VoteOption _voteOption
    ) public view virtual returns (bool) {
        return _canVote(_proposalId, _voter, _voteOption);
    }

    /// @inheritdoc IMajorityVoting
    function canExecute(uint256 _proposalId) public view virtual returns (bool) {
        return _canExecute(_proposalId);
    }

    /// @inheritdoc IMajorityVoting
    function support(uint256 _proposalId) public view virtual returns (uint256) {
        Proposal storage proposal_ = proposals[_proposalId];

        return _calculatePct(proposal_.tally.yes, proposal_.tally.yes + proposal_.tally.no);
    }

    /// @inheritdoc IMajorityVoting
    function worstCaseSupport(uint256 _proposalId) public view virtual returns (uint256) {
        Proposal storage proposal_ = proposals[_proposalId];

        return
            _calculatePct(
                proposal_.tally.yes,
                proposal_.tally.totalVotingPower - proposal_.tally.abstain
            );
    }

    /// @inheritdoc IMajorityVoting
    function participation(uint256 _proposalId) public view virtual returns (uint256) {
        Proposal storage proposal_ = proposals[_proposalId];

        return
            _calculatePct(
                proposal_.tally.yes + proposal_.tally.no + proposal_.tally.abstain,
                proposal_.tally.totalVotingPower
            );
    }

    /// @inheritdoc IMajorityVoting
    function supportThreshold() public view virtual returns (uint64) {
        return votingSettings.supportThreshold;
    }

    /// @inheritdoc IMajorityVoting
    function minParticipation() public view virtual returns (uint64) {
        return votingSettings.minParticipation;
    }

    /// @notice Returns the minimum duration parameter stored in the voting settings.
    /// @return The minimum duration parameter.
    function minDuration() public view virtual returns (uint64) {
        return votingSettings.minDuration;
    }

    /// @notice Returns the minimum voting power required to create a proposa stored in the voting settings.
    /// @return The minimum voting power required to create a proposal.
    function minProposerVotingPower() public view virtual returns (uint256) {
        return votingSettings.minProposerVotingPower;
    }

    /// @notice Returns the vote mode stored in the voting settings.
    /// @return The vote mode parameter.
    function votingMode() public view virtual returns (VotingMode) {
        return votingSettings.votingMode;
    }

    /// @notice Returns all information for a proposal vote by its ID.
    /// @param _proposalId The ID of the proposal.
    /// @return open Whether the proposal is open or not.
    /// @return executed Whether the proposal is executed or not.
    /// @return parameters The parameters of the proposal vote.
    /// @return tally The current tally of the proposal vote.
    /// @return actions The actions to be executed in the associated DAO after the proposal has passed.
    function getProposal(
        uint256 _proposalId
    )
        public
        view
        virtual
        returns (
            bool open,
            bool executed,
            ProposalParameters memory parameters,
            Tally memory tally,
            IDAO.Action[] memory actions
        )
    {
        Proposal storage proposal_ = proposals[_proposalId];

        open = _isProposalOpen(proposal_);
        executed = proposal_.executed;
        parameters = proposal_.parameters;
        tally = proposal_.tally;
        actions = proposal_.actions;
    }

    /// @notice Updates the voting settings.
    /// @param _votingSettings The new voting settings.
    function updateVotingSettings(
        VotingSettings calldata _votingSettings
    ) external virtual auth(UPDATE_VOTING_SETTINGS_PERMISSION_ID) {
        _updateVotingSettings(_votingSettings);
    }

    /// @notice Creates a new majority voting proposal.
    /// @param _metadata The metadata of the proposal.
    /// @param _actions The actions that will be executed after the proposal passes.
    /// @param _startDate The start date of the proposal vote. If 0, the current timestamp is used and the vote starts immediately.
    /// @param _endDate The end date of the proposal vote. If 0, `_startDate + minDuration` is used.
    /// @param _voteOption The chosen vote option to be casted on proposal creation.
    /// @param _tryEarlyExecution If `true`,  early execution is tried after the vote cast. The call does not revert if early execution is not possible.
    /// @return proposalId The ID of the proposal.
    function createProposal(
        bytes calldata _metadata,
        IDAO.Action[] calldata _actions,
        uint64 _startDate,
        uint64 _endDate,
        VoteOption _voteOption,
        bool _tryEarlyExecution
    ) external virtual returns (uint256 proposalId);

    /// @notice Internal function to cast a vote. It assumes the queried vote exists.
    /// @param _proposalId The ID of the proposal.
    /// @param _voteOption The chosen vote option to be casted on the proposal vote.
    /// @param _tryEarlyExecution If `true`,  early execution is tried after the vote cast. The call does not revert if early execution is not possible.
    function _vote(
        uint256 _proposalId,
        VoteOption _voteOption,
        address _voter,
        bool _tryEarlyExecution
    ) internal virtual;

    /// @notice Internal function to execute a vote. It assumes the queried proposal exists.
    /// @param _proposalId The ID of the proposal.
    function _execute(uint256 _proposalId) internal virtual {
        proposals[_proposalId].executed = true;

<<<<<<< HEAD
        (bytes[] memory execResults, ) = dao.execute(_proposalId, proposal_.actions, 0);
        emit ProposalExecuted({proposalId: _proposalId, execResults: execResults});
=======
        _executeProposal(dao, _proposalId, proposals[_proposalId].actions);
>>>>>>> dfa6801c
    }

    /// @notice Internal function to check if a voter can vote. It assumes the queried proposal exists.
    /// @param _proposalId The ID of the proposal.
    /// @param _voter The address of the voter to check.
    /// @param  _voteOption Whether the voter abstains, supports or opposes the proposal.
    /// @return Returns `true` if the given voter can vote on a certain proposal and `false` otherwise.
    function _canVote(
        uint256 _proposalId,
        address _voter,
        VoteOption _voteOption
    ) internal view virtual returns (bool);

    /// @notice Internal function to check if a proposal can be executed. It assumes the queried proposal exists.
    /// @param _proposalId The ID of the proposal.
    /// @return True if the proposal can be executed, false otherwise.
    /// @dev Threshold and minimal values are compared with `>` and `>=` comparators, respectively.
    function _canExecute(uint256 _proposalId) internal view virtual returns (bool) {
        Proposal storage proposal_ = proposals[_proposalId];

        // Verify that the vote has not been executed already.
        if (proposal_.executed) {
            return false;
        }

        if (_isProposalOpen(proposal_)) {
            // Early execution
            return
                proposal_.parameters.votingMode == VotingMode.EarlyExecution &&
                worstCaseSupport(_proposalId) > proposal_.parameters.supportThreshold &&
                participation(_proposalId) >= proposal_.parameters.minParticipation;
        }
        // Normal execution
        return
            support(_proposalId) > proposal_.parameters.supportThreshold &&
            participation(_proposalId) >= proposal_.parameters.minParticipation;
    }

    /// @notice Internal function to check if a proposal vote is still open.
    /// @param proposal_ The proposal struct.
    /// @return True if the proposal vote is open, false otherwise.
    function _isProposalOpen(Proposal storage proposal_) internal view virtual returns (bool) {
        uint64 currentTime = block.timestamp.toUint64();

        return
            proposal_.parameters.startDate <= currentTime &&
            currentTime < proposal_.parameters.endDate &&
            !proposal_.executed;
    }

    /// @notice Calculates the relative of a value with respect to a total as a percentage.
    /// @param _value The value.
    /// @param _total The total.
    /// @return returns The relative value as a percentage.
    function _calculatePct(uint256 _value, uint256 _total) internal pure virtual returns (uint256) {
        if (_total == 0) {
            revert ZeroValueNotAllowed();
        }

        return (_value * PCT_BASE) / _total;
    }

    /// @notice Internal function to update the plugin-wide proposal vote settings.
    /// @param _votingSettings The voting settings to be validated and updated.
    function _updateVotingSettings(VotingSettings calldata _votingSettings) internal virtual {
        if (_votingSettings.supportThreshold > PCT_BASE) {
            revert PercentageExceeds100({
                limit: PCT_BASE,
                actual: _votingSettings.supportThreshold
            });
        }

        if (_votingSettings.minParticipation > PCT_BASE) {
            revert PercentageExceeds100({
                limit: PCT_BASE,
                actual: _votingSettings.minParticipation
            });
        }

        if (_votingSettings.minDuration < 60 minutes) {
            revert MinDurationOutOfBounds({limit: 60 minutes, actual: _votingSettings.minDuration});
        }

        if (_votingSettings.minDuration > 365 days) {
            revert MinDurationOutOfBounds({limit: 365 days, actual: _votingSettings.minDuration});
        }

        votingSettings = _votingSettings;

        emit VotingSettingsUpdated({
            votingMode: _votingSettings.votingMode,
            supportThreshold: _votingSettings.supportThreshold,
            minParticipation: _votingSettings.minParticipation,
            minDuration: _votingSettings.minDuration,
            minProposerVotingPower: _votingSettings.minProposerVotingPower
        });
    }

    /// @notice Validates and returns the proposal vote dates.
    /// @param _start The start date of the proposal vote. If 0, the current timestamp is used and the vote starts immediately.
    /// @param _end The end date of the proposal vote. If 0, `_start + minDuration` is used.
    /// @return startDate The validated start date of the proposal vote.
    /// @return endDate The validated end date of the proposal vote.
    function _validateProposalDates(
        uint64 _start,
        uint64 _end
    ) internal view virtual returns (uint64 startDate, uint64 endDate) {
        uint64 currentTimestamp = block.timestamp.toUint64();

        if (_start == 0) {
            startDate = currentTimestamp;
        } else {
            startDate = _start;

            if (startDate < currentTimestamp) {
                revert DateOutOfBounds({limit: currentTimestamp, actual: startDate});
            }
        }

        uint64 earliestEndDate = startDate + votingSettings.minDuration; // Since `minDuration` is limited to 1 year, `startDate + minDuration` can only overflow if the `startDate` is after `type(uint64).max - minDuration`. In this case, the proposal creation will revert and another date can be picked.

        if (_end == 0) {
            endDate = earliestEndDate;
        } else {
            endDate = _end;

            if (endDate < earliestEndDate) {
                revert DateOutOfBounds({limit: earliestEndDate, actual: endDate});
            }
        }
    }

    /// @notice This empty reserved space is put in place to allow future versions to add new variables without shifting down storage in the inheritance chain (see [OpenZepplins guide about storage gaps](https://docs.openzeppelin.com/contracts/4.x/upgradeable#storage_gaps)).
    uint256[47] private __gap;
}<|MERGE_RESOLUTION|>--- conflicted
+++ resolved
@@ -396,12 +396,7 @@
     function _execute(uint256 _proposalId) internal virtual {
         proposals[_proposalId].executed = true;
 
-<<<<<<< HEAD
-        (bytes[] memory execResults, ) = dao.execute(_proposalId, proposal_.actions, 0);
-        emit ProposalExecuted({proposalId: _proposalId, execResults: execResults});
-=======
         _executeProposal(dao, _proposalId, proposals[_proposalId].actions);
->>>>>>> dfa6801c
     }
 
     /// @notice Internal function to check if a voter can vote. It assumes the queried proposal exists.
