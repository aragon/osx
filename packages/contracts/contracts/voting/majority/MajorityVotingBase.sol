--- conflicted
+++ resolved
@@ -413,16 +413,11 @@
     /// @notice Internal function to execute a vote. It assumes the queried proposal exists.
     /// @param _proposalId The ID of the proposal.
     function _execute(uint256 _proposalId) internal virtual {
-<<<<<<< HEAD
-        proposals[_proposalId].executed = true;
-
-        bytes[] memory execResults = dao().execute(_proposalId, proposals[_proposalId].actions);
-=======
         Proposal storage proposal_ = proposals[_proposalId];
         proposal_.executed = true;
->>>>>>> af1b3f4f
-
-        bytes[] memory execResults = dao.execute(_proposalId, proposal_.actions);
+        
+        bytes[] memory execResults = dao().execute(_proposalId, proposal_.actions);
+
         emit ProposalExecuted({proposalId: _proposalId, execResults: execResults});
     }
 
