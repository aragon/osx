--- conflicted
+++ resolved
@@ -33,15 +33,7 @@
     /// @inheritdoc IPluginSetup
     function prepareInstallation(address _dao, bytes memory _data)
         external
-<<<<<<< HEAD
         returns (address plugin, PreparedDependency memory preparedDependency)
-=======
-        returns (
-            address plugin,
-            address[] memory helpers,
-            PermissionLib.MultiTargetPermission[] memory permissions
-        )
->>>>>>> 1750fe37
     {
         IDAO dao = IDAO(_dao);
 
@@ -61,11 +53,8 @@
         );
 
         // Prepare permissions
-<<<<<<< HEAD
-        PermissionLib.ItemMultiTarget[] memory permissions = new PermissionLib.ItemMultiTarget[](4);
-=======
-        permissions = new PermissionLib.MultiTargetPermission[](4);
->>>>>>> 1750fe37
+        PermissionLib.MultiTargetPermission[]
+            memory permissions = new PermissionLib.MultiTargetPermission[](4);
 
         // Set permissions to be granted.
         // Grant the list of prmissions of the plugin to the DAO.
@@ -111,20 +100,11 @@
     }
 
     /// @inheritdoc IPluginSetup
-<<<<<<< HEAD
     function prepareUninstallation(address _dao, SetupPayload calldata _payload)
         external
         view
-        returns (PermissionLib.ItemMultiTarget[] memory permissions)
-    {        
-=======
-    function prepareUninstallation(
-        address _dao,
-        address _plugin,
-        address[] calldata,
-        bytes calldata
-    ) external view returns (PermissionLib.MultiTargetPermission[] memory permissions) {
->>>>>>> 1750fe37
+        returns (PermissionLib.MultiTargetPermission[] memory permissions)
+    {
         // Prepare permissions
         permissions = new PermissionLib.MultiTargetPermission[](4);
 
