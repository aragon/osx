--- conflicted
+++ resolved
@@ -25,15 +25,6 @@
     }
 
     /// @inheritdoc IPluginSetup
-<<<<<<< HEAD
-=======
-    function prepareInstallationDataABI() external pure returns (string memory) {
-        return
-            "(tuple(uint8 votingMode, uint32 supportThreshold, uint32 minParticipation, uint64 minDuration, uint256 minProposerVotingPower) votingSettings, address[] members)";
-    }
-
-    /// @inheritdoc IPluginSetup
->>>>>>> 2d1ee8fc
     function prepareInstallation(
         address _dao,
         bytes memory _data
