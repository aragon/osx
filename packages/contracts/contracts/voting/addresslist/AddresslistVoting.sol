// SPDX-License-Identifier: MIT

pragma solidity 0.8.10;

import {SafeCastUpgradeable} from "@openzeppelin/contracts-upgradeable/utils/math/SafeCastUpgradeable.sol";

import {IDAO} from "../../core/IDAO.sol";
<<<<<<< HEAD
import {RATIO_BASE, applyRatioCeiled} from "../../utils/Ratio.sol";
=======
import {RATIO_BASE, _applyRatioCeiled} from "../../utils/Ratio.sol";
>>>>>>> f6fd9ff1
import {MajorityVotingBase} from "../majority/MajorityVotingBase.sol";
import {IMajorityVoting} from "../majority/IMajorityVoting.sol";
import {Addresslist} from "./Addresslist.sol";

/// @title AddresslistVoting
/// @author Aragon Association - 2021-2023.
/// @notice The majority voting implementation using an list of member addresses.
/// @dev This contract inherits from `MajorityVotingBase` and implements the `IMajorityVoting` interface.
contract AddresslistVoting is Addresslist, MajorityVotingBase {
    using SafeCastUpgradeable for uint256;

    /// @notice The [ERC-165](https://eips.ethereum.org/EIPS/eip-165) interface ID of the contract.
    bytes4 internal constant ADDRESSLIST_VOTING_INTERFACE_ID =
        this.addAddresses.selector ^
            this.removeAddresses.selector ^
            this.isListed.selector ^
            this.isListedAtBlock.selector ^
            this.addresslistLength.selector ^
            this.addresslistLengthAtBlock.selector ^
            this.initialize.selector;

    /// @notice The ID of the permission required to call the `addAddresses` and `removeAddresses` functions.
    bytes32 public constant UPDATE_ADDRESSES_PERMISSION_ID =
        keccak256("UPDATE_ADDRESSES_PERMISSION");

    /// @notice Initializes the component.
    /// @dev This method is required to support [ERC-1822](https://eips.ethereum.org/EIPS/eip-1822).
    /// @param _dao The IDAO interface of the associated DAO.
    /// @param _votingSettings The voting settings.
    function initialize(
        IDAO _dao,
        VotingSettings calldata _votingSettings,
        address[] calldata _members
    ) public initializer {
        __MajorityVotingBase_init(_dao, _votingSettings);

        // add member addresses to the address list
        _addAddresses(_members);
    }

    /// @notice Checks if this or the parent contract supports an interface by its ID.
    /// @param _interfaceId The ID of the interface.
    /// @return bool Returns `true` if the interface is supported.
    function supportsInterface(bytes4 _interfaceId) public view virtual override returns (bool) {
        return
            _interfaceId == ADDRESSLIST_VOTING_INTERFACE_ID ||
            super.supportsInterface(_interfaceId);
    }

    /// @notice Adds new members to the address list.
    /// @param _members The addresses of members to be added.
    /// @dev This function is used during the plugin initialization.
    function addAddresses(
        address[] calldata _members
    ) external auth(UPDATE_ADDRESSES_PERMISSION_ID) {
        _addAddresses(_members);
    }

    /// @notice Removes existing members from the address list.
    /// @param _members The addresses of the members to be removed.
    function removeAddresses(
        address[] calldata _members
    ) external auth(UPDATE_ADDRESSES_PERMISSION_ID) {
        _removeAddresses(_members);
    }

    /// @inheritdoc MajorityVotingBase
    function totalVotingPower(uint256 _blockNumber) public view override returns (uint256) {
        return addresslistLengthAtBlock(_blockNumber);
    }

    /// @inheritdoc MajorityVotingBase
    function createProposal(
        bytes calldata _metadata,
        IDAO.Action[] calldata _actions,
        uint256 _allowFailureMap,
        uint64 _startDate,
        uint64 _endDate,
        VoteOption _voteOption,
        bool _tryEarlyExecution
    ) external override returns (uint256 proposalId) {
        uint64 snapshotBlock;
        unchecked {
            snapshotBlock = block.number.toUint64() - 1;
        }

        if (minProposerVotingPower() != 0 && !isListedAtBlock(_msgSender(), snapshotBlock)) {
            revert ProposalCreationForbidden(_msgSender());
        }

        proposalId = _createProposal({
            _creator: _msgSender(),
            _metadata: _metadata,
            _startDate: _startDate,
            _endDate: _endDate,
            _actions: _actions,
            _allowFailureMap: _allowFailureMap
        });

        // Store proposal related information
        Proposal storage proposal_ = proposals[proposalId];

        (proposal_.parameters.startDate, proposal_.parameters.endDate) = _validateProposalDates({
            _start: _startDate,
            _end: _endDate
        });
        proposal_.parameters.snapshotBlock = snapshotBlock;
        proposal_.parameters.votingMode = votingMode();
        proposal_.parameters.supportThreshold = supportThreshold();
<<<<<<< HEAD
        proposal_.parameters.minVotingPower = applyRatioCeiled(
            totalVotingPower(snapshotBlock),
            minParticipation()
        );
=======
        proposal_.parameters.minVotingPower = _applyRatioCeiled(
            addresslistLengthAtBlock(snapshotBlock),
            minParticipation()
        );

        // REMOVE
        proposal_.tally.totalVotingPower = addresslistLengthAtBlock(snapshotBlock); // TODO THIS DOESN'T NEED TO BE STORED ANYMORE https://aragonassociation.atlassian.net/browse/APP-1417

        // Reduce costs
        if(_allowFailureMap != 0) {
            proposal_.allowFailureMap = _allowFailureMap;
        }
>>>>>>> f6fd9ff1

        for (uint256 i; i < _actions.length; ) {
            proposal_.actions.push(_actions[i]);
            unchecked {
                ++i;
            }
        }

        if (_voteOption != VoteOption.None) {
            vote(proposalId, _voteOption, _tryEarlyExecution);
        }
    }

    /// @inheritdoc MajorityVotingBase
    function _vote(
        uint256 _proposalId,
        VoteOption _voteOption,
        address _voter,
        bool _tryEarlyExecution
    ) internal override {
        Proposal storage proposal_ = proposals[_proposalId];

        VoteOption state = proposal_.voters[_voter];

        // Remove the previous vote.
        if (state == VoteOption.Yes) {
            proposal_.tally.yes = proposal_.tally.yes - 1;
        } else if (state == VoteOption.No) {
            proposal_.tally.no = proposal_.tally.no - 1;
        } else if (state == VoteOption.Abstain) {
            proposal_.tally.abstain = proposal_.tally.abstain - 1;
        }

        // Store the updated/new vote for the voter.
        if (_voteOption == VoteOption.Yes) {
            proposal_.tally.yes = proposal_.tally.yes + 1;
        } else if (_voteOption == VoteOption.No) {
            proposal_.tally.no = proposal_.tally.no + 1;
        } else if (_voteOption == VoteOption.Abstain) {
            proposal_.tally.abstain = proposal_.tally.abstain + 1;
        }

        proposal_.voters[_voter] = _voteOption;

        emit VoteCast({
            proposalId: _proposalId,
            voter: _voter,
            voteOption: _voteOption,
            votingPower: 1
        });

        if (_tryEarlyExecution && _canExecute(_proposalId)) {
            _execute(_proposalId);
        }
    }

    /// @inheritdoc MajorityVotingBase
    function _canVote(
        uint256 _proposalId,
        address _account,
        VoteOption _voteOption
    ) internal view override returns (bool) {
        Proposal storage proposal_ = proposals[_proposalId];

        // The proposal vote hasn't started or has already ended.
        if (!_isProposalOpen(proposal_)) {
            return false;
        }

        // The voter votes `None` which is not allowed.
        if (_voteOption == VoteOption.None) {
            return false;
        }

        // The voter has no voting power.
        if (!isListedAtBlock(_account, proposal_.parameters.snapshotBlock)) {
            return false;
        }

        // The voter has already voted but vote replacement is not allowed.
        if (
            proposal_.voters[_account] != VoteOption.None &&
            proposal_.parameters.votingMode != VotingMode.VoteReplacement
        ) {
            return false;
        }

        return true;
    }

    /// @dev This empty reserved space is put in place to allow future versions to add new
    /// variables without shifting down storage in the inheritance chain.
    /// https://docs.openzeppelin.com/contracts/4.x/upgradeable#storage_gaps
    uint256[50] private __gap;
}<|MERGE_RESOLUTION|>--- conflicted
+++ resolved
@@ -5,11 +5,7 @@
 import {SafeCastUpgradeable} from "@openzeppelin/contracts-upgradeable/utils/math/SafeCastUpgradeable.sol";
 
 import {IDAO} from "../../core/IDAO.sol";
-<<<<<<< HEAD
-import {RATIO_BASE, applyRatioCeiled} from "../../utils/Ratio.sol";
-=======
 import {RATIO_BASE, _applyRatioCeiled} from "../../utils/Ratio.sol";
->>>>>>> f6fd9ff1
 import {MajorityVotingBase} from "../majority/MajorityVotingBase.sol";
 import {IMajorityVoting} from "../majority/IMajorityVoting.sol";
 import {Addresslist} from "./Addresslist.sol";
@@ -119,25 +115,15 @@
         proposal_.parameters.snapshotBlock = snapshotBlock;
         proposal_.parameters.votingMode = votingMode();
         proposal_.parameters.supportThreshold = supportThreshold();
-<<<<<<< HEAD
-        proposal_.parameters.minVotingPower = applyRatioCeiled(
+        proposal_.parameters.minVotingPower = _applyRatioCeiled(
             totalVotingPower(snapshotBlock),
             minParticipation()
         );
-=======
-        proposal_.parameters.minVotingPower = _applyRatioCeiled(
-            addresslistLengthAtBlock(snapshotBlock),
-            minParticipation()
-        );
-
-        // REMOVE
-        proposal_.tally.totalVotingPower = addresslistLengthAtBlock(snapshotBlock); // TODO THIS DOESN'T NEED TO BE STORED ANYMORE https://aragonassociation.atlassian.net/browse/APP-1417
 
         // Reduce costs
-        if(_allowFailureMap != 0) {
+        if (_allowFailureMap != 0) {
             proposal_.allowFailureMap = _allowFailureMap;
         }
->>>>>>> f6fd9ff1
 
         for (uint256 i; i < _actions.length; ) {
             proposal_.actions.push(_actions[i]);
