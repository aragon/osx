--- conflicted
+++ resolved
@@ -82,14 +82,10 @@
         VoteOption _voteOption,
         bool _tryEarlyExecution
     ) external override returns (uint256 proposalId) {
-<<<<<<< HEAD
-        uint64 snapshotBlock = block.number.toUint64() - 1;
-=======
         uint64 snapshotBlock;
         unchecked {
-            snapshotBlock = getBlockNumber64() - 1;
-        }
->>>>>>> f1249764
+            snapshotBlock = block.number.toUint64() - 1;
+        }
 
         if (minProposerVotingPower() != 0 && !isListedAtBlock(_msgSender(), snapshotBlock)) {
             revert ProposalCreationForbidden(_msgSender());
