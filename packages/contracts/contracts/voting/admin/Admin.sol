// SPDX-License-Identifier: MIT

pragma solidity 0.8.10;

import {SafeCast} from "@openzeppelin/contracts/utils/math/SafeCast.sol";

import {PluginCloneable} from "../../core/plugin/PluginCloneable.sol";
import {Proposal} from "../../core/plugin/Proposal.sol";
import {IMembership} from "../../core/plugin/IMembership.sol";
import {IDAO} from "../../core/IDAO.sol";

/// @title Admin
<<<<<<< HEAD
/// @author Aragon Association - 2022.
/// @notice The admin governance plugin giving execution permission on the DAO to a single address.
contract Admin is IMembership, PluginCloneable, Proposal {
=======
/// @author Aragon Association - 2022-2023
/// @notice The admin address governance plugin giving execution permission on the DAO to a single address.
contract Admin is PluginCloneable, Proposal {
>>>>>>> 2d1ee8fc
    using SafeCast for uint256;

    /// @notice The [ERC-165](https://eips.ethereum.org/EIPS/eip-165) interface ID of the contract.
    bytes4 internal constant ADMIN_INTERFACE_ID =
        this.initialize.selector ^ this.executeProposal.selector;

    /// @notice The ID of the permission required to call the `executeProposal` function.
    bytes32 public constant EXECUTE_PROPOSAL_PERMISSION_ID =
        keccak256("EXECUTE_PROPOSAL_PERMISSION");

    /// @notice Initializes the contract.
    /// @param _dao The associated DAO.
    /// @param _admin The address of the admin to be announced as a DAO member.
    /// @dev This method is required to support [ERC-1167](https://eips.ethereum.org/EIPS/eip-1167).
    function initialize(IDAO _dao, address _admin) public initializer {
        __PluginCloneable_init(_dao);

        address[] memory members = new address[](1);
        members[0] = _admin;
        emit MembersAdded({members: members});
    }

    /// @notice Checks if this or the parent contract supports an interface by its ID.
    /// @param interfaceId The ID of the interface.
    /// @return bool Returns `true` if the interface is supported.
    function supportsInterface(bytes4 interfaceId) public view override returns (bool) {
        return interfaceId == ADMIN_INTERFACE_ID || PluginCloneable.supportsInterface(interfaceId);
    }

    /// @notice Creates and executes a new proposal.
    /// @param _metadata The metadata of the proposal.
    /// @param _actions The actions to be executed.
    function executeProposal(
        bytes calldata _metadata,
        IDAO.Action[] calldata _actions
    ) external auth(EXECUTE_PROPOSAL_PERMISSION_ID) {
        uint64 currentTimestamp64 = block.timestamp.toUint64();

        uint256 proposalId = _createProposal({
            _creator: _msgSender(),
            _metadata: _metadata,
            _startDate: currentTimestamp64,
            _endDate: currentTimestamp64,
            _actions: _actions
        });
        _executeProposal(dao, proposalId, _actions);
    }
}<|MERGE_RESOLUTION|>--- conflicted
+++ resolved
@@ -10,15 +10,9 @@
 import {IDAO} from "../../core/IDAO.sol";
 
 /// @title Admin
-<<<<<<< HEAD
-/// @author Aragon Association - 2022.
+/// @author Aragon Association - 2022-2023.
 /// @notice The admin governance plugin giving execution permission on the DAO to a single address.
 contract Admin is IMembership, PluginCloneable, Proposal {
-=======
-/// @author Aragon Association - 2022-2023
-/// @notice The admin address governance plugin giving execution permission on the DAO to a single address.
-contract Admin is PluginCloneable, Proposal {
->>>>>>> 2d1ee8fc
     using SafeCast for uint256;
 
     /// @notice The [ERC-165](https://eips.ethereum.org/EIPS/eip-165) interface ID of the contract.
