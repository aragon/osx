--- conflicted
+++ resolved
@@ -44,22 +44,6 @@
     /// @notice Creates and executes a new proposal.
     /// @param _metadata The metadata of the proposal.
     /// @param _actions The actions to be executed.
-<<<<<<< HEAD
-    function executeProposal(bytes calldata _metadata, IDAO.Action[] calldata _actions)
-        external
-        auth(EXECUTE_PROPOSAL_PERMISSION_ID)
-    {
-        uint256 proposalId = proposalCounter.current();
-        proposalCounter.increment();
-
-        (bytes[] memory execResults, ) = dao.execute(proposalId, _actions, 0);
-
-        emit ProposalCreated({
-            proposalId: proposalId,
-            creator: _msgSender(),
-            metadata: _metadata,
-            actions: _actions
-=======
     function executeProposal(
         bytes calldata _metadata,
         IDAO.Action[] calldata _actions
@@ -72,7 +56,6 @@
             _startDate: currentTimestamp64,
             _endDate: currentTimestamp64,
             _actions: _actions
->>>>>>> dfa6801c
         });
         _executeProposal(dao, proposalId, _actions);
     }
