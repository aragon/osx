// SPDX-License-Identifier: MIT

pragma solidity 0.8.10;

import {Clones} from "@openzeppelin/contracts/proxy/Clones.sol";

import {IDAO} from "../../core/IDAO.sol";
import {DAO} from "../../core/DAO.sol";
import {PermissionLib} from "../../core/permission/PermissionLib.sol";
import {PluginSetup, IPluginSetup} from "../../plugin/PluginSetup.sol";
import {Admin} from "./Admin.sol";

/// @title AdminAddressSetup
/// @author Aragon Association - 2022
/// @notice The setup contract of the `Admin` plugin.
contract AdminSetup is PluginSetup {
    using Clones for address;

    /// @notice The address of `Admin` plugin logic contract to be cloned.
    address private immutable implementation;

    /// @notice The address zero to be used as condition address for permissions.
    address private constant NO_CONDITION = address(0);

    /// @notice Thrown if admin address is zero.
    /// @param admin The admin address.
    error AdminAddressInvalid(address admin);

    /// @notice The contract constructor, that deployes the `Admin` plugin logic contract.
    constructor() {
        implementation = address(new Admin());
    }

    /// @inheritdoc IPluginSetup
    function prepareInstallationDataABI() external pure returns (string memory) {
        return "(address admin)";
    }

    /// @inheritdoc IPluginSetup
    function prepareInstallation(address _dao, bytes memory _data)
        external
        returns (
<<<<<<< HEAD
            address plugin, PreparedDependency memory preparedDependency
=======
            address plugin,
            address[] memory helpers,
            PermissionLib.MultiTargetPermission[] memory permissions
>>>>>>> 1750fe37
        )
    {
        IDAO dao = IDAO(_dao);

        // Decode `_data` to extract the params needed for cloning and initializing `Admin` plugin.
        address admin = abi.decode(_data, (address));

        if (admin == address(0)) {
            revert AdminAddressInvalid({admin: admin});
        }

        // Clone plugin contract.
        plugin = implementation.clone();

        // Initialize cloned plugin contract.
        Admin(plugin).initialize(dao);

        // Prepare permissions
<<<<<<< HEAD
        PermissionLib.ItemMultiTarget[] memory permissions = new PermissionLib.ItemMultiTarget[](2);
=======
        permissions = new PermissionLib.MultiTargetPermission[](2);
>>>>>>> 1750fe37

        // Grant `ADMIN_EXECUTE_PERMISSION` of the Plugin to the admin.
        permissions[0] = PermissionLib.MultiTargetPermission(
            PermissionLib.Operation.Grant,
            plugin,
            admin,
            NO_CONDITION,
            Admin(plugin).EXECUTE_PROPOSAL_PERMISSION_ID()
        );

        // Grant `EXECUTE_PERMISSION` on the DAO to the plugin.
        permissions[1] = PermissionLib.MultiTargetPermission(
            PermissionLib.Operation.Grant,
            _dao,
            plugin,
            NO_CONDITION,
            DAO(payable(_dao)).EXECUTE_PERMISSION_ID()
        );

        preparedDependency.permissions = permissions;
    }

    /// @inheritdoc IPluginSetup
    function prepareUninstallationDataABI() external pure returns (string memory) {
        return "";
    }

    /// @inheritdoc IPluginSetup
    /// @dev Currently there is not a relaiable mean to revoke plugin's permissions such as `ADMIN_EXECUTE_PERMISSION_ID`
    /// that have been granted to addresses during the life cycle of the plugin.
    /// or the ones that have been granted are not revoked already,
    /// therefore, only `EXECUTE_PERMISSION_ID` is revoked for this uninstallation.
    function prepareUninstallation(
<<<<<<< HEAD
        address _dao, SetupPayload calldata _payload
    ) external view returns (PermissionLib.ItemMultiTarget[] memory permissions) {
=======
        address _dao,
        address _plugin,
        address[] calldata,
        bytes calldata
    ) external view returns (PermissionLib.MultiTargetPermission[] memory permissions) {
>>>>>>> 1750fe37
        // Prepare permissions
        permissions = new PermissionLib.MultiTargetPermission[](1);

        permissions[0] = PermissionLib.MultiTargetPermission(
            PermissionLib.Operation.Revoke,
            _dao,
            _payload.plugin,
            NO_CONDITION,
            DAO(payable(_dao)).EXECUTE_PERMISSION_ID()
        );
    }

    /// @inheritdoc IPluginSetup
    function getImplementationAddress() external view returns (address) {
        return implementation;
    }
}<|MERGE_RESOLUTION|>--- conflicted
+++ resolved
@@ -39,15 +39,7 @@
     /// @inheritdoc IPluginSetup
     function prepareInstallation(address _dao, bytes memory _data)
         external
-        returns (
-<<<<<<< HEAD
-            address plugin, PreparedDependency memory preparedDependency
-=======
-            address plugin,
-            address[] memory helpers,
-            PermissionLib.MultiTargetPermission[] memory permissions
->>>>>>> 1750fe37
-        )
+        returns (address plugin, PreparedDependency memory preparedDependency)
     {
         IDAO dao = IDAO(_dao);
 
@@ -65,11 +57,8 @@
         Admin(plugin).initialize(dao);
 
         // Prepare permissions
-<<<<<<< HEAD
-        PermissionLib.ItemMultiTarget[] memory permissions = new PermissionLib.ItemMultiTarget[](2);
-=======
-        permissions = new PermissionLib.MultiTargetPermission[](2);
->>>>>>> 1750fe37
+        PermissionLib.MultiTargetPermission[]
+            memory permissions = new PermissionLib.MultiTargetPermission[](2);
 
         // Grant `ADMIN_EXECUTE_PERMISSION` of the Plugin to the admin.
         permissions[0] = PermissionLib.MultiTargetPermission(
@@ -102,17 +91,11 @@
     /// that have been granted to addresses during the life cycle of the plugin.
     /// or the ones that have been granted are not revoked already,
     /// therefore, only `EXECUTE_PERMISSION_ID` is revoked for this uninstallation.
-    function prepareUninstallation(
-<<<<<<< HEAD
-        address _dao, SetupPayload calldata _payload
-    ) external view returns (PermissionLib.ItemMultiTarget[] memory permissions) {
-=======
-        address _dao,
-        address _plugin,
-        address[] calldata,
-        bytes calldata
-    ) external view returns (PermissionLib.MultiTargetPermission[] memory permissions) {
->>>>>>> 1750fe37
+    function prepareUninstallation(address _dao, SetupPayload calldata _payload)
+        external
+        view
+        returns (PermissionLib.MultiTargetPermission[] memory permissions)
+    {
         // Prepare permissions
         permissions = new PermissionLib.MultiTargetPermission[](1);
 
