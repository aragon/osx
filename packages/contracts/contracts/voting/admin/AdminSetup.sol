// SPDX-License-Identifier: MIT

pragma solidity 0.8.10;

import {Clones} from "@openzeppelin/contracts/proxy/Clones.sol";

import {IDAO} from "../../core/IDAO.sol";
import {DAO} from "../../core/DAO.sol";
import {PermissionLib} from "../../core/permission/PermissionLib.sol";
import {PluginSetup, IPluginSetup} from "../../plugin/PluginSetup.sol";
import {Admin} from "./Admin.sol";

/// @title AdminAddressSetup
/// @author Aragon Association - 2022
/// @notice The setup contract of the `Admin` plugin.
contract AdminSetup is PluginSetup {
    using Clones for address;

    /// @notice The address of `Admin` plugin logic contract to be cloned.
    address private immutable implementation;

    /// @notice The address zero to be used as condition address for permissions.
    address private constant NO_CONDITION = address(0);

    /// @notice Thrown if admin address is zero.
    /// @param admin The admin address.
    error AdminAddressInvalid(address admin);

    /// @notice The contract constructor, that deployes the `Admin` plugin logic contract.
    constructor() {
        implementation = address(new Admin());
    }

    /// @inheritdoc IPluginSetup
    function prepareInstallationDataABI() external pure returns (string memory) {
        return "(address admin)";
    }

    /// @inheritdoc IPluginSetup
    function prepareInstallation(address _dao, bytes memory _data)
        external
        returns (
            address plugin, PreparedDependency memory preparedDependency
        )
    {
        IDAO dao = IDAO(_dao);

        // Decode `_data` to extract the params needed for cloning and initializing `Admin` plugin.
        address admin = abi.decode(_data, (address));

        if (admin == address(0)) {
            revert AdminAddressInvalid({admin: admin});
        }

        // Clone plugin contract.
        plugin = implementation.clone();

        // Initialize cloned plugin contract.
        Admin(plugin).initialize(dao);

        // Prepare permissions
        PermissionLib.ItemMultiTarget[] memory permissions = new PermissionLib.ItemMultiTarget[](2);

        // Grant `ADMIN_EXECUTE_PERMISSION` of the Plugin to the admin.
        permissions[0] = PermissionLib.ItemMultiTarget(
            PermissionLib.Operation.Grant,
            plugin,
            admin,
            NO_CONDITION,
            Admin(plugin).EXECUTE_PROPOSAL_PERMISSION_ID()
        );

        // Grant `EXECUTE_PERMISSION` on the DAO to the plugin.
        permissions[1] = PermissionLib.ItemMultiTarget(
            PermissionLib.Operation.Grant,
            _dao,
            plugin,
            NO_CONDITION,
            DAO(payable(_dao)).EXECUTE_PERMISSION_ID()
        );

        preparedDependency.permissions = permissions;
    }

    /// @inheritdoc IPluginSetup
    function prepareUninstallationDataABI() external pure returns (string memory) {
        return "";
    }

    /// @inheritdoc IPluginSetup
    /// @dev Currently there is not a relaiable mean to revoke plugin's permissions such as `ADMIN_EXECUTE_PERMISSION_ID`
    /// that have been granted to addresses during the life cycle of the plugin.
    /// or the ones that have been granted are not revoked already,
    /// therefore, only `EXECUTE_PERMISSION_ID` is revoked for this uninstallation.
    function prepareUninstallation(
        address _dao, SetupPayload calldata _payload
    ) external view returns (PermissionLib.ItemMultiTarget[] memory permissions) {
        // Prepare permissions
        permissions = new PermissionLib.ItemMultiTarget[](1);

        permissions[0] = PermissionLib.ItemMultiTarget(
            PermissionLib.Operation.Revoke,
            _dao,
<<<<<<< HEAD
            _payload.plugin,
            NO_ORACLE,
=======
            _plugin,
            NO_CONDITION,
>>>>>>> dde63e42
            DAO(payable(_dao)).EXECUTE_PERMISSION_ID()
        );
    }

    /// @inheritdoc IPluginSetup
    function getImplementationAddress() external view returns (address) {
        return implementation;
    }
}<|MERGE_RESOLUTION|>--- conflicted
+++ resolved
@@ -101,13 +101,8 @@
         permissions[0] = PermissionLib.ItemMultiTarget(
             PermissionLib.Operation.Revoke,
             _dao,
-<<<<<<< HEAD
             _payload.plugin,
-            NO_ORACLE,
-=======
-            _plugin,
             NO_CONDITION,
->>>>>>> dde63e42
             DAO(payable(_dao)).EXECUTE_PERMISSION_ID()
         );
     }
