--- conflicted
+++ resolved
@@ -39,15 +39,11 @@
     /// @param token [ERC-20](https://eips.ethereum.org/EIPS/eip-20) token address.
     /// @param minter The `MerkleMinter` contract minting the new token.
     /// @param distributor The `MerkleDistibutor` contract distributing the new token.
-<<<<<<< HEAD
-    event TokenCreated(IERC20Upgradeable token, MerkleMinter minter, MerkleDistributor distributor);
+    event TokenCreated(IERC20Upgradeable token, MerkleMinter minter, IMerkleDistributor distributor);
     
     /// @notice Emitted when an existing token is passed and wrapped one is created.
     /// @param token GovernanceWrappedERC20 token address
     event WrappedToken(GovernanceWrappedERC20 token);
-=======
-    event TokenCreated(IERC20Upgradeable token, MerkleMinter minter, IMerkleDistributor distributor);
->>>>>>> 019433e4
 
     struct TokenConfig {
         address addr;
