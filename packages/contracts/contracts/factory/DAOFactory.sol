--- conflicted
+++ resolved
@@ -176,99 +176,4 @@
 
         _dao.bulkOnSingleTarget(address(_dao), items);
     }
-<<<<<<< HEAD
-
-    /// @notice Internal helper method to create and setup an `ERC20Voting` contract for a DAO.
-    /// @param _dao The associated DAO.
-    /// @param _token The [ERC-20](https://eips.ethereum.org/EIPS/eip-20) token address.
-    /// @param _voteConfig The vote configuration.
-    function createERC20Voting(
-        DAO _dao,
-        ERC20VotesUpgradeable _token,
-        VoteConfig calldata _voteConfig
-    ) internal returns (ERC20Voting erc20Voting) {
-        erc20Voting = ERC20Voting(
-            createProxy(
-                erc20VotingBase,
-                abi.encodeWithSelector(
-                    ERC20Voting.initialize.selector,
-                    _dao,
-                    _dao.getTrustedForwarder(),
-                    _voteConfig.participationRequiredPct,
-                    _voteConfig.supportRequiredPct,
-                    _voteConfig.minDuration,
-                    _token
-                )
-            )
-        );
-
-        // Grant dao the necessary permissions for ERC20Voting
-        PermissionLib.ItemSingleTarget[] memory items = new PermissionLib.ItemSingleTarget[](2);
-        items[0] = PermissionLib.ItemSingleTarget(
-            PermissionLib.Operation.Grant,
-            address(_dao),
-            erc20Voting.UPGRADE_PERMISSION_ID()
-        );
-        items[1] = PermissionLib.ItemSingleTarget(
-            PermissionLib.Operation.Grant,
-            address(_dao),
-            erc20Voting.SET_CONFIGURATION_PERMISSION_ID()
-        );
-
-        _dao.bulkOnSingleTarget(address(erc20Voting), items);
-    }
-
-    /// @notice Internal helper method to create and setup an `AllowlistVoting` contract for a DAO.
-    /// @param _dao The associated DAO.
-    /// @param _allowlistVoters The array of the allowed voting addresses.
-    /// @param _voteConfig The vote configuration.
-    function createAllowlistVoting(
-        DAO _dao,
-        address[] calldata _allowlistVoters,
-        VoteConfig calldata _voteConfig
-    ) internal returns (AllowlistVoting allowlistVoting) {
-        allowlistVoting = AllowlistVoting(
-            createProxy(
-                allowlistVotingBase,
-                abi.encodeWithSelector(
-                    AllowlistVoting.initialize.selector,
-                    _dao,
-                    _dao.getTrustedForwarder(),
-                    _voteConfig.participationRequiredPct,
-                    _voteConfig.supportRequiredPct,
-                    _voteConfig.minDuration,
-                    _allowlistVoters
-                )
-            )
-        );
-
-        // Grant dao the necessary permissions for AllowlistVoting
-        PermissionLib.ItemSingleTarget[] memory items = new PermissionLib.ItemSingleTarget[](3);
-        items[0] = PermissionLib.ItemSingleTarget(
-            PermissionLib.Operation.Grant,
-            address(_dao),
-            allowlistVoting.MODIFY_ALLOWLIST_PERMISSION_ID()
-        );
-        items[1] = PermissionLib.ItemSingleTarget(
-            PermissionLib.Operation.Grant,
-            address(_dao),
-            allowlistVoting.SET_CONFIGURATION_PERMISSION_ID()
-        );
-        items[2] = PermissionLib.ItemSingleTarget(
-            PermissionLib.Operation.Grant,
-            address(_dao),
-            allowlistVoting.UPGRADE_PERMISSION_ID()
-        );
-
-        _dao.bulkOnSingleTarget(address(allowlistVoting), items);
-    }
-
-    /// @notice Internal helper method to set up the required base contracts on `DAOFactory` deployment.
-    function setupBases() private {
-        erc20VotingBase = address(new ERC20Voting());
-        allowlistVotingBase = address(new AllowlistVoting());
-        daoBase = address(new DAO());
-    }
-=======
->>>>>>> 0e8fb34c
 }