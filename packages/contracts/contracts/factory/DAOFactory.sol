// SPDX-License-Identifier: MIT

pragma solidity 0.8.10;

import {DAORegistry} from "../registry/DAORegistry.sol";
import {DAO} from "../core/DAO.sol";
import {PermissionLib} from "../core/permission/PermissionLib.sol";
import {createERC1967Proxy} from "../utils/Proxy.sol";
import {PluginRepo} from "../plugin/PluginRepo.sol";
import {PluginSetupProcessor} from "../plugin/PluginSetupProcessor.sol";
import {hashHelpers, PluginSetupRef} from "../plugin/psp/utils/Common.sol";
import {IPluginSetup} from "../plugin/IPluginSetup.sol";

/// @title DAOFactory
/// @author Aragon Association - 2022
/// @notice This contract is used to create a DAO.
contract DAOFactory {
    /// @notice The DAO base contract, to be used for creating new `DAO`s via `createERC1967Proxy` function.
    address public immutable daoBase;

    /// @notice The DAO registry listing the `DAO` contracts created via this contract.
    DAORegistry public immutable daoRegistry;

    /// @notice The plugin setup processor for installing plugins on the newly created `DAO`s.
    PluginSetupProcessor public immutable pluginSetupProcessor;

    struct DAOSettings {
        address trustedForwarder; // The address of the trusted forwarder required for meta transactions.
        string daoURI; // The DAO uri used with [EIP-4824](https://eips.ethereum.org/EIPS/eip-4824).
        string name; // The name of the DAO.
        bytes metadata; // Meta data of the DAO.
    }

    struct PluginSettings {
        PluginSetupRef pluginSetupRef; // The `PluginSetupRepo` address of the plugin and the version tag.
        bytes data; // The `bytes` encoded data containing the input parameters for the installation as specified in the `prepareInstallationDataABI()` function.
    }

    /// @notice Thrown if `PluginSettings` array is empty, and no plugin is provided.
    error NoPluginProvided();

    /// @notice The constructor setting the registry and plugin setup processor and creating the base contracts for the factory.
    /// @param _registry The DAO registry to register the DAO by its name.
    /// @param _pluginSetupProcessor The addres of PluginSetupProcessor.
    constructor(DAORegistry _registry, PluginSetupProcessor _pluginSetupProcessor) {
        daoRegistry = _registry;
        pluginSetupProcessor = _pluginSetupProcessor;

        daoBase = address(new DAO());
    }

    /// @notice Creates a new DAO and setup a number of plugins.
    /// @param _daoSettings The DAO settings containing `trustedForwarder`, `name` and `metadata`.
    /// @param _pluginSettings The list of plugin settings that will be installed after the DAO creation, containing `pluginSetup`, `pluginSetupRepo`, and `data`.
    function createDao(DAOSettings calldata _daoSettings, PluginSettings[] calldata _pluginSettings)
        external
        returns (DAO createdDao)
    {
        // Check if no plugin is provided.
        if (_pluginSettings.length == 0) {
            revert NoPluginProvided();
        }

        // Create DAO.
        createdDao = _createDAO(_daoSettings);

        // Register DAO.
        daoRegistry.register(createdDao, msg.sender, _daoSettings.name);

        // Grant the temporary permissions.
        // Grant Temporarly `ROOT_PERMISSION` to `pluginSetupProcessor`.
        createdDao.grant(
            address(createdDao),
            address(pluginSetupProcessor),
            createdDao.ROOT_PERMISSION_ID()
        );

        // Grant Temporarly `APPLY_INSTALLATION_PERMISSION` on `pluginSetupProcessor` to this `DAOFactory`.
        createdDao.grant(
            address(pluginSetupProcessor),
            address(this),
            pluginSetupProcessor.APPLY_INSTALLATION_PERMISSION_ID()
        );

        // Install plugins on the newly created DAO.
        for (uint256 i; i < _pluginSettings.length; ++i) {
            // Prepare plugin.
            (
                address plugin,
<<<<<<< HEAD
                IPluginSetup.PreparedDependency memory preparedDependency
=======
                ,
                PermissionLib.MultiTargetPermission[] memory permissions
>>>>>>> 1750fe37
            ) = pluginSetupProcessor.prepareInstallation(
                    address(createdDao),
                    PluginSetupProcessor.PrepareInstallationParams(
                        _pluginSettings[i].pluginSetupRef,
                        _pluginSettings[i].data
                    )
                );

            // Apply plugin.
            pluginSetupProcessor.applyInstallation(
                address(createdDao),
                PluginSetupProcessor.ApplyInstallationParams(
                    _pluginSettings[i].pluginSetupRef,
                    plugin,
                    preparedDependency.permissions,
                    hashHelpers(preparedDependency.helpers)
                )
            );
        }

        // Set the rest of DAO's permissions.
        _setDAOPermissions(createdDao);

        // Revoke the temporarly granted permissions.
        // Revoke Temporarly `ROOT_PERMISSION` from `pluginSetupProcessor`.
        createdDao.revoke(
            address(createdDao),
            address(pluginSetupProcessor),
            createdDao.ROOT_PERMISSION_ID()
        );

        // Revoke `APPLY_INSTALLATION_PERMISSION` on `pluginSetupProcessor` from this `DAOFactory` .
        createdDao.revoke(
            address(pluginSetupProcessor),
            address(this),
            pluginSetupProcessor.APPLY_INSTALLATION_PERMISSION_ID()
        );

        // Revoke Temporarly `ROOT_PERMISSION_ID` from `pluginSetupProcessor` that implecitly granted to this `DaoFactory`
        // at the create dao step `address(this)` being the initial owner of the new created DAO.
        createdDao.revoke(address(createdDao), address(this), createdDao.ROOT_PERMISSION_ID());
    }

    /// @notice Creates a new DAO, and initialize it with this contract as intial owner.
    /// @param _daoSettings The trusted forwarder, name and metadata hash of the DAO it creates.
    function _createDAO(DAOSettings calldata _daoSettings) internal returns (DAO dao) {
        // create dao
        dao = DAO(payable(createERC1967Proxy(daoBase, bytes(""))));

        // initialize dao with the `ROOT_PERMISSION_ID` permission as DAOFactory.
        dao.initialize(_daoSettings.metadata, address(this), _daoSettings.trustedForwarder, _daoSettings.daoURI);
    }

    /// @notice Sets the required permissions for the new DAO.
    /// @param _dao The DAO instance just created.
    function _setDAOPermissions(DAO _dao) internal {
        // set permissionIds on the dao itself.
        PermissionLib.SingleTargetPermission[] memory items = new PermissionLib.SingleTargetPermission[](6);

        // Grant DAO all the permissions required
        items[0] = PermissionLib.SingleTargetPermission(
            PermissionLib.Operation.Grant,
            address(_dao),
            _dao.ROOT_PERMISSION_ID()
        );
        items[1] = PermissionLib.SingleTargetPermission(
            PermissionLib.Operation.Grant,
            address(_dao),
            _dao.WITHDRAW_PERMISSION_ID()
        );
        items[2] = PermissionLib.SingleTargetPermission(
            PermissionLib.Operation.Grant,
            address(_dao),
            _dao.UPGRADE_DAO_PERMISSION_ID()
        );
        items[3] = PermissionLib.SingleTargetPermission(
            PermissionLib.Operation.Grant,
            address(_dao),
            _dao.SET_SIGNATURE_VALIDATOR_PERMISSION_ID()
        );
        items[4] = PermissionLib.SingleTargetPermission(
            PermissionLib.Operation.Grant,
            address(_dao),
            _dao.SET_TRUSTED_FORWARDER_PERMISSION_ID()
        );
        items[5] = PermissionLib.SingleTargetPermission(
            PermissionLib.Operation.Grant,
            address(_dao),
            _dao.SET_METADATA_PERMISSION_ID()
        );

        _dao.applySingleTargetPermissions(address(_dao), items);
    }
}<|MERGE_RESOLUTION|>--- conflicted
+++ resolved
@@ -87,12 +87,7 @@
             // Prepare plugin.
             (
                 address plugin,
-<<<<<<< HEAD
                 IPluginSetup.PreparedDependency memory preparedDependency
-=======
-                ,
-                PermissionLib.MultiTargetPermission[] memory permissions
->>>>>>> 1750fe37
             ) = pluginSetupProcessor.prepareInstallation(
                     address(createdDao),
                     PluginSetupProcessor.PrepareInstallationParams(
@@ -143,14 +138,20 @@
         dao = DAO(payable(createERC1967Proxy(daoBase, bytes(""))));
 
         // initialize dao with the `ROOT_PERMISSION_ID` permission as DAOFactory.
-        dao.initialize(_daoSettings.metadata, address(this), _daoSettings.trustedForwarder, _daoSettings.daoURI);
+        dao.initialize(
+            _daoSettings.metadata,
+            address(this),
+            _daoSettings.trustedForwarder,
+            _daoSettings.daoURI
+        );
     }
 
     /// @notice Sets the required permissions for the new DAO.
     /// @param _dao The DAO instance just created.
     function _setDAOPermissions(DAO _dao) internal {
         // set permissionIds on the dao itself.
-        PermissionLib.SingleTargetPermission[] memory items = new PermissionLib.SingleTargetPermission[](6);
+        PermissionLib.SingleTargetPermission[]
+            memory items = new PermissionLib.SingleTargetPermission[](6);
 
         // Grant DAO all the permissions required
         items[0] = PermissionLib.SingleTargetPermission(
