// SPDX-License-Identifier: MIT

pragma solidity 0.8.10;

import "@openzeppelin/contracts-upgradeable/token/ERC20/extensions/ERC20VotesUpgradeable.sol";
import "@openzeppelin/contracts/proxy/Clones.sol";
import "@openzeppelin/contracts/utils/Address.sol";

import "../voting/allowlist/AllowlistVoting.sol";
import "../voting/erc20/ERC20Voting.sol";
import "../tokens/GovernanceERC20.sol";
import "../tokens/GovernanceWrappedERC20.sol";
import "../registry/DAORegistry.sol";
import "../core/DAO.sol";
import "../utils/Proxy.sol";
import "../tokens/MerkleMinter.sol";
import "./TokenFactory.sol";

/// @title DAOFactory
/// @author Aragon Association - 2022
/// @notice This contract is used to create a DAO.
contract DAOFactory {
    using Address for address;
    using Clones for address;

    error MintArrayLengthMismatch(uint256 receiversArrayLength, uint256 amountsArrayLength);

    address public erc20VotingBase;
    address public allowlistVotingBase;
    address public daoBase;

    DAORegistry public daoRegistry;
    TokenFactory public tokenFactory;

    struct DAOConfig {
        string name;
        bytes metadata;
    }

    struct VoteConfig {
        uint64 participationRequiredPct;
        uint64 supportRequiredPct;
        uint64 minDuration;
    }

    /// @notice Emitted when a new DAO is created.
    /// @param name The DAO name.
    /// @param token The [ERC-20](https://eips.ethereum.org/EIPS/eip-20) governance token address or `address(0)` if no token was created.
    /// @param voting The address of the voting component of the new DAO.
    event DAOCreated(string name, address indexed token, address indexed voting);

    /// @notice The constructor setting the registry and token factory address and creating the base contracts for the factory to clone from.
    /// @param _registry The DAO registry to register the DAO by its name.
    /// @param _tokenFactory The token factory for optional governance token creation.
    constructor(DAORegistry _registry, TokenFactory _tokenFactory) {
        daoRegistry = _registry;
        tokenFactory = _tokenFactory;

        setupBases();
    }

    /// @notice Creates a new DAO with the `ERC20Voting` component installed and deploys a new [ERC-20](https://eips.ethereum.org/EIPS/eip-20) governance token if the corresponding configuration is passed.
    /// @param _daoConfig The name and metadata hash of the DAO.
    /// @param _voteConfig The configuration used to set up the the majority voting.
    /// @param _tokenConfig The configuration used to create a new token.
    /// @param _mintConfig The configuration used to mint the newly created tokens.
    /// @param _trustedForwarder The address of the trusted forwarder required for meta transactions.
    function createERC20VotingDAO(
        DAOConfig calldata _daoConfig,
        VoteConfig calldata _voteConfig,
        TokenFactory.TokenConfig calldata _tokenConfig,
        TokenFactory.MintConfig calldata _mintConfig,
        address _trustedForwarder
    )
        external
        returns (
            DAO dao,
            ERC20Voting voting,
            ERC20VotesUpgradeable token,
            MerkleMinter minter
        )
    {
        if (_mintConfig.receivers.length != _mintConfig.amounts.length)
            revert MintArrayLengthMismatch({
                receiversArrayLength: _mintConfig.receivers.length,
                amountsArrayLength: _mintConfig.amounts.length
            });

        dao = createDAO(_daoConfig, _trustedForwarder);

        // Create token and merkle minter
        dao.grant(address(dao), address(tokenFactory), dao.ROOT_PERMISSION_ID());
        (token, minter) = tokenFactory.createToken(dao, _tokenConfig, _mintConfig);
        dao.revoke(address(dao), address(tokenFactory), dao.ROOT_PERMISSION_ID());

        daoRegistry.register(dao, msg.sender, _daoConfig.name);

        voting = createERC20Voting(dao, token, _voteConfig);

        setDAOPermissions(dao, address(voting));

        emit DAOCreated(_daoConfig.name, address(token), address(voting));
    }

    /// @notice Creates a new DAO with the `AllowlistVoting` component installed.
    /// @param _daoConfig The name and metadata hash of the DAO.
    /// @param _voteConfig The configuration used to set up the the majority voting.
    /// @param _allowlistVoters An array of addresses that are allowed to vote.
    /// @param _trustedForwarder The address of the trusted forwarder required for meta transactions.
    function createAllowlistVotingDAO(
        DAOConfig calldata _daoConfig,
        VoteConfig calldata _voteConfig,
        address[] calldata _allowlistVoters,
        address _trustedForwarder
    ) external returns (DAO dao, AllowlistVoting voting) {
        dao = createDAO(_daoConfig, _trustedForwarder);

        daoRegistry.register(dao, msg.sender, _daoConfig.name);

        voting = createAllowlistVoting(dao, _allowlistVoters, _voteConfig);

        setDAOPermissions(dao, address(voting));

        emit DAOCreated(_daoConfig.name, address(0), address(voting));
    }

    /// @notice Creates a new DAO.
    /// @param _daoConfig The name and metadata hash of the DAO it creates.
    /// @param _trustedForwarder The forwarder address for the OpenGSN meta tx solution.
    function createDAO(DAOConfig calldata _daoConfig, address _trustedForwarder)
        internal
        returns (DAO dao)
    {
        // create dao
        dao = DAO(createProxy(daoBase, bytes("")));

        // initialize dao with the `ROOT_PERMISSION_ID` permission as DAOFactory
        dao.initialize(_daoConfig.metadata, address(this), _trustedForwarder);
    }

    /// @notice Sets the required permissions for the new DAO.
    /// @param _dao The DAO instance just created.
    /// @param _voting The voting contract address (`AllowlistVoting` or `ERC20Voting`).
    function setDAOPermissions(DAO _dao, address _voting) internal {
        // set permissionIds on the dao itself.
        PermissionLib.ItemSingleTarget[] memory items = new PermissionLib.ItemSingleTarget[](8);

        // Grant DAO all the permissions required
        items[0] = PermissionLib.ItemSingleTarget(
            PermissionLib.Operation.Grant,
            address(_dao),
            _dao.SET_METADATA_PERMISSION_ID()
        );
        items[1] = PermissionLib.ItemSingleTarget(
            PermissionLib.Operation.Grant,
            address(_dao),
            _dao.WITHDRAW_PERMISSION_ID()
        );
        items[2] = PermissionLib.ItemSingleTarget(
            PermissionLib.Operation.Grant,
            address(_dao),
            _dao.UPGRADE_PERMISSION_ID()
        );
        items[3] = PermissionLib.ItemSingleTarget(
            PermissionLib.Operation.Grant,
            address(_dao),
            _dao.ROOT_PERMISSION_ID()
        );
        items[4] = PermissionLib.ItemSingleTarget(
            PermissionLib.Operation.Grant,
            address(_dao),
            _dao.SET_SIGNATURE_VALIDATOR_PERMISSION_ID()
        );
        items[5] = PermissionLib.ItemSingleTarget(
            PermissionLib.Operation.Grant,
            address(_dao),
            _dao.SET_TRUSTED_FORWARDER_PERMISSION_ID()
        );
        items[6] = PermissionLib.ItemSingleTarget(
            PermissionLib.Operation.Grant,
            _voting,
            _dao.EXECUTE_PERMISSION_ID()
        );

        // Revoke permissions from factory
        items[7] = PermissionLib.ItemSingleTarget(
            PermissionLib.Operation.Revoke,
            address(this),
            _dao.ROOT_PERMISSION_ID()
        );

        _dao.bulkOnSingleTarget(address(_dao), items);
    }

    /// @notice Internal helper method to create and setup an `ERC20Voting` contract for a DAO.
    /// @param _dao The associated DAO.
    /// @param _token The [ERC-20](https://eips.ethereum.org/EIPS/eip-20) token address.
    /// @param _voteConfig The vote configuration.
    function createERC20Voting(
        DAO _dao,
        ERC20VotesUpgradeable _token,
        VoteConfig calldata _voteConfig
    ) internal returns (ERC20Voting erc20Voting) {
        erc20Voting = ERC20Voting(
            createProxy(
                erc20VotingBase,
                abi.encodeWithSelector(
                    ERC20Voting.initialize.selector,
                    _dao,
                    _dao.getTrustedForwarder(),
                    _voteConfig.participationRequiredPct,
                    _voteConfig.supportRequiredPct,
                    _voteConfig.minDuration,
                    _token
                )
            )
        );

        // Grant dao the necessary permissions for ERC20Voting
<<<<<<< HEAD
        BulkPermissionsLib.ItemSingleTarget[]
            memory items = new BulkPermissionsLib.ItemSingleTarget[](2);
        items[0] = BulkPermissionsLib.ItemSingleTarget(
            BulkPermissionsLib.Operation.Grant,
=======
        PermissionLib.ItemSingleTarget[] memory items = new PermissionLib.ItemSingleTarget[](3);
        items[0] = PermissionLib.ItemSingleTarget(
            PermissionLib.Operation.Grant,
>>>>>>> cba51106
            address(_dao),
            erc20Voting.UPGRADE_PERMISSION_ID()
        );
        items[1] = PermissionLib.ItemSingleTarget(
            PermissionLib.Operation.Grant,
            address(_dao),
            erc20Voting.SET_CONFIGURATION_PERMISSION_ID()
        );
<<<<<<< HEAD
=======
        items[2] = PermissionLib.ItemSingleTarget(
            PermissionLib.Operation.Grant,
            address(_dao),
            erc20Voting.SET_TRUSTED_FORWARDER_PERMISSION_ID()
        );
>>>>>>> cba51106

        _dao.bulkOnSingleTarget(address(erc20Voting), items);
    }

    /// @notice Internal helper method to create and setup an `AllowlistVoting` contract for a DAO.
    /// @param _dao The associated DAO.
    /// @param _allowlistVoters The array of the allowed voting addresses.
    /// @param _voteConfig The vote configuration.
    function createAllowlistVoting(
        DAO _dao,
        address[] calldata _allowlistVoters,
        VoteConfig calldata _voteConfig
    ) internal returns (AllowlistVoting allowlistVoting) {
        allowlistVoting = AllowlistVoting(
            createProxy(
                allowlistVotingBase,
                abi.encodeWithSelector(
                    AllowlistVoting.initialize.selector,
                    _dao,
                    _dao.getTrustedForwarder(),
                    _voteConfig.participationRequiredPct,
                    _voteConfig.supportRequiredPct,
                    _voteConfig.minDuration,
                    _allowlistVoters
                )
            )
        );

        // Grant dao the necessary permissions for AllowlistVoting
<<<<<<< HEAD
        BulkPermissionsLib.ItemSingleTarget[]
            memory items = new BulkPermissionsLib.ItemSingleTarget[](3);
        items[0] = BulkPermissionsLib.ItemSingleTarget(
            BulkPermissionsLib.Operation.Grant,
=======
        PermissionLib.ItemSingleTarget[] memory items = new PermissionLib.ItemSingleTarget[](4);
        items[0] = PermissionLib.ItemSingleTarget(
            PermissionLib.Operation.Grant,
>>>>>>> cba51106
            address(_dao),
            allowlistVoting.MODIFY_ALLOWLIST_PERMISSION_ID()
        );
        items[1] = PermissionLib.ItemSingleTarget(
            PermissionLib.Operation.Grant,
            address(_dao),
            allowlistVoting.SET_CONFIGURATION_PERMISSION_ID()
        );
        items[2] = PermissionLib.ItemSingleTarget(
            PermissionLib.Operation.Grant,
            address(_dao),
            allowlistVoting.UPGRADE_PERMISSION_ID()
        );
<<<<<<< HEAD
=======
        items[3] = PermissionLib.ItemSingleTarget(
            PermissionLib.Operation.Grant,
            address(_dao),
            allowlistVoting.SET_TRUSTED_FORWARDER_PERMISSION_ID()
        );
>>>>>>> cba51106

        _dao.bulkOnSingleTarget(address(allowlistVoting), items);
    }

    /// @notice Internal helper method to set up the required base contracts on `DAOFactory` deployment.
    function setupBases() private {
        erc20VotingBase = address(new ERC20Voting());
        allowlistVotingBase = address(new AllowlistVoting());
        daoBase = address(new DAO());
    }
}<|MERGE_RESOLUTION|>--- conflicted
+++ resolved
@@ -217,16 +217,9 @@
         );
 
         // Grant dao the necessary permissions for ERC20Voting
-<<<<<<< HEAD
-        BulkPermissionsLib.ItemSingleTarget[]
-            memory items = new BulkPermissionsLib.ItemSingleTarget[](2);
-        items[0] = BulkPermissionsLib.ItemSingleTarget(
-            BulkPermissionsLib.Operation.Grant,
-=======
-        PermissionLib.ItemSingleTarget[] memory items = new PermissionLib.ItemSingleTarget[](3);
+        PermissionLib.ItemSingleTarget[] memory items = new PermissionLib.ItemSingleTarget[](2);
         items[0] = PermissionLib.ItemSingleTarget(
             PermissionLib.Operation.Grant,
->>>>>>> cba51106
             address(_dao),
             erc20Voting.UPGRADE_PERMISSION_ID()
         );
@@ -235,14 +228,6 @@
             address(_dao),
             erc20Voting.SET_CONFIGURATION_PERMISSION_ID()
         );
-<<<<<<< HEAD
-=======
-        items[2] = PermissionLib.ItemSingleTarget(
-            PermissionLib.Operation.Grant,
-            address(_dao),
-            erc20Voting.SET_TRUSTED_FORWARDER_PERMISSION_ID()
-        );
->>>>>>> cba51106
 
         _dao.bulkOnSingleTarget(address(erc20Voting), items);
     }
@@ -272,16 +257,9 @@
         );
 
         // Grant dao the necessary permissions for AllowlistVoting
-<<<<<<< HEAD
-        BulkPermissionsLib.ItemSingleTarget[]
-            memory items = new BulkPermissionsLib.ItemSingleTarget[](3);
-        items[0] = BulkPermissionsLib.ItemSingleTarget(
-            BulkPermissionsLib.Operation.Grant,
-=======
-        PermissionLib.ItemSingleTarget[] memory items = new PermissionLib.ItemSingleTarget[](4);
+        PermissionLib.ItemSingleTarget[] memory items = new PermissionLib.ItemSingleTarget[](3);
         items[0] = PermissionLib.ItemSingleTarget(
             PermissionLib.Operation.Grant,
->>>>>>> cba51106
             address(_dao),
             allowlistVoting.MODIFY_ALLOWLIST_PERMISSION_ID()
         );
@@ -295,14 +273,6 @@
             address(_dao),
             allowlistVoting.UPGRADE_PERMISSION_ID()
         );
-<<<<<<< HEAD
-=======
-        items[3] = PermissionLib.ItemSingleTarget(
-            PermissionLib.Operation.Grant,
-            address(_dao),
-            allowlistVoting.SET_TRUSTED_FORWARDER_PERMISSION_ID()
-        );
->>>>>>> cba51106
 
         _dao.bulkOnSingleTarget(address(allowlistVoting), items);
     }
