// SPDX-License-Identifier: MIT

pragma solidity 0.8.10;

import {DAORegistry} from "../registry/DAORegistry.sol";
import {DAO} from "../core/DAO.sol";
import {BulkPermissionsLib} from "../core/permission/BulkPermissionsLib.sol";
import {createProxy} from "../utils/Proxy.sol";
import {PluginRepo} from "../plugin/PluginRepo.sol";
import {PluginSetupProcessor} from "../plugin/PluginSetupProcessor.sol";

/// @title DAOFactory
/// @author Aragon Association - 2022
/// @notice This contract is used to create a DAO.
contract DAOFactory {
    address public daoBase;

    DAORegistry public daoRegistry;
    PluginSetupProcessor public pluginSetupProcessor;

    struct DAOSettings {
        address trustedForwarder;
        string name;
        bytes metadata;
    }

    struct PluginSettings {
        address pluginSetup;
        PluginRepo pluginSetupRepo;
        bytes data;
    }

    /// @notice Thrown if `PluginSettings` array is empty, and no plugin is provided.
    error NoPluginProvided();

    /// @notice Thrown if none of the provided `PluginSettings` is a governance plugin.
    error NoGovernancePluginProvided();

    /// @notice The constructor setting the registry and token factory address and creating the base contracts for the factory to clone from.
    /// @param _registry The DAO registry to register the DAO by its name.
    /// @param _pluginSetupProcessor The addres of PluginSetupProcessor.
    constructor(DAORegistry _registry, PluginSetupProcessor _pluginSetupProcessor) {
        daoRegistry = _registry;
        pluginSetupProcessor = _pluginSetupProcessor;

        daoBase = address(new DAO());
    }

    function createDao(DAOSettings calldata _daoSettings, PluginSettings[] calldata pluginSettings)
        external
        returns (DAO dao)
    {
        // Check if no plugin is provided.
        if (pluginSettings.length == 0) {
            revert NoPluginProvided();
        }

        // Create DAO.
        dao = _createDAO(_daoSettings);

        // Register DAO.
        daoRegistry.register(dao, msg.sender, _daoSettings.name);

        // Grant the temporary permissions.
        // Grant Temporarly `ROOT_PERMISSION_ID` to `pluginSetupProcessor`.
        dao.grant(address(dao), address(pluginSetupProcessor), dao.ROOT_PERMISSION_ID());

        // Grant Temporarly `PROCESS_INSTALL_PERMISSION_ID` on `pluginSetupProcessor` to this `DAOFactory`.
        dao.grant(
            address(pluginSetupProcessor),
            address(this),
            pluginSetupProcessor.PROCESS_INSTALL_PERMISSION_ID()
        );

        // Install plugins on the newly created DAO.
        bool hasGovernancePlugin;

        for (uint256 i = 0; i < pluginSettings.length; i++) {
            // Prepare plugin.
            (
                address plugin,
                ,
                BulkPermissionsLib.ItemMultiTarget[] memory permissions
            ) = pluginSetupProcessor.prepareInstallation(
                    address(dao),
                    pluginSettings[i].pluginSetup,
                    pluginSettings[i].pluginSetupRepo,
                    pluginSettings[i].data
                );

            // Check if plugin is a governance plugin.
            if (!hasGovernancePlugin) {
                hasGovernancePlugin = hasExecutePermission(permissions);
            }

            // Apply plugin.
            pluginSetupProcessor.applyInstallation(
                address(dao),
                pluginSettings[i].pluginSetup,
                plugin,
                permissions
            );
        }

        // Check one of the plugin was governance plugin.
        if (!hasGovernancePlugin) {
            revert NoGovernancePluginProvided();
        }

        // Set the rest of DAO's permissions.
        _setDAOPermissions(dao);

        // Revoke the temporarly granted permissions.
        // Revoke Temporarly `ROOT_PERMISSION` from `pluginSetupProcessor`.
        dao.revoke(address(dao), address(pluginSetupProcessor), dao.ROOT_PERMISSION_ID());

        // Revoke `PROCESS_INSTALL_PERMISSION_ID` on `pluginSetupProcessor` from this `DAOFactory` .
        dao.revoke(
            address(pluginSetupProcessor),
            address(this),
            pluginSetupProcessor.PROCESS_INSTALL_PERMISSION_ID()
        );

        // Revoke Temporarly `ROOT_PERMISSION_ID` from `pluginSetupProcessor` that implecitly granted to this `DaoFactory`
        // at the create dao step `address(this)` being the initial owner of the new created DAO.
        dao.revoke(address(dao), address(this), dao.ROOT_PERMISSION_ID());
    }

    /// @notice Creates a new DAO.
    /// @param _daoSettings The name and metadata hash of the DAO it creates.
    function _createDAO(DAOSettings calldata _daoSettings) internal returns (DAO dao) {
        // create dao
        dao = DAO(createProxy(daoBase, bytes("")));

        // initialize dao with the `ROOT_PERMISSION_ID` permission as DAOFactory.
        dao.initialize(_daoSettings.metadata, address(this), _daoSettings.trustedForwarder);
    }

    /// @notice Sets the required permissions for the new DAO.
    /// @param _dao The DAO instance just created.
    function _setDAOPermissions(DAO _dao) internal {
        // set permissionIds on the dao itself.
<<<<<<< HEAD
        BulkPermissionsLib.ItemSingleTarget[]
            memory items = new BulkPermissionsLib.ItemSingleTarget[](6);

        // Grant DAO all the permissions required.
        items[0] = BulkPermissionsLib.ItemSingleTarget(
            BulkPermissionsLib.Operation.Grant,
=======
        PermissionLib.ItemSingleTarget[] memory items = new PermissionLib.ItemSingleTarget[](8);

        // Grant DAO all the permissions required
        items[0] = PermissionLib.ItemSingleTarget(
            PermissionLib.Operation.Grant,
>>>>>>> a3b74fe8
            address(_dao),
            _dao.ROOT_PERMISSION_ID()
        );
        items[1] = PermissionLib.ItemSingleTarget(
            PermissionLib.Operation.Grant,
            address(_dao),
            _dao.WITHDRAW_PERMISSION_ID()
        );
        items[2] = PermissionLib.ItemSingleTarget(
            PermissionLib.Operation.Grant,
            address(_dao),
            _dao.UPGRADE_PERMISSION_ID()
        );
        items[3] = PermissionLib.ItemSingleTarget(
            PermissionLib.Operation.Grant,
            address(_dao),
            _dao.SET_SIGNATURE_VALIDATOR_PERMISSION_ID()
        );
        items[4] = PermissionLib.ItemSingleTarget(
            PermissionLib.Operation.Grant,
            address(_dao),
            _dao.SET_TRUSTED_FORWARDER_PERMISSION_ID()
        );
        items[5] = PermissionLib.ItemSingleTarget(
            PermissionLib.Operation.Grant,
            address(_dao),
<<<<<<< HEAD
            _dao.SET_METADATA_PERMISSION_ID()
=======
            _dao.SET_TRUSTED_FORWARDER_PERMISSION_ID()
        );
        items[6] = PermissionLib.ItemSingleTarget(
            PermissionLib.Operation.Grant,
            _voting,
            _dao.EXECUTE_PERMISSION_ID()
        );

        // Revoke permissions from factory
        items[7] = PermissionLib.ItemSingleTarget(
            PermissionLib.Operation.Revoke,
            address(this),
            _dao.ROOT_PERMISSION_ID()
>>>>>>> a3b74fe8
        );

        _dao.bulkOnSingleTarget(address(_dao), items);
    }

<<<<<<< HEAD
    /// @notice Check if one of the permissions is granting `EXECUTE_PERMISSION_ID`.
    /// @param permissions List of permissions to be checked.
    function hasExecutePermission(BulkPermissionsLib.ItemMultiTarget[] memory permissions)
        internal
        view
        returns (bool)
    {
        for (uint256 i = 0; i < permissions.length; i++) {
            if (
                permissions[i].operation == BulkPermissionsLib.Operation.Grant &&
                permissions[i].permissionId == DAO(payable(daoBase)).EXECUTE_PERMISSION_ID()
            ) {
                return true;
            }
        }

        return false;
=======
    /// @notice Internal helper method to create and setup an `ERC20Voting` contract for a DAO.
    /// @param _dao The associated DAO.
    /// @param _token The [ERC-20](https://eips.ethereum.org/EIPS/eip-20) token address.
    /// @param _voteConfig The vote configuration.
    function createERC20Voting(
        DAO _dao,
        ERC20VotesUpgradeable _token,
        VoteConfig calldata _voteConfig
    ) internal returns (ERC20Voting erc20Voting) {
        erc20Voting = ERC20Voting(
            createProxy(
                erc20VotingBase,
                abi.encodeWithSelector(
                    ERC20Voting.initialize.selector,
                    _dao,
                    _dao.getTrustedForwarder(),
                    _voteConfig.participationRequiredPct,
                    _voteConfig.supportRequiredPct,
                    _voteConfig.minDuration,
                    _token
                )
            )
        );

        // Grant dao the necessary permissions for ERC20Voting
        PermissionLib.ItemSingleTarget[] memory items = new PermissionLib.ItemSingleTarget[](3);
        items[0] = PermissionLib.ItemSingleTarget(
            PermissionLib.Operation.Grant,
            address(_dao),
            erc20Voting.UPGRADE_PERMISSION_ID()
        );
        items[1] = PermissionLib.ItemSingleTarget(
            PermissionLib.Operation.Grant,
            address(_dao),
            erc20Voting.SET_CONFIGURATION_PERMISSION_ID()
        );
        items[2] = PermissionLib.ItemSingleTarget(
            PermissionLib.Operation.Grant,
            address(_dao),
            erc20Voting.SET_TRUSTED_FORWARDER_PERMISSION_ID()
        );

        _dao.bulkOnSingleTarget(address(erc20Voting), items);
    }

    /// @notice Internal helper method to create and setup an `AllowlistVoting` contract for a DAO.
    /// @param _dao The associated DAO.
    /// @param _allowlistVoters The array of the allowed voting addresses.
    /// @param _voteConfig The vote configuration.
    function createAllowlistVoting(
        DAO _dao,
        address[] calldata _allowlistVoters,
        VoteConfig calldata _voteConfig
    ) internal returns (AllowlistVoting allowlistVoting) {
        allowlistVoting = AllowlistVoting(
            createProxy(
                allowlistVotingBase,
                abi.encodeWithSelector(
                    AllowlistVoting.initialize.selector,
                    _dao,
                    _dao.getTrustedForwarder(),
                    _voteConfig.participationRequiredPct,
                    _voteConfig.supportRequiredPct,
                    _voteConfig.minDuration,
                    _allowlistVoters
                )
            )
        );

        // Grant dao the necessary permissions for AllowlistVoting
        PermissionLib.ItemSingleTarget[] memory items = new PermissionLib.ItemSingleTarget[](4);
        items[0] = PermissionLib.ItemSingleTarget(
            PermissionLib.Operation.Grant,
            address(_dao),
            allowlistVoting.MODIFY_ALLOWLIST_PERMISSION_ID()
        );
        items[1] = PermissionLib.ItemSingleTarget(
            PermissionLib.Operation.Grant,
            address(_dao),
            allowlistVoting.SET_CONFIGURATION_PERMISSION_ID()
        );
        items[2] = PermissionLib.ItemSingleTarget(
            PermissionLib.Operation.Grant,
            address(_dao),
            allowlistVoting.UPGRADE_PERMISSION_ID()
        );
        items[3] = PermissionLib.ItemSingleTarget(
            PermissionLib.Operation.Grant,
            address(_dao),
            allowlistVoting.SET_TRUSTED_FORWARDER_PERMISSION_ID()
        );

        _dao.bulkOnSingleTarget(address(allowlistVoting), items);
    }

    /// @notice Internal helper method to set up the required base contracts on `DAOFactory` deployment.
    function setupBases() private {
        erc20VotingBase = address(new ERC20Voting());
        allowlistVotingBase = address(new AllowlistVoting());
        daoBase = address(new DAO());
>>>>>>> a3b74fe8
    }
}<|MERGE_RESOLUTION|>--- conflicted
+++ resolved
@@ -4,7 +4,7 @@
 
 import {DAORegistry} from "../registry/DAORegistry.sol";
 import {DAO} from "../core/DAO.sol";
-import {BulkPermissionsLib} from "../core/permission/BulkPermissionsLib.sol";
+import {PermissionLib} from "../core/permission/PermissionLib.sol";
 import {createProxy} from "../utils/Proxy.sol";
 import {PluginRepo} from "../plugin/PluginRepo.sol";
 import {PluginSetupProcessor} from "../plugin/PluginSetupProcessor.sol";
@@ -33,9 +33,6 @@
     /// @notice Thrown if `PluginSettings` array is empty, and no plugin is provided.
     error NoPluginProvided();
 
-    /// @notice Thrown if none of the provided `PluginSettings` is a governance plugin.
-    error NoGovernancePluginProvided();
-
     /// @notice The constructor setting the registry and token factory address and creating the base contracts for the factory to clone from.
     /// @param _registry The DAO registry to register the DAO by its name.
     /// @param _pluginSetupProcessor The addres of PluginSetupProcessor.
@@ -62,36 +59,29 @@
         daoRegistry.register(dao, msg.sender, _daoSettings.name);
 
         // Grant the temporary permissions.
-        // Grant Temporarly `ROOT_PERMISSION_ID` to `pluginSetupProcessor`.
+        // Grant Temporarly `ROOT_PERMISSION` to `pluginSetupProcessor`.
         dao.grant(address(dao), address(pluginSetupProcessor), dao.ROOT_PERMISSION_ID());
 
-        // Grant Temporarly `PROCESS_INSTALL_PERMISSION_ID` on `pluginSetupProcessor` to this `DAOFactory`.
+        // Grant Temporarly `APPLY_INSTALLATION_PERMISSION` on `pluginSetupProcessor` to this `DAOFactory`.
         dao.grant(
             address(pluginSetupProcessor),
             address(this),
-            pluginSetupProcessor.PROCESS_INSTALL_PERMISSION_ID()
+            pluginSetupProcessor.APPLY_INSTALLATION_PERMISSION_ID()
         );
 
         // Install plugins on the newly created DAO.
-        bool hasGovernancePlugin;
-
         for (uint256 i = 0; i < pluginSettings.length; i++) {
             // Prepare plugin.
             (
                 address plugin,
                 ,
-                BulkPermissionsLib.ItemMultiTarget[] memory permissions
+                PermissionLib.ItemMultiTarget[] memory permissions
             ) = pluginSetupProcessor.prepareInstallation(
                     address(dao),
                     pluginSettings[i].pluginSetup,
                     pluginSettings[i].pluginSetupRepo,
                     pluginSettings[i].data
                 );
-
-            // Check if plugin is a governance plugin.
-            if (!hasGovernancePlugin) {
-                hasGovernancePlugin = hasExecutePermission(permissions);
-            }
 
             // Apply plugin.
             pluginSetupProcessor.applyInstallation(
@@ -102,11 +92,6 @@
             );
         }
 
-        // Check one of the plugin was governance plugin.
-        if (!hasGovernancePlugin) {
-            revert NoGovernancePluginProvided();
-        }
-
         // Set the rest of DAO's permissions.
         _setDAOPermissions(dao);
 
@@ -114,11 +99,11 @@
         // Revoke Temporarly `ROOT_PERMISSION` from `pluginSetupProcessor`.
         dao.revoke(address(dao), address(pluginSetupProcessor), dao.ROOT_PERMISSION_ID());
 
-        // Revoke `PROCESS_INSTALL_PERMISSION_ID` on `pluginSetupProcessor` from this `DAOFactory` .
+        // Revoke `APPLY_INSTALLATION_PERMISSION` on `pluginSetupProcessor` from this `DAOFactory` .
         dao.revoke(
             address(pluginSetupProcessor),
             address(this),
-            pluginSetupProcessor.PROCESS_INSTALL_PERMISSION_ID()
+            pluginSetupProcessor.APPLY_INSTALLATION_PERMISSION_ID()
         );
 
         // Revoke Temporarly `ROOT_PERMISSION_ID` from `pluginSetupProcessor` that implecitly granted to this `DaoFactory`
@@ -140,20 +125,11 @@
     /// @param _dao The DAO instance just created.
     function _setDAOPermissions(DAO _dao) internal {
         // set permissionIds on the dao itself.
-<<<<<<< HEAD
-        BulkPermissionsLib.ItemSingleTarget[]
-            memory items = new BulkPermissionsLib.ItemSingleTarget[](6);
-
-        // Grant DAO all the permissions required.
-        items[0] = BulkPermissionsLib.ItemSingleTarget(
-            BulkPermissionsLib.Operation.Grant,
-=======
-        PermissionLib.ItemSingleTarget[] memory items = new PermissionLib.ItemSingleTarget[](8);
+        PermissionLib.ItemSingleTarget[] memory items = new PermissionLib.ItemSingleTarget[](6);
 
         // Grant DAO all the permissions required
         items[0] = PermissionLib.ItemSingleTarget(
             PermissionLib.Operation.Grant,
->>>>>>> a3b74fe8
             address(_dao),
             _dao.ROOT_PERMISSION_ID()
         );
@@ -180,147 +156,9 @@
         items[5] = PermissionLib.ItemSingleTarget(
             PermissionLib.Operation.Grant,
             address(_dao),
-<<<<<<< HEAD
             _dao.SET_METADATA_PERMISSION_ID()
-=======
-            _dao.SET_TRUSTED_FORWARDER_PERMISSION_ID()
-        );
-        items[6] = PermissionLib.ItemSingleTarget(
-            PermissionLib.Operation.Grant,
-            _voting,
-            _dao.EXECUTE_PERMISSION_ID()
-        );
-
-        // Revoke permissions from factory
-        items[7] = PermissionLib.ItemSingleTarget(
-            PermissionLib.Operation.Revoke,
-            address(this),
-            _dao.ROOT_PERMISSION_ID()
->>>>>>> a3b74fe8
         );
 
         _dao.bulkOnSingleTarget(address(_dao), items);
     }
-
-<<<<<<< HEAD
-    /// @notice Check if one of the permissions is granting `EXECUTE_PERMISSION_ID`.
-    /// @param permissions List of permissions to be checked.
-    function hasExecutePermission(BulkPermissionsLib.ItemMultiTarget[] memory permissions)
-        internal
-        view
-        returns (bool)
-    {
-        for (uint256 i = 0; i < permissions.length; i++) {
-            if (
-                permissions[i].operation == BulkPermissionsLib.Operation.Grant &&
-                permissions[i].permissionId == DAO(payable(daoBase)).EXECUTE_PERMISSION_ID()
-            ) {
-                return true;
-            }
-        }
-
-        return false;
-=======
-    /// @notice Internal helper method to create and setup an `ERC20Voting` contract for a DAO.
-    /// @param _dao The associated DAO.
-    /// @param _token The [ERC-20](https://eips.ethereum.org/EIPS/eip-20) token address.
-    /// @param _voteConfig The vote configuration.
-    function createERC20Voting(
-        DAO _dao,
-        ERC20VotesUpgradeable _token,
-        VoteConfig calldata _voteConfig
-    ) internal returns (ERC20Voting erc20Voting) {
-        erc20Voting = ERC20Voting(
-            createProxy(
-                erc20VotingBase,
-                abi.encodeWithSelector(
-                    ERC20Voting.initialize.selector,
-                    _dao,
-                    _dao.getTrustedForwarder(),
-                    _voteConfig.participationRequiredPct,
-                    _voteConfig.supportRequiredPct,
-                    _voteConfig.minDuration,
-                    _token
-                )
-            )
-        );
-
-        // Grant dao the necessary permissions for ERC20Voting
-        PermissionLib.ItemSingleTarget[] memory items = new PermissionLib.ItemSingleTarget[](3);
-        items[0] = PermissionLib.ItemSingleTarget(
-            PermissionLib.Operation.Grant,
-            address(_dao),
-            erc20Voting.UPGRADE_PERMISSION_ID()
-        );
-        items[1] = PermissionLib.ItemSingleTarget(
-            PermissionLib.Operation.Grant,
-            address(_dao),
-            erc20Voting.SET_CONFIGURATION_PERMISSION_ID()
-        );
-        items[2] = PermissionLib.ItemSingleTarget(
-            PermissionLib.Operation.Grant,
-            address(_dao),
-            erc20Voting.SET_TRUSTED_FORWARDER_PERMISSION_ID()
-        );
-
-        _dao.bulkOnSingleTarget(address(erc20Voting), items);
-    }
-
-    /// @notice Internal helper method to create and setup an `AllowlistVoting` contract for a DAO.
-    /// @param _dao The associated DAO.
-    /// @param _allowlistVoters The array of the allowed voting addresses.
-    /// @param _voteConfig The vote configuration.
-    function createAllowlistVoting(
-        DAO _dao,
-        address[] calldata _allowlistVoters,
-        VoteConfig calldata _voteConfig
-    ) internal returns (AllowlistVoting allowlistVoting) {
-        allowlistVoting = AllowlistVoting(
-            createProxy(
-                allowlistVotingBase,
-                abi.encodeWithSelector(
-                    AllowlistVoting.initialize.selector,
-                    _dao,
-                    _dao.getTrustedForwarder(),
-                    _voteConfig.participationRequiredPct,
-                    _voteConfig.supportRequiredPct,
-                    _voteConfig.minDuration,
-                    _allowlistVoters
-                )
-            )
-        );
-
-        // Grant dao the necessary permissions for AllowlistVoting
-        PermissionLib.ItemSingleTarget[] memory items = new PermissionLib.ItemSingleTarget[](4);
-        items[0] = PermissionLib.ItemSingleTarget(
-            PermissionLib.Operation.Grant,
-            address(_dao),
-            allowlistVoting.MODIFY_ALLOWLIST_PERMISSION_ID()
-        );
-        items[1] = PermissionLib.ItemSingleTarget(
-            PermissionLib.Operation.Grant,
-            address(_dao),
-            allowlistVoting.SET_CONFIGURATION_PERMISSION_ID()
-        );
-        items[2] = PermissionLib.ItemSingleTarget(
-            PermissionLib.Operation.Grant,
-            address(_dao),
-            allowlistVoting.UPGRADE_PERMISSION_ID()
-        );
-        items[3] = PermissionLib.ItemSingleTarget(
-            PermissionLib.Operation.Grant,
-            address(_dao),
-            allowlistVoting.SET_TRUSTED_FORWARDER_PERMISSION_ID()
-        );
-
-        _dao.bulkOnSingleTarget(address(allowlistVoting), items);
-    }
-
-    /// @notice Internal helper method to set up the required base contracts on `DAOFactory` deployment.
-    function setupBases() private {
-        erc20VotingBase = address(new ERC20Voting());
-        allowlistVotingBase = address(new AllowlistVoting());
-        daoBase = address(new DAO());
->>>>>>> a3b74fe8
-    }
 }