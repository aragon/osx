--- conflicted
+++ resolved
@@ -4,17 +4,6 @@
 
 pragma solidity 0.8.10;
 
-<<<<<<< HEAD
-import "@openzeppelin/contracts-upgradeable/proxy/utils/Initializable.sol";
-import "@openzeppelin/contracts/proxy/utils/UUPSUpgradeable.sol";
-import "@openzeppelin/contracts-upgradeable/utils/introspection/ERC165Upgradeable.sol";
-import "@openzeppelin/contracts/utils/Address.sol";
-import "../core/permission/PermissionManager.sol";
-
-import "../utils/UncheckedMath.sol";
-import "./PluginManager.sol";
-import "./IPluginRepo.sol";
-=======
 import {Initializable} from "@openzeppelin/contracts-upgradeable/proxy/utils/Initializable.sol";
 import {UUPSUpgradeable} from "@openzeppelin/contracts/proxy/utils/UUPSUpgradeable.sol";
 import {Address} from "@openzeppelin/contracts/utils/Address.sol";
@@ -24,7 +13,6 @@
 import {_uncheckedIncrement} from "../utils/UncheckedMath.sol";
 import {PluginSetup} from "./PluginSetup.sol";
 import {IPluginRepo} from "./IPluginRepo.sol";
->>>>>>> 7046ed70
 
 /// @title PluginRepo
 /// @author Aragon Association - 2020 - 2022
@@ -122,22 +110,6 @@
         if (data.length != 32 || abi.decode(data, (uint256)) != 1) {
             revert InvalidPluginSetupInterface({invalidPluginSetup: _pluginSetup});
         }
-<<<<<<< HEAD
-
-        // TODO: uncommment
-        // try
-        //     PluginManager(_pluginManager).supportsInterface(
-        //         PluginManager.PLUGIN_FACTORY_INTERFACE_ID
-        //     )
-        // returns (bool result) {
-        //     if (!result) {
-        //         revert InvalidPluginManagerInterface({invalidPluginManager: _pluginManager});
-        //     }
-        // } catch {
-        //     revert InvalidPluginManagerContract({invalidPluginManager: _pluginManager});
-        // }
-=======
->>>>>>> 7046ed70
 
         uint256 currentVersionIndex = nextVersionIndex - 1;
 
