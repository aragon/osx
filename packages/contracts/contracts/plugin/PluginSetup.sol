// SPDX-License-Identifier: MIT

pragma solidity 0.8.10;

import {ERC165} from "@openzeppelin/contracts/utils/introspection/ERC165.sol";
import {ERC165Checker} from "@openzeppelin/contracts/utils/introspection/ERC165Checker.sol";
import {Clones} from "@openzeppelin/contracts/proxy/Clones.sol";

import {createERC1967Proxy as createERC1967} from "../utils/Proxy.sol";
import {IPluginSetup} from "./IPluginSetup.sol";
import {PermissionLib} from "../core/permission/PermissionLib.sol";

/// @title PluginSetup
/// @author Aragon Association - 2022
/// @notice An abstract contract that developers have to inherit from to write the setup of a plugin.
abstract contract PluginSetup is ERC165, IPluginSetup {
    /// @inheritdoc IPluginSetup
    function prepareUpdateDataABI() external view virtual override returns (string memory) {}

    /// @inheritdoc IPluginSetup
    function prepareUpdate(
        address _dao,
        uint16 _currentBuild,
        SetupPayload calldata _payload
    )
        external
        virtual
        override
        returns (
<<<<<<< HEAD
            bytes memory initData, PreparedDependency memory preparedDependency
=======
            address[] memory updatedHelpers,
            bytes memory initData,
            PermissionLib.MultiTargetPermission[] memory permissions
>>>>>>> 1750fe37
        )
    {}

    /// @notice A convenience function to create an [ERC-1967](https://eips.ethereum.org/EIPS/eip-1967) proxy contract pointing to an implementation and being associated to a DAO.
    /// @param _implementation The address of the implementation contract to which the proxy is pointing to.
    /// @param _data The data to initialize the storage of the proxy contract.
    /// @return address The address of the created proxy contract.
    function createERC1967Proxy(address _implementation, bytes memory _data)
        internal
        returns (address)
    {
        return createERC1967(_implementation, _data);
    }

    /// @notice Checks if this or the parent contract supports an interface by its ID.
    /// @param interfaceId The ID of the interface.
    /// @return bool Returns `true` if the interface is supported.
    function supportsInterface(bytes4 interfaceId) public view virtual override returns (bool) {
        return
            interfaceId == type(IPluginSetup).interfaceId || super.supportsInterface(interfaceId);
    }
}<|MERGE_RESOLUTION|>--- conflicted
+++ resolved
@@ -26,15 +26,7 @@
         external
         virtual
         override
-        returns (
-<<<<<<< HEAD
-            bytes memory initData, PreparedDependency memory preparedDependency
-=======
-            address[] memory updatedHelpers,
-            bytes memory initData,
-            PermissionLib.MultiTargetPermission[] memory permissions
->>>>>>> 1750fe37
-        )
+        returns (bytes memory initData, PreparedDependency memory preparedDependency)
     {}
 
     /// @notice A convenience function to create an [ERC-1967](https://eips.ethereum.org/EIPS/eip-1967) proxy contract pointing to an implementation and being associated to a DAO.
