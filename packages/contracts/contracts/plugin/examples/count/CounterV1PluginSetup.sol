// SPDX-License-Identifier: MIT

pragma solidity 0.8.10;

import {Clones} from "@openzeppelin/contracts/proxy/Clones.sol";

import {PermissionLib} from "../../../core/permission/PermissionLib.sol";
import {IDAO} from "../../../core/IDAO.sol";
import {IPluginSetup} from "../../IPluginSetup.sol";
import {PluginSetup} from "../../PluginSetup.sol";
import {MultiplyHelper} from "./MultiplyHelper.sol";
import {CounterV1} from "./CounterV1.sol";

/// @title CounterV1PluginSetup
/// @author Aragon Association - 2022
/// @notice The setup contract of the `CounterV1` plugin.
contract CounterV1PluginSetup is PluginSetup {
    using Clones for address;

    // For testing purposes, the below are public...
    MultiplyHelper public multiplyHelperBase;
    CounterV1 public counterBase;

    address private constant NO_CONDITION = address(0);

    constructor() {
        multiplyHelperBase = new MultiplyHelper();
        counterBase = new CounterV1();
    }

    /// @inheritdoc IPluginSetup
    function prepareInstallationDataABI() external view virtual override returns (string memory) {
        return "(address multiplyHelper, uint num)";
    }

    /// @inheritdoc IPluginSetup
    function prepareInstallation(address _dao, bytes memory _data)
        external
        virtual
        override
        returns (address plugin, PreparedDependency memory preparedDependency)
    {
        // Decode the parameters from the UI
        (address _multiplyHelper, uint256 _num) = abi.decode(_data, (address, uint256));

        address multiplyHelper = _multiplyHelper;

        if (_multiplyHelper == address(0)) {
            multiplyHelper = createERC1967Proxy(address(multiplyHelperBase), bytes(""));
        }

        bytes memory initData = abi.encodeWithSelector(
            bytes4(keccak256("initialize(address,address,uint256)")),
            _dao,
            multiplyHelper,
            _num
        );

        PermissionLib.ItemMultiTarget[] memory permissions = new PermissionLib.ItemMultiTarget[](
            _multiplyHelper == address(0) ? 3 : 2
        );
        address[] memory helpers = new address[](1);

        // deploy
        plugin = createERC1967Proxy(address(counterBase), initData);

        // set permissions
        permissions[0] = PermissionLib.ItemMultiTarget(
            PermissionLib.Operation.Grant,
            _dao,
            plugin,
            NO_CONDITION,
            keccak256("EXECUTE_PERMISSION")
        );

        permissions[1] = PermissionLib.ItemMultiTarget(
            PermissionLib.Operation.Grant,
            plugin,
            _dao,
            NO_CONDITION,
            counterBase.MULTIPLY_PERMISSION_ID()
        );

        if (_multiplyHelper == address(0)) {
            permissions[2] = PermissionLib.ItemMultiTarget(
                PermissionLib.Operation.Grant,
                multiplyHelper,
                plugin,
                NO_CONDITION,
                multiplyHelperBase.MULTIPLY_PERMISSION_ID()
            );
        }

        // add helpers
        helpers[0] = multiplyHelper;

        preparedDependency.helpers = helpers;
        preparedDependency.permissions = permissions;

        return (plugin, preparedDependency);
    }

    /// @inheritdoc IPluginSetup
    function prepareUninstallationDataABI() external view virtual override returns (string memory) {
        return "";
    }

    /// @inheritdoc IPluginSetup
    function prepareUninstallation(address _dao, SetupPayload calldata _payload)
        external
        virtual
        override
        returns (PermissionLib.ItemMultiTarget[] memory permissions)
    {   
        permissions = new PermissionLib.ItemMultiTarget[](
            _payload.currentHelpers.length != 0 ? 3 : 2
        );

        // set permissions
        permissions[0] = PermissionLib.ItemMultiTarget(
            PermissionLib.Operation.Revoke,
            _dao,
<<<<<<< HEAD
            _payload.plugin,
            NO_ORACLE,
=======
            _plugin,
            NO_CONDITION,
>>>>>>> dde63e42
            keccak256("EXECUTE_PERMISSION")
        );

        permissions[1] = PermissionLib.ItemMultiTarget(
            PermissionLib.Operation.Revoke,
            _payload.plugin,
            _dao,
            NO_CONDITION,
            counterBase.MULTIPLY_PERMISSION_ID()
        );

        if (_payload.currentHelpers.length != 0) {
            permissions[2] = PermissionLib.ItemMultiTarget(
                PermissionLib.Operation.Revoke,
<<<<<<< HEAD
                _payload.currentHelpers[0],
                _payload.plugin,
                NO_ORACLE,
=======
                _activeHelpers[0],
                _plugin,
                NO_CONDITION,
>>>>>>> dde63e42
                multiplyHelperBase.MULTIPLY_PERMISSION_ID()
            );
        }
    }

    /// @inheritdoc IPluginSetup
    function getImplementationAddress() external view virtual override returns (address) {
        return address(counterBase);
    }
}<|MERGE_RESOLUTION|>--- conflicted
+++ resolved
@@ -120,13 +120,8 @@
         permissions[0] = PermissionLib.ItemMultiTarget(
             PermissionLib.Operation.Revoke,
             _dao,
-<<<<<<< HEAD
             _payload.plugin,
-            NO_ORACLE,
-=======
-            _plugin,
             NO_CONDITION,
->>>>>>> dde63e42
             keccak256("EXECUTE_PERMISSION")
         );
 
@@ -141,15 +136,9 @@
         if (_payload.currentHelpers.length != 0) {
             permissions[2] = PermissionLib.ItemMultiTarget(
                 PermissionLib.Operation.Revoke,
-<<<<<<< HEAD
                 _payload.currentHelpers[0],
                 _payload.plugin,
-                NO_ORACLE,
-=======
-                _activeHelpers[0],
-                _plugin,
                 NO_CONDITION,
->>>>>>> dde63e42
                 multiplyHelperBase.MULTIPLY_PERMISSION_ID()
             );
         }
