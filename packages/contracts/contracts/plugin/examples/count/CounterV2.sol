// SPDX-License-Identifier: MIT

pragma solidity 0.8.10;

import {PluginUUPSUpgradeable} from "../../../core/plugin/PluginUUPSUpgradeable.sol";
import {MultiplyHelper} from "./MultiplyHelper.sol";
import {IDAO} from "../../../core/IDAO.sol";

/// @title CounterV1
/// @author Aragon Association - 2022
/// @notice The updated version of an example plugin counting numbers.
contract CounterV2 is PluginUUPSUpgradeable {
    /// @notice The ID of the permission required to call the `multiply` function.
    bytes32 public constant MULTIPLY_PERMISSION_ID = keccak256("MULTIPLY_PERMISSION");

    /// @notice A counter varaible.
    uint256 public count;

    /// @notice A helper contract associated with the plugin.
    MultiplyHelper public multiplyHelper;

    /// @notice A new varaible added in V2.
    /// @dev By appending a new variable, the existing storage gets modified.
    uint256 public newVariable;

    /// @notice Initializes the plugin.
    /// @param _dao The contract of the associated DAO.
    /// @param _multiplyHelper The helper contract associated with the plugin to multiply numbers.
    /// @param _count The inital value of the counter.
    /// @param _newVariable The new variable that was added with V2.
    /// @dev This only gets called for daos that install it for the first time. The initializer modifier protects it from being called a second time for old proxies.
    function initialize(
        IDAO _dao,
        MultiplyHelper _multiplyHelper,
        uint256 _count,
        uint256 _newVariable
    ) external initializer {
<<<<<<< HEAD
        __PluginUpgradeable_init(_dao);

        count = _count;
=======
        __DaoAuthorizableUpgradeable_init(_dao);

        count = _num;
>>>>>>> 75516513

        // Since this is V2 version, and some daos might want to install this right away
        // without installing CountV1, dev decides to also include setting newVariable
        newVariable = _newVariable;

        multiplyHelper = _multiplyHelper;
    }

    /// @notice Sets a the new variable that was added in V2.
    /// @param _newVariable The new variable.
    /// @dev This gets called when a dao already has `CounterV1` installed and updates to this verison `CounterV2`. For these DAOs, this `setNewVariable` can only be called once which is achieved by `reinitializer(2)`.
    // TODO: This might still be called by daos that install CounterV2 for the first time, calls initialize and then calls setNewVariable.
    function setNewVariable(uint256 _newVariable) external reinitializer(2) {
        newVariable = _newVariable;
    }

    /// @notice Multiplies the count with a number.
    /// @param _a The number to multiply the coun with.
    function multiply(uint256 _a) public auth(MULTIPLY_PERMISSION_ID) returns (uint256 count) {
        count = multiplyHelper.multiply(count, _a);
    }

    /// @notice Executes something on the DAO.
    function execute() public {
        // IDAO dao = getDao();
        // In order to do this, Count needs permission on the dao (EXEC_ROLE)
        //dao.execute(...)
    }
}<|MERGE_RESOLUTION|>--- conflicted
+++ resolved
@@ -35,15 +35,9 @@
         uint256 _count,
         uint256 _newVariable
     ) external initializer {
-<<<<<<< HEAD
         __PluginUpgradeable_init(_dao);
 
         count = _count;
-=======
-        __DaoAuthorizableUpgradeable_init(_dao);
-
-        count = _num;
->>>>>>> 75516513
 
         // Since this is V2 version, and some daos might want to install this right away
         // without installing CountV1, dev decides to also include setting newVariable
@@ -62,8 +56,8 @@
 
     /// @notice Multiplies the count with a number.
     /// @param _a The number to multiply the coun with.
-    function multiply(uint256 _a) public auth(MULTIPLY_PERMISSION_ID) returns (uint256 count) {
-        count = multiplyHelper.multiply(count, _a);
+    function multiply(uint256 _a) public view auth(MULTIPLY_PERMISSION_ID) returns (uint256) {
+        return multiplyHelper.multiply(count, _a);
     }
 
     /// @notice Executes something on the DAO.
