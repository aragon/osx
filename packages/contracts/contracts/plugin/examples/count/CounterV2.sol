// SPDX-License-Identifier: MIT

pragma solidity 0.8.10;

import {PluginUUPSUpgradeable} from "../../../core/plugin/PluginUUPSUpgradeable.sol";
import {MultiplyHelper} from "./MultiplyHelper.sol";
import {IDAO} from "../../../core/IDAO.sol";

/// @title CounterV1
/// @author Aragon Association - 2022
/// @notice The updated version of an example plugin counting numbers.
contract CounterV2 is PluginUUPSUpgradeable {
    /// @notice The ID of the permission required to call the `multiply` function.
    bytes32 public constant MULTIPLY_PERMISSION_ID = keccak256("MULTIPLY_PERMISSION");

    /// @notice A counter varaible.
    uint256 public count;

    /// @notice A helper contract associated with the plugin.
    MultiplyHelper public multiplyHelper;

    /// @notice A new varaible added in V2.
    /// @dev By appending a new variable, the existing storage gets modified.
    uint256 public newVariable;

    /// @notice Initializes the plugin.
    /// @param _dao The contract of the associated DAO.
    /// @param _multiplyHelper The helper contract associated with the plugin to multiply numbers.
    /// @param _count The inital value of the counter.
    /// @param _newVariable The new variable that was added with V2.
    /// @dev This only gets called for daos that install it for the first time. The initializer modifier protects it from being called a second time for old proxies.
    function initialize(
        IDAO _dao,
        MultiplyHelper _multiplyHelper,
        uint256 _count,
        uint256 _newVariable
<<<<<<< HEAD
    ) external initializer {
        __PluginUUPSUpgradeable_init(_dao);
=======
    ) external reinitializer(2) {
        __PluginUpgradeable_init(_dao);
>>>>>>> 77d9c636

        count = _count;

        // Since this is V2 version, and some daos might want to install this right away
        // without installing CountV1, dev decides to also include setting newVariable
        newVariable = _newVariable;

        multiplyHelper = _multiplyHelper;
    }

    /// @notice Sets a the new variable that was added in V2.
    /// @param _newVariable The new variable.
    /// @dev This gets called when a dao already has `CounterV1` installed and updates to this verison `CounterV2`. For these DAOs, this `setNewVariable` can only be called once which is achieved by `reinitializer(2)`.
    function setNewVariable(uint256 _newVariable) external reinitializer(2) {
        newVariable = _newVariable;
    }

    /// @notice Multiplies the count with a number.
    /// @param _a The number to multiply the coun with.
    function multiply(uint256 _a) public view auth(MULTIPLY_PERMISSION_ID) returns (uint256) {
        return multiplyHelper.multiply(count, _a);
    }

    /// @notice Executes something on the DAO.
    function execute() public {
        // IDAO dao = getDao();
        // In order to do this, Count needs permission on the dao (EXEC_ROLE)
        //dao.execute(...)
    }

    /// @notice This empty reserved space is put in place to allow future versions to add new variables without shifting down storage in the inheritance chain (see [OpenZepplins guide about storage gaps](https://docs.openzeppelin.com/contracts/4.x/upgradeable#storage_gaps)).
    uint256[47] private __gap;
}<|MERGE_RESOLUTION|>--- conflicted
+++ resolved
@@ -34,13 +34,8 @@
         MultiplyHelper _multiplyHelper,
         uint256 _count,
         uint256 _newVariable
-<<<<<<< HEAD
-    ) external initializer {
-        __PluginUUPSUpgradeable_init(_dao);
-=======
     ) external reinitializer(2) {
         __PluginUpgradeable_init(_dao);
->>>>>>> 77d9c636
 
         count = _count;
 
