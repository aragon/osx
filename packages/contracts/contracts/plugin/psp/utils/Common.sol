// SPDX-License-Identifier: MIT

pragma solidity 0.8.17;

import {PluginRepo} from "../../PluginRepo.sol";
import {PermissionLib} from "../../../core/permission/PermissionLib.sol";
import {PluginSetup} from "../../PluginSetup.sol";
import {IPluginSetup} from "../../IPluginSetup.sol";

/// @notice The struct containin a reference to a plugin setup by specifying the containing plugin repository and the associated version tag.
/// @param versionTag The tag associated with the plugin setup version.
/// @param pluginSetupRepo The plugin setup repository.
struct PluginSetupRef {
    PluginRepo.Tag versionTag;
    PluginRepo pluginSetupRepo;
}

/// @notice The different types describing a prepared setup.
/// @param None The default indicating the lack of a preparation type.
/// @param Installation The prepared setup installs a new plugin.
/// @param Update The prepared setup updates an existing plugin.
/// @param Uninstallation The prepared setup uninstalls an existing plugin.
enum PreparationType {
    None,
    Installation,
    Update,
    Uninstallation
}

/// @notice Returns an ID for plugin installation by hashing the DAO and plugin address.
/// @param _dao The address of the DAO conducting the setup.
/// @param _plugin The plugin address.
function _getPluginInstallationId(address _dao, address _plugin) pure returns (bytes32) {
    return keccak256(abi.encode(_dao, _plugin));
}

/// @notice Returns an ID for prepared setup obtained from hashing characterizing elements.
/// @param _pluginSetupRef The reference of the plugin setup containing plugin setup repo and version tag.
<<<<<<< HEAD
/// @param _permissionHash The hash of the permission operations requested by the setup.
/// @param _helperHash The hash of the helper contract addresses.
/// @param _data The bytes-encoded initialize data for the upgrade that is returned by `prepareUpdate`.
/// @param _preparationType The type of preparation the plugin is currently undergoing. Without this, it is possible to call `applyUpdate` even after `applyInstallation` is called.
function _getSetupId(
=======
/// @param _permissionsHash The hash of the permission objects.
/// @param _helpersHash The hash of the helper contract addresses.
/// @param _data Encoded initialize data for the upgrade that is returned by the `prepareUpdate`.
/// @param _preparationType Tells which PreparationType the plugin is in currently. Without this, it's possible to call applyUpdate even after applyInstallation is called.
/// @return bytes32 The prepared setup id.
function _getPreparedSetupId(
>>>>>>> fca8b5b0
    PluginSetupRef memory _pluginSetupRef,
    bytes32 _permissionsHash,
    bytes32 _helpersHash,
    bytes memory _data,
    PreparationType _preparationType
) pure returns (bytes32) {
    return
        keccak256(
            abi.encode(
                _pluginSetupRef.versionTag,
                _pluginSetupRef.pluginSetupRepo,
                _permissionsHash,
                _helpersHash,
                keccak256(_data),
                _preparationType
            )
        );
}

/// @notice Returns an identifier for applied installations.
/// @param _pluginSetupRef The reference of the plugin setup containing plugin setup repo and version tag.
/// @param _helpersHash The hash of the helper contract addresses.
/// @return bytes32 The applied setup id.
function _getAppliedSetupId(
    PluginSetupRef memory _pluginSetupRef,
    bytes32 _helpersHash
) pure returns (bytes32) {
    return
        keccak256(
            abi.encode(_pluginSetupRef.versionTag, _pluginSetupRef.pluginSetupRepo, _helpersHash)
        );
}

/// @notice Returns a hash of an array of helper addresses (contracts or EOAs).
/// @param _helpers The array of helper addresses (contracts or EOAs) to be hashed.
function hashHelpers(address[] memory _helpers) pure returns (bytes32) {
    return keccak256(abi.encode(_helpers));
}

/// @notice Returns a hash of an array of multi-targeted permission operations.
/// @param _permissions The array of of multi-targeted permission operations.
<<<<<<< HEAD
/// @return The hash of the array of permission operations.
=======
/// @return bytes The hash of the array of permission operations.
>>>>>>> fca8b5b0
function hashPermissions(
    PermissionLib.MultiTargetPermission[] memory _permissions
) pure returns (bytes32) {
    return keccak256(abi.encode(_permissions));
}<|MERGE_RESOLUTION|>--- conflicted
+++ resolved
@@ -36,20 +36,12 @@
 
 /// @notice Returns an ID for prepared setup obtained from hashing characterizing elements.
 /// @param _pluginSetupRef The reference of the plugin setup containing plugin setup repo and version tag.
-<<<<<<< HEAD
-/// @param _permissionHash The hash of the permission operations requested by the setup.
-/// @param _helperHash The hash of the helper contract addresses.
+/// @param _permissionsHash The hash of the permission operations requested by the setup.
+/// @param _helpersHash The hash of the helper contract addresses.
 /// @param _data The bytes-encoded initialize data for the upgrade that is returned by `prepareUpdate`.
 /// @param _preparationType The type of preparation the plugin is currently undergoing. Without this, it is possible to call `applyUpdate` even after `applyInstallation` is called.
-function _getSetupId(
-=======
-/// @param _permissionsHash The hash of the permission objects.
-/// @param _helpersHash The hash of the helper contract addresses.
-/// @param _data Encoded initialize data for the upgrade that is returned by the `prepareUpdate`.
-/// @param _preparationType Tells which PreparationType the plugin is in currently. Without this, it's possible to call applyUpdate even after applyInstallation is called.
 /// @return bytes32 The prepared setup id.
 function _getPreparedSetupId(
->>>>>>> fca8b5b0
     PluginSetupRef memory _pluginSetupRef,
     bytes32 _permissionsHash,
     bytes32 _helpersHash,
@@ -91,11 +83,7 @@
 
 /// @notice Returns a hash of an array of multi-targeted permission operations.
 /// @param _permissions The array of of multi-targeted permission operations.
-<<<<<<< HEAD
 /// @return The hash of the array of permission operations.
-=======
-/// @return bytes The hash of the array of permission operations.
->>>>>>> fca8b5b0
 function hashPermissions(
     PermissionLib.MultiTargetPermission[] memory _permissions
 ) pure returns (bytes32) {
