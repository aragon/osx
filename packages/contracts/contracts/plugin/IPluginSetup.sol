// SPDX-License-Identifier: MIT

pragma solidity 0.8.10;

import {PermissionLib} from "../core/permission/PermissionLib.sol";
import {IDAO} from "../core/IDAO.sol";

interface IPluginSetup {
    /// @notice The plugin's associated dependency.
    /// @param helpers The address array of helpers (contracts or EOAs) associated with the plugin after the install or update.
    /// @param permissions The array of multi-targeted permission operations to be applied by the `PluginSetupProcessor` to the installing or updating DAO.
    struct PreparedDependency {
        address[] helpers;
        PermissionLib.ItemMultiTarget[] permissions;
    }

    /// @param plugin The address of the `Plugin`.
    /// @param currentHelpers The address array of all current helpers (contracts or EOAs) associated with the plugin to update from.
    /// @param data The `bytes` encoded data containing the input parameters for the preparation of install/update/uninstall as specified in the corresponding ABI on the version's metadata.
    struct SetupPayload {
        address plugin;
        address[] currentHelpers;
        bytes data;
    }

    /// @notice The ABI required to decode the `bytes` data in `prepareInstallation()`.
    /// @return The ABI in string format.
    function prepareInstallationDataABI() external view returns (string memory);

    /// @notice Prepares the installation of a plugin.
    /// @param _dao The address of the installing DAO.
    /// @param _data The `bytes` encoded data containing the input parameters for the installation as specified in the `prepareInstallationDataABI()` function.
    /// @return plugin The address of the `Plugin` contract being prepared for installation.
    /// @return preparedDependency The deployed plugin's relevant data which consists of helpers and permissions.
    function prepareInstallation(address _dao, bytes memory _data)
        external
<<<<<<< HEAD
        returns (address plugin, PreparedDependency memory preparedDependency);
=======
    
        returns (
            address plugin,
            address[] memory helpers,
            PermissionLib.MultiTargetPermission[] memory permissions
        );
>>>>>>> 1750fe37

    /// @notice The ABI required to decode the `bytes` data in `prepareUpdate()`.
    /// @return The ABI in string format.
    /// @dev The empty implemention is provided here so that this doesn't need to be overriden and implemented. This is relevant, for example, for the initial version of a plugin for which no update exists.
    function prepareUpdateDataABI() external view returns (string memory);

    /// @notice Prepares the update of a plugin.
    /// @param _dao The address of the updating DAO.
    /// @param _currentBuild The build number of the plugin to update from.
    /// @param _payload The relevant data necessary for the `prepareUpdate`. see above.
    /// @return initData The initialization data to be passed to upgradeable contracts when the update is applied in the `PluginSetupProcessor`.
    /// @return preparedDependency The deployed plugin's relevant data which consists of helpers and permissions.
    function prepareUpdate(
        address _dao,
<<<<<<< HEAD
        uint16 _currentBuild,
        SetupPayload calldata _payload
    ) external returns (bytes memory initData, PreparedDependency memory preparedDependency);
=======
        address _plugin,
        address[] memory _currentHelpers,
        uint16[3] calldata _oldVersion,
        bytes memory _data
    )
        external
    
        returns (
            address[] memory updatedHelpers,
            bytes memory initData,
            PermissionLib.MultiTargetPermission[] memory permissions
        );
>>>>>>> 1750fe37

    /// @notice The ABI required to decode the `bytes` data in `prepareUninstallation()`.
    /// @return The ABI in string format.
    function prepareUninstallationDataABI() external view returns (string memory);

    /// @notice Prepares the uninstallation of a plugin.
    /// @param _dao The address of the uninstalling DAO.
    /// @param _payload The relevant data necessary for the `prepareUninstallation`. see above.
    /// @return permissions The array of multi-targeted permission operations to be applied by the `PluginSetupProcessor` to the uninstalling DAO.
<<<<<<< HEAD
    function prepareUninstallation(address _dao, SetupPayload calldata _payload)
        external
        returns (PermissionLib.ItemMultiTarget[] memory permissions);
=======
    /// @dev The array of `_currentHelpers` has to be specified in the same order as they were returned from previous setups preparation steps (the latest `prepareInstallation` or `prepareUpdate` step that has happend) on which this update is prepared for.
    function prepareUninstallation(
        address _dao,
        address _plugin,
        address[] calldata _currentHelpers,
        bytes calldata _data
    ) external returns (PermissionLib.MultiTargetPermission[] memory permissions);
>>>>>>> 1750fe37

    /// @notice Returns the plugin's base implementation.
    /// @return address The address of the plugin implementation contract.
    /// @dev The implementation can be instantiated via the `new` keyword, cloned via the minimal clones pattern (see [ERC-1167](https://eips.ethereum.org/EIPS/eip-1167)), or proxied via the UUPS pattern (see [ERC-1822](https://eips.ethereum.org/EIPS/eip-1822)).
    function getImplementationAddress() external view returns (address);
}<|MERGE_RESOLUTION|>--- conflicted
+++ resolved
@@ -11,7 +11,7 @@
     /// @param permissions The array of multi-targeted permission operations to be applied by the `PluginSetupProcessor` to the installing or updating DAO.
     struct PreparedDependency {
         address[] helpers;
-        PermissionLib.ItemMultiTarget[] permissions;
+        PermissionLib.MultiTargetPermission[] permissions;
     }
 
     /// @param plugin The address of the `Plugin`.
@@ -34,16 +34,7 @@
     /// @return preparedDependency The deployed plugin's relevant data which consists of helpers and permissions.
     function prepareInstallation(address _dao, bytes memory _data)
         external
-<<<<<<< HEAD
         returns (address plugin, PreparedDependency memory preparedDependency);
-=======
-    
-        returns (
-            address plugin,
-            address[] memory helpers,
-            PermissionLib.MultiTargetPermission[] memory permissions
-        );
->>>>>>> 1750fe37
 
     /// @notice The ABI required to decode the `bytes` data in `prepareUpdate()`.
     /// @return The ABI in string format.
@@ -58,24 +49,9 @@
     /// @return preparedDependency The deployed plugin's relevant data which consists of helpers and permissions.
     function prepareUpdate(
         address _dao,
-<<<<<<< HEAD
         uint16 _currentBuild,
         SetupPayload calldata _payload
     ) external returns (bytes memory initData, PreparedDependency memory preparedDependency);
-=======
-        address _plugin,
-        address[] memory _currentHelpers,
-        uint16[3] calldata _oldVersion,
-        bytes memory _data
-    )
-        external
-    
-        returns (
-            address[] memory updatedHelpers,
-            bytes memory initData,
-            PermissionLib.MultiTargetPermission[] memory permissions
-        );
->>>>>>> 1750fe37
 
     /// @notice The ABI required to decode the `bytes` data in `prepareUninstallation()`.
     /// @return The ABI in string format.
@@ -85,19 +61,9 @@
     /// @param _dao The address of the uninstalling DAO.
     /// @param _payload The relevant data necessary for the `prepareUninstallation`. see above.
     /// @return permissions The array of multi-targeted permission operations to be applied by the `PluginSetupProcessor` to the uninstalling DAO.
-<<<<<<< HEAD
     function prepareUninstallation(address _dao, SetupPayload calldata _payload)
         external
-        returns (PermissionLib.ItemMultiTarget[] memory permissions);
-=======
-    /// @dev The array of `_currentHelpers` has to be specified in the same order as they were returned from previous setups preparation steps (the latest `prepareInstallation` or `prepareUpdate` step that has happend) on which this update is prepared for.
-    function prepareUninstallation(
-        address _dao,
-        address _plugin,
-        address[] calldata _currentHelpers,
-        bytes calldata _data
-    ) external returns (PermissionLib.MultiTargetPermission[] memory permissions);
->>>>>>> 1750fe37
+        returns (PermissionLib.MultiTargetPermission[] memory permissions);
 
     /// @notice Returns the plugin's base implementation.
     /// @return address The address of the plugin implementation contract.
