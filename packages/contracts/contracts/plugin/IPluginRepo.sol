// SPDX-License-Identifier: MIT

pragma solidity 0.8.17;

/// @title IPluginRepo
/// @author Aragon Association - 2022-2023
/// @notice The interface required for a plugin repository.
interface IPluginRepo {
<<<<<<< HEAD
    /// @notice Creates a new version with contract `_pluginSetupAddress` and content `@fromHex(_contentURI)`.
    /// @param _release The release ID.
    /// @param _pluginSetupAddress The address of the plugin setup contract.
    /// @param _contentURI The URI containing the plugin UI components and related information.
=======
    /// @notice Update the metadata for release with content `@fromHex(_releaseMetadata)`.
    /// @param _release The release number.
    /// @param _metadata External URI where the plugin's release metadata and subsequent resources can be fetched from.
    function updateReleaseMetadata(uint8 _release, bytes calldata _metadata) external;

    /// @notice Creates a new version with contract `_pluginSetupAddress` and content `@fromHex(_buildMetadata)`.
    /// @param _release the release number.
    /// @param _pluginSetupAddress The address of the plugin setup contract.
    /// @param _buildMetadata External URI where the plugin's build metadata and subsequent resources can be fetched from.
    /// @param _releaseMetadata External URI where the plugin's release metadata and subsequent resources can be fetched from.
>>>>>>> dd96fdfd
    function createVersion(
        uint8 _release,
        address _pluginSetupAddress,
        bytes calldata _buildMetadata,
        bytes calldata _releaseMetadata
    ) external;
}<|MERGE_RESOLUTION|>--- conflicted
+++ resolved
@@ -6,23 +6,16 @@
 /// @author Aragon Association - 2022-2023
 /// @notice The interface required for a plugin repository.
 interface IPluginRepo {
-<<<<<<< HEAD
-    /// @notice Creates a new version with contract `_pluginSetupAddress` and content `@fromHex(_contentURI)`.
-    /// @param _release The release ID.
-    /// @param _pluginSetupAddress The address of the plugin setup contract.
-    /// @param _contentURI The URI containing the plugin UI components and related information.
-=======
     /// @notice Update the metadata for release with content `@fromHex(_releaseMetadata)`.
     /// @param _release The release number.
     /// @param _metadata External URI where the plugin's release metadata and subsequent resources can be fetched from.
     function updateReleaseMetadata(uint8 _release, bytes calldata _metadata) external;
 
-    /// @notice Creates a new version with contract `_pluginSetupAddress` and content `@fromHex(_buildMetadata)`.
-    /// @param _release the release number.
+    /// @notice Creates a new version with contract `_pluginSetupAddress` and content `@fromHex(_contentURI)`.
+    /// @param _release The release ID.
     /// @param _pluginSetupAddress The address of the plugin setup contract.
     /// @param _buildMetadata External URI where the plugin's build metadata and subsequent resources can be fetched from.
     /// @param _releaseMetadata External URI where the plugin's release metadata and subsequent resources can be fetched from.
->>>>>>> dd96fdfd
     function createVersion(
         uint8 _release,
         address _pluginSetupAddress,
