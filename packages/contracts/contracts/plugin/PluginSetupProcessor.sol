--- conflicted
+++ resolved
@@ -568,17 +568,11 @@
     /// @notice Returns a hash of an array of multi-targeted permission operations.
     /// @param _permissions The array of of multi-targeted permission operations.
     /// @return bytes The hash of the array of permission operations.
-<<<<<<< HEAD
-    function _getPermissionsHash(
-        PermissionLib.ItemMultiTarget[] memory _permissions
-    ) private pure returns (bytes32) {
-=======
     function _getPermissionsHash(PermissionLib.MultiTargetPermission[] memory _permissions)
         private
         pure
         returns (bytes32)
     {
->>>>>>> 2d1ee8fc
         return keccak256(abi.encode(_permissions));
     }
 
