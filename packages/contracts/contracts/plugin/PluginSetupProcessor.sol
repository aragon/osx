--- conflicted
+++ resolved
@@ -8,11 +8,7 @@
 import {DaoAuthorizableConstructable} from "../core/component/DaoAuthorizableConstructable.sol";
 import {DAO, IDAO} from "../core/DAO.sol";
 
-<<<<<<< HEAD
 import {PluginRepoRegistry} from "../registry/PluginRepoRegistry.sol";
-=======
-import {AragonPluginRegistry} from "../registry/AragonPluginRegistry.sol";
->>>>>>> 75516513
 
 import {Permission, PluginSetup} from "./PluginSetup.sol";
 import {PluginRepo} from "./PluginRepo.sol";
@@ -21,11 +17,7 @@
 /// @author Aragon Association - 2022
 /// @notice This contract processes the preparation and application of plugin setups (installation, update, uninstallation) on behalf of a requesting DAO.
 /// @dev This contract is temporarily granted the `ROOT_PERMISSION_ID` permission on the applying DAO and therefore is highly security critical.
-<<<<<<< HEAD
-contract PluginSetupProcessor is DaoAuthorizable {
-=======
 contract PluginSetupProcessor is DaoAuthorizableConstructable {
->>>>>>> 75516513
     using ERC165Checker for address;
 
     /// @notice The ID of the permission required to call the `applyInstallation` function.
@@ -174,11 +166,7 @@
     /// @notice Constructs the plugin setup processor by setting the managing DAO and the associated plugin repo registry.
     /// @param _dao The DAO contract.
     /// @param _repoRegistry The plugin repo registry contract.
-<<<<<<< HEAD
-    constructor(IDAO _dao, PluginRepoRegistry _repoRegistry) DaoAuthorizable(_dao) {
-=======
-    constructor(IDAO _dao, AragonPluginRegistry _repoRegistry) DaoAuthorizableConstructable(_dao) {
->>>>>>> 75516513
+    constructor(IDAO _dao, PluginRepoRegistry _repoRegistry) DaoAuthorizableConstructable(_dao) {
         repoRegistry = _repoRegistry;
     }
 
