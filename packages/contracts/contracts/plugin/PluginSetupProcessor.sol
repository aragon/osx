--- conflicted
+++ resolved
@@ -177,15 +177,10 @@
     /// @notice Emitted with a prepared plugin installation to store data relevant for the application step.
     /// @param sender The sender that prepared the plugin installation.
     /// @param dao The address of the dao to which the plugin belongs.
-<<<<<<< HEAD
-    /// @param pluginSetup The address of the `PluginSetup` contract used for the installation.
-    /// @param data The `bytes` encoded data containing the input parameters for the installation as specified in the plugin's build metadata json file.
-=======
     /// @param setupId TOD:GIORGI: The setup Id hash of the plugin's dependencies.
     /// @param pluginSetupRepo The repository storing the `PluginSetup` contracts of all versions of a plugin.
     /// @param versionTag The version tag of the plugin to used for install preparation.
-    /// @param data The `bytes` encoded data containing the input parameters for the installation as specified in the `prepareInstallationDataABI()` function in the `pluginSetup` setup contract.
->>>>>>> 0a99857e
+    /// @param data The `bytes` encoded data containing the input parameters for the installation as specified in the plugin's build metadata json file..
     /// @param plugin The address of the plugin contract.
     /// @param preparedDependency TOD:GIORGI
     event InstallationPrepared(
@@ -208,18 +203,10 @@
     /// @notice Emitted with a prepared plugin update to store data relevant for the application step.
     /// @param sender The sender that prepared the plugin installation.
     /// @param dao The address of the dao to which the plugin belongs.
-<<<<<<< HEAD
-    /// @param pluginSetup The address of the `PluginSetup` contract used for the update.
-    /// @param data The `bytes` encoded data containing the input parameters for the installation as specified in the plugin's build metadata json file.
-    /// @param plugin The address of the plugin contract.
-    /// @param updatedHelpers The address array of all helpers (contracts or EOAs) that were prepared for the plugin update.
-    /// @param permissions The list of multi-targeted permission operations to be applied to the installing DAO.
-=======
     /// @param pluginSetupRepo The repository storing the `PluginSetup` contracts of all versions of a plugin.
     /// @param versionTag The version tag of the plugin to used for install preparation.
     /// @param setupPayload TOD:GIORGI
     /// @param preparedDependency TOD:GIORGI
->>>>>>> 0a99857e
     /// @param initData The initialization data to be passed to the upgradeable plugin contract.
     event UpdatePrepared(
         address indexed sender,
@@ -241,17 +228,10 @@
     /// @notice Emitted with a prepared plugin uninstallation to store data relevant for the application step.
     /// @param sender The sender that prepared the plugin uninstallation.
     /// @param dao The address of the dao to which the plugin belongs.
-<<<<<<< HEAD
-    /// @param pluginSetup The address of the `PluginSetup` contract used for the uninstallation.
-    /// @param data The `bytes` encoded data containing the input parameters for the uninstallation as specified in the plugin's build metadata json file.
-    /// @param plugin The address of the plugin contract.
-    /// @param currentHelpers The address array of all helpers (contracts or EOAs) that were prepared for the plugin to be installed.
-=======
     /// @param setupId TOD:GIORGI: The setup Id hash of the plugin's dependencies.
     /// @param pluginSetupRepo The repository storing the `PluginSetup` contracts of all versions of a plugin.
     /// @param versionTag The version tag of the plugin to used for install preparation.
     /// @param setupPayload TOD:GIORGI
->>>>>>> 0a99857e
     /// @param permissions The list of multi-targeted permission operations to be applied to the installing DAO.
     event UninstallationPrepared(
         address indexed sender,
@@ -286,13 +266,7 @@
 
     /// @notice Prepares the installation of a plugin.
     /// @param _dao The address of the installing DAO.
-<<<<<<< HEAD
-    /// @param _pluginSetup The address of the `PluginSetup` contract.
-    /// @param _pluginSetupRepo The repository storing the `PluginSetup` contracts of all versions of a plugin.
-    /// @param _data The `bytes` encoded data containing the input parameters for the installation as specified in the plugin's build metadata json file.
-=======
     /// @param _params The struct containing the parameters for the `prepareInstallation` function.
->>>>>>> 0a99857e
     /// @return plugin The prepared plugin contract address.
     /// @return preparedDependency TOD:GIORGI
     function prepareInstallation(
@@ -409,16 +383,8 @@
     }
 
     /// @notice Prepares the update of an UUPS upgradeable plugin.
-<<<<<<< HEAD
-    /// @param _dao The address of the installing DAO.
-    /// @param _updateParams The parameters of the update.
-    /// @param _currentHelpers The address array of all current helpers (contracts or EOAs) associated with the plugin that is prepared to be updated.
-    /// @param _data The `bytes` encoded data containing the input parameters for the update as specified in the plugin's build metadata json file.
-    /// @return permissions The list of multi-targeted permission operations to be applied to the updating DAO.
-=======
     /// @param _dao The address of the DAO For which preparation of update happens.
     /// @param _params The struct containing the parameters for the `prepareUpdate` function.
->>>>>>> 0a99857e
     /// @return initData The initialization data to be passed to upgradeable contracts when the update is applied
     /// @return preparedDependency TOD:GIORGI
     /// @dev The list of `_currentHelpers` has to be specified in the same order as they were returned from previous setups preparation steps (the latest `prepareInstallation` or `prepareUpdate` step that has happend) on which the update is prepared for
@@ -580,15 +546,7 @@
 
     /// @notice Prepares the uninstallation of a plugin.
     /// @param _dao The address of the installing DAO.
-<<<<<<< HEAD
-    /// @param _plugin The address of the `Plugin` contract.
-    /// @param _pluginSetup The address of the `PluginSetup` contract.
-    /// @param _pluginSetupRepo The repository storing the `PluginSetup` contracts of all versions of a plugin.
-    /// @param _currentHelpers The address array of all current helpers (contracts or EOAs) associated with the plugin that is prepared to be uninstalled.
-    /// @param _data The `bytes` encoded data containing the input parameters for the uninstallation as specified in the plugin's build metadata json file.
-=======
     /// @param _params The struct containing the parameters for the `prepareUninstallation` function.
->>>>>>> 0a99857e
     /// @return permissions The list of multi-targeted permission operations to be applied to the uninstalling DAO.
     /// @dev The list of `_currentHelpers` has to be specified in the same order as they were returned from previous setups preparation steps (the latest `prepareInstallation` or `prepareUpdate` step that has happend) on which the uninstallation was prepared for
     function prepareUninstallation(
