--- conflicted
+++ resolved
@@ -177,25 +177,22 @@
     /// @param _dao The address of the installing DAO.
     /// @param _pluginSetup The address of the `PluginSetup` contract.
     /// @param _data The `bytes` encoded data containing the input parameters for the installation as specified in the `prepareInstallationDataABI()` function in the `pluginSetup` setup contract.
+    /// @return plugin The plugin contract address.
+    /// @return helpers The list of helper contract addresses, that the plugin needs to operate.
     /// @return permissions The list of multi-targeted permission operations to be applied to the installing DAO.
     function prepareInstallation(
         address _dao,
         address _pluginSetup,
         PluginRepo _pluginSetupRepo,
-<<<<<<< HEAD
         bytes memory _data // encoded per pluginSetup's prepareInstallation ABI
     )
         external
         returns (
             address plugin,
             address[] memory helpers,
-            Permission.ItemMultiTarget[] memory permissions
+            PermissionLib.ItemMultiTarget[] memory permissions
         )
     {
-=======
-        bytes memory _data
-    ) external returns (PermissionLib.ItemMultiTarget[] memory) {
->>>>>>> a3b74fe8
         // ensure repo for plugin manager exists
         if (!repoRegistry.entries(address(_pluginSetupRepo))) {
             revert EmptyPluginRepo();
@@ -205,15 +202,7 @@
         _pluginSetupRepo.getVersionByPluginSetup(_pluginSetup);
 
         // prepareInstallation
-<<<<<<< HEAD
         (plugin, helpers, permissions) = PluginSetup(_pluginSetup).prepareInstallation(_dao, _data);
-=======
-        (
-            address plugin,
-            address[] memory helpers,
-            PermissionLib.ItemMultiTarget[] memory permissions
-        ) = PluginSetup(_pluginSetup).prepareInstallation(_dao, _data);
->>>>>>> a3b74fe8
 
         // Important safety measure to include dao + plugin manager in the encoding.
         bytes32 setupId = _getSetupId(_dao, _pluginSetup, plugin);
@@ -227,17 +216,6 @@
 
         helpersHashes[setupId] = _getHelpersHash(helpers);
 
-<<<<<<< HEAD
-        emit InstallationPrepared(
-            msg.sender,
-            _dao,
-            plugin,
-            _pluginSetup,
-            helpers,
-            permissions,
-            _data
-        );
-=======
         emit InstallationPrepared({
             sender: msg.sender,
             dao: _dao,
@@ -247,9 +225,6 @@
             helpers: helpers,
             permissions: permissions
         });
-
-        return permissions;
->>>>>>> a3b74fe8
     }
 
     /// @notice Applies the permissions of a prepared installation to a DAO.
