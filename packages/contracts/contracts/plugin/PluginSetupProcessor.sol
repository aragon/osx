// SPDX-License-Identifier: MIT

pragma solidity 0.8.10;

import {ERC165Checker} from "@openzeppelin/contracts/utils/introspection/ERC165Checker.sol";

import {PermissionLib} from "../core/permission/PermissionLib.sol";
import {PluginUUPSUpgradeable} from "../core/plugin/PluginUUPSUpgradeable.sol";
import {IPlugin} from "../core/plugin/IPlugin.sol";
import {IPluginSetup} from "./IPluginSetup.sol";
import {PluginSetup} from "./PluginSetup.sol";
import {DaoAuthorizable} from "../core/component/dao-authorizable/DaoAuthorizable.sol";
import {DAO, IDAO} from "../core/DAO.sol";
import {PluginRepoRegistry} from "../registry/PluginRepoRegistry.sol";
import {PluginRepo} from "./PluginRepo.sol";
import {PluginSetupRef, hashHelpers, hashPermissions, _getSetupId, _getPluginInstallationId, PreparationType} from "./psp/utils/Common.sol";

/// @title PluginSetupProcessor
/// @author Aragon Association - 2022
/// @notice This contract processes the preparation and application of plugin setups (installation, update, uninstallation) on behalf of a requesting DAO.
/// @dev This contract is temporarily granted the `ROOT_PERMISSION_ID` permission on the applying DAO and therefore is highly security critical.
contract PluginSetupProcessor is DaoAuthorizable {
    using ERC165Checker for address;

    /// @notice The ID of the permission required to call the `applyInstallation` function.
    bytes32 public constant APPLY_INSTALLATION_PERMISSION_ID =
        keccak256("APPLY_INSTALLATION_PERMISSION");

    /// @notice The ID of the permission required to call the `applyUpdate` function.
    bytes32 public constant APPLY_UPDATE_PERMISSION_ID = keccak256("APPLY_UPDATE_PERMISSION");

    /// @notice The ID of the permission required to call the `applyUninstallation` function.
    bytes32 public constant APPLY_UNINSTALLATION_PERMISSION_ID =
        keccak256("APPLY_UNINSTALLATION_PERMISSION");

    /// @notice Used when there's UI update only which gets stored for the setupId generation.
    /// @dev keccak256(abi.encode([]))
    bytes32 private constant EMPTY_ARRAY_ENCODED_HASH =
        0x569e75fc77c1a856f6daaf9e69d8a9566ca34aa47f9133711ce065a571af0cfd;

    /// @notice The plugin state struct that contains the information related to the installed plugin.
    /// @param blockNumber The block number at which the `applyInstallation`, `applyUpdate` or `applyUninstallation` occured for the plugin.
    /// @param currentSetupId The current setup id that plugin holds. Needed to confirm that `prepareUpdate` or `prepareUninstallation` happens for the plugin's current/valid dependencies. 
    /// @param setupIds The block number at which `prepareInstallation`, `prepareUpdate` or `prepareUninstallation` occured for the derived setupId.
    struct PluginState {
        uint256 blockNumber;
        bytes32 currentSetupId;
        mapping(bytes32 => uint256) setupIds;
    }

    /// @notice Stores plugin state information per pluginInstallationId
    /// @dev pluginInstallationId => abi.encode(pluginAddress, daoAddress)
    mapping(bytes32 => PluginState) private states;

    /// @notice The struct containing the parameters for the `prepareInstallation` function.
    /// @param pluginSetupRef Contains PluginSetupRepo(where to find the plugin) and version tag(which version to install).
    /// @param data The encoded data containing the input parameters for the installation as specified by the developer in the JSON.
    struct PrepareInstallationParams {
        PluginSetupRef pluginSetupRef; 
        bytes data;
    }

    /// @notice The struct containing the parameters for the `applyInstallation` function.
    /// @param pluginSetupRef Contains PluginSetupRepo(where to find the plugin) and version tag(which version to install).
    /// @param plugin The address of the `Plugin` contract that will be installed on the DAO.
    /// @param permissions The array of multi-targeted permission operations to be applied by the `PluginSetupProcessor` to the DAO.
    /// @param helpersHash  The abi encoded hash of helpers that were deployed in `prepareInstallation`. This helps to derive the setupId.
    struct ApplyInstallationParams {
        PluginSetupRef pluginSetupRef;
        address plugin;
        PermissionLib.ItemMultiTarget[] permissions;
        bytes32 helpersHash;
    }

    /// @notice The struct containing the parameters for the `prepareUpdate` function.
    /// @param currentVersionTag Current version of the plugin from which it's updating.
    /// @param newVersionTag New version of the plugin to which it's updating.
    /// @param pluginSetupRepo The pluginSetupRepo address on which the plugin exists.
    /// @param setupPayload see IPluginSetup.SetupPayload
    struct PrepareUpdateParams {
        PluginRepo.Tag currentVersionTag;
        PluginRepo.Tag newVersionTag;
        PluginRepo pluginSetupRepo;
        IPluginSetup.SetupPayload setupPayload;
    }

    /// @notice The struct containing the parameters for the `applyUpdate` function.
    /// @param plugin The address of the plugin which is updating.
    /// @param pluginSetupRef The PluginSetupRepo address + new Version Tag for which the `prepareUpdate` was called.
    /// @param initData The encoded data(function selector + arguments) that will be called on the plugin's upgradeToAndCall call.
    /// @param permissions The array of multi-targeted permission operations to be applied by the `PluginSetupProcessor` to the DAO.
    /// @param helpersHash The abi encoded hash of helpers that were deployed in `prepareUpdate`. This helps to derive the setupId.
    struct ApplyUpdateParams {
        address plugin;
        PluginSetupRef pluginSetupRef;
        bytes initData;
        PermissionLib.ItemMultiTarget[] permissions;
        bytes32 helpersHash;
    }

    /// @notice The struct containing the parameters for the `prepareUninstallation` function.
    /// @param pluginSetupRef The PluginSetupRepo address + the current version of the plugin at which time it's getting uninstalled.
    /// @param setupPayload see IPluginSetup.SetupPayload
    /// @param permissionsHash The abi encoded hash of the permissions that were derived at the last `applyUpdate` or if no update happened, at the applyInstall time. This helps to derive setupId.
    struct PrepareUninstallationParams {
        PluginSetupRef pluginSetupRef;
        IPluginSetup.SetupPayload setupPayload;
        bytes32 permissionsHash;
    }

    /// @notice The struct containing the parameters for the `applyInstallation` function.
    /// @param plugin The address of the plugin which is uninstalling.
    /// @param pluginSetupRef The PluginSetupRepo address + the current version of the plugin at which time it's getting uninstalled.
    /// @param permissions The array of multi-targeted permission operations to be applied by the `PluginSetupProcess.
    struct ApplyUninstallationParams {
        address plugin;
        PluginSetupRef pluginSetupRef;
        PermissionLib.ItemMultiTarget[] permissions;
    }

    /// @notice The plugin repo registry listing the `PluginRepo` contracts versioning the `PluginSetup` contracts.
    PluginRepoRegistry public repoRegistry;

    /// @notice Thrown if a setup is unauthorized for the associated DAO.
    /// @param dao The address of the dao to which the plugin belongs.
    /// @param caller The address (EOA or contract) that requested the application of a setup on the associated DAO.
    /// @param permissionId The permission identifier.
    error SetupApplicationUnauthorized(address dao, address caller, bytes32 permissionId);

    /// @notice Thrown if a plugin is not upgradeable.
    /// @param plugin The address of the plugin contract.
    error PluginNonupgradeable(address plugin);

    /// @notice Thrown if the upgrade of a plugin proxy failed.
    /// @param proxy The address of the UUPSUpgradeable proxy.
    /// @param implementation The address of the implementation contract.
    /// @param initData The initialization data to be passed to the upgradeable plugin contract via `upgradeToAndCall`.
    error PluginProxyUpgradeFailed(address proxy, address implementation, bytes initData);

    /// @notice Thrown if a contract does not support the `IPlugin` interface.
    /// @param plugin The address of the contract.
    error IPluginNotSupported(address plugin);

    /// @notice Thrown if two permissions hashes obtained via [`getPermissionsHash`](#private-function-`getPermissionsHash`) don't match.
    error PermissionsHashMismatch();

    /// @notice Thrown if two helpers hashes obtained via  [`getHelpersHash`](#private-function-`getHelpersHash`) don't match.
    error HelpersHashMismatch();

    /// @notice Thrown if a plugin repository does not exist on the plugin repo registry.
    error PluginRepoNonexistent();

    /// @notice Thrown if a plugin setup was already prepared.
    /// @param setupId Already prepared setupId.
    error SetupAlreadyPrepared(bytes32 setupId);

    /// @notice Thrown when the setupId is no longer eligible for the `apply`. This could happen if another prepared setupId was chosen for the apply or setupId wasn't prepared in the first place.
    /// @param setupId The prepared setup id from the `prepareInstallation`, `prepareUpdate` or `prepareUninstallation`.
    error SetupNotApplicable(bytes32 setupId);

    /// @notice Thrown when the update version is invalid.
    /// @param currentVersionTag The current version of the plugin from which it updates.
    /// @param newVersionTag The new version of the plugin to which it updates.
    error InvalidUpdateVersion(PluginRepo.Tag currentVersionTag, PluginRepo.Tag newVersionTag);

    /// @notice Thrown when plugin is already installed and one tries to prepare or apply install on it.
    error PluginAlreadyInstalled();

    /// @notice Thrown when user's arguments for the apply function don't match the currently applied setupId.
    /// @param currentSetupId The current setup id to which user's preparation setup should match to.
    /// @param setupId The user's preparation setup id.
    error InvalidSetupId(bytes32 currentSetupId, bytes32 setupId);

    /// @notice Emitted with a prepared plugin installation to store data relevant for the application step.
    /// @param sender The sender that prepared the plugin installation.
    /// @param dao The address of the dao to which the plugin belongs.
    /// @param setupId TOD:GIORGI: The setup Id hash of the plugin's dependencies.
    /// @param pluginSetupRepo The repository storing the `PluginSetup` contracts of all versions of a plugin.
    /// @param versionTag The version tag of the plugin to used for install preparation.
    /// @param data The `bytes` encoded data containing the input parameters for the installation as specified in the `prepareInstallationDataABI()` function in the `pluginSetup` setup contract.
    /// @param plugin The address of the plugin contract.
    /// @param preparedDependency TOD:GIORGI
    event InstallationPrepared(
        address indexed sender,
        address indexed dao,
        bytes32 setupId,
        PluginRepo indexed pluginSetupRepo,
        PluginRepo.Tag versionTag,
        bytes data,
        address plugin,
<<<<<<< HEAD
        IPluginSetup.PreparedDependency preparedDependency
=======
        address[] helpers,
        PermissionLib.MultiTargetPermission[] permissions
>>>>>>> 1750fe37
    );

    /// @notice Emitted after a plugin installation was applied.
    /// @param dao The address of the dao to which the plugin belongs.
    /// @param plugin The address of the plugin contract.
    /// @param setupId TOD:GIORGI: The setup Id hash of the plugin's dependencies.
    event InstallationApplied(address indexed dao, address indexed plugin, bytes32 setupId);

    /// @notice Emitted with a prepared plugin update to store data relevant for the application step.
    /// @param sender The sender that prepared the plugin installation.
    /// @param dao The address of the dao to which the plugin belongs.
    /// @param pluginSetupRepo The repository storing the `PluginSetup` contracts of all versions of a plugin.
    /// @param versionTag The version tag of the plugin to used for install preparation.
    /// @param setupPayload TOD:GIORGI
    /// @param preparedDependency TOD:GIORGI
    /// @param initData The initialization data to be passed to the upgradeable plugin contract.
    event UpdatePrepared(
        address indexed sender,
        address indexed dao,
<<<<<<< HEAD
        bytes32 setupId,
        PluginRepo indexed pluginSetupRepo,
        PluginRepo.Tag versionTag,
        IPluginSetup.SetupPayload setupPayload,
        IPluginSetup.PreparedDependency preparedDependency,
=======
        address indexed pluginSetup,
        bytes data,
        address plugin,
        address[] updatedHelpers,
        PermissionLib.MultiTargetPermission[] permissions,
>>>>>>> 1750fe37
        bytes initData
    );

    /// @notice Emitted after a plugin update was applied.
    /// @param dao The address of the dao to which the plugin belongs.
    /// @param plugin The address of the plugin contract.
    /// @param setupId TOD:GIORGI: The setup Id hash of the plugin's dependencies.
    event UpdateApplied(address indexed dao, address indexed plugin, bytes32 setupId);

    /// @notice Emitted with a prepared plugin uninstallation to store data relevant for the application step.
    /// @param sender The sender that prepared the plugin uninstallation.
    /// @param dao The address of the dao to which the plugin belongs.
    /// @param setupId TOD:GIORGI: The setup Id hash of the plugin's dependencies.
    /// @param pluginSetupRepo The repository storing the `PluginSetup` contracts of all versions of a plugin.
    /// @param versionTag The version tag of the plugin to used for install preparation.
    /// @param setupPayload TOD:GIORGI
    /// @param permissions The list of multi-targeted permission operations to be applied to the installing DAO.
    event UninstallationPrepared(
        address indexed sender,
        address indexed dao,
<<<<<<< HEAD
        bytes32 setupId,
        PluginRepo indexed pluginSetupRepo,
        PluginRepo.Tag versionTag,
        IPluginSetup.SetupPayload setupPayload,
        PermissionLib.ItemMultiTarget[] permissions
=======
        address indexed pluginSetup,
        bytes data,
        address plugin,
        address[] currentHelpers,
        PermissionLib.MultiTargetPermission[] permissions
>>>>>>> 1750fe37
    );

    /// @notice Emitted after a plugin installation was applied.
    /// @param dao The address of the dao to which the plugin belongs.
    /// @param plugin The address of the plugin contract.
    /// @param setupId TOD:GIORGI: The setup Id hash of the plugin's dependencies.
    event UninstallationApplied(address indexed dao, address indexed plugin, bytes32 setupId);

    /// @notice A modifier to check if a caller has the permission to apply a prepared setup.
    /// @param _dao The address of the DAO.
    /// @param _permissionId The permission identifier.
    modifier canApply(address _dao, bytes32 _permissionId) {
        _canApply(_dao, _permissionId);
        _;
    }

    /// @notice Constructs the plugin setup processor by setting the managing DAO and the associated plugin repo registry.
    /// @param _managingDao The DAO managing the plugin setup processors permissions.
    /// @param _repoRegistry The plugin repo registry contract.
    constructor(IDAO _managingDao, PluginRepoRegistry _repoRegistry) DaoAuthorizable(_managingDao) {
        repoRegistry = _repoRegistry;
    }

    /// @notice Prepares the installation of a plugin.
    /// @param _dao The address of the installing DAO.
    /// @param _params The struct containing the parameters for the `prepareInstallation` function.
    /// @return plugin The prepared plugin contract address.
    /// @return preparedDependency TOD:GIORGI
    function prepareInstallation(address _dao, PrepareInstallationParams calldata _params)
        external
<<<<<<< HEAD
        returns (address plugin, IPluginSetup.PreparedDependency memory preparedDependency)
=======
        returns (
            address plugin,
            address[] memory helpers,
            PermissionLib.MultiTargetPermission[] memory permissions
        )
>>>>>>> 1750fe37
    {
        PluginRepo pluginSetupRepo = _params.pluginSetupRef.pluginSetupRepo;

        // Check that the plugin repository exists on the plugin repo registry.
        if (!repoRegistry.entries(address(pluginSetupRepo))) {
            revert PluginRepoNonexistent();
        }

        // reverts if not found
        PluginRepo.Version memory version = pluginSetupRepo.getVersion(
            _params.pluginSetupRef.versionTag
        );

        // Prepare the installation
        (plugin, preparedDependency) = PluginSetup(version.pluginSetup).prepareInstallation(
            _dao,
            _params.data
        );

        bytes32 pluginInstallationId = _getPluginInstallationId(_dao, plugin);

        bytes32 setupId = _getSetupId(
            _params.pluginSetupRef,
            hashPermissions(preparedDependency.permissions),
            hashHelpers(preparedDependency.helpers),
            bytes(""),
            PreparationType.Install
        );

        PluginState storage pluginState = states[pluginInstallationId];

        // Allow calling `prepareInstallation` only when
        // plugin was uninstalled or never been installed before.
        if (pluginState.currentSetupId != bytes32(0)) {
            revert PluginAlreadyInstalled();
        }

        // Only allow to prepare if setupId has not been prepared before.
        // NOTE that if plugin was uninstalled, the same setupId can still
        // be prepared as blockNumber would end up being higher than setupId's blockNumber.
        if (pluginState.blockNumber < pluginState.setupIds[setupId]) {
            revert SetupAlreadyPrepared(setupId);
        }

        pluginState.setupIds[setupId] = block.number;

        emit InstallationPrepared({
            sender: msg.sender,
            dao: _dao,
            setupId: setupId,
            pluginSetupRepo: pluginSetupRepo,
            versionTag: _params.pluginSetupRef.versionTag,
            data: _params.data,
            plugin: plugin,
            preparedDependency: preparedDependency
        });

        return (plugin, preparedDependency);
    }

    /// @notice Applies the permissions of a prepared installation to a DAO.
    /// @param _dao The address of the installing DAO.
<<<<<<< HEAD
    /// @param _params The struct containing the parameters for the `applyInstallation` function.
    function applyInstallation(address _dao, ApplyInstallationParams calldata _params)
        external
        canApply(_dao, APPLY_INSTALLATION_PERMISSION_ID)
    {
        bytes32 pluginInstallationId = _getPluginInstallationId(_dao, _params.plugin);
=======
    /// @param _pluginSetup The address of the `PluginSetup` contract.
    /// @param _pluginSetupRepo The repository storing the `PluginSetup` contracts of all versions of a plugin.
    /// @param _plugin The address of the `Plugin` contract.
    /// @param _permissions The list of multi-targeted permission operations to apply to the installing DAO.
    function applyInstallation(
        address _dao,
        address _pluginSetup,
        PluginRepo _pluginSetupRepo,
        address _plugin,
        PermissionLib.MultiTargetPermission[] calldata _permissions
    ) external canApply(_dao, APPLY_INSTALLATION_PERMISSION_ID) {
        // Check if the installation was applied already.
        bytes32 appliedId = _getAppliedId(_dao, _plugin);
        if (isInstallationApplied[appliedId]) {
            revert SetupAlreadyApplied();
        }
>>>>>>> 1750fe37

        PluginState storage pluginState = states[pluginInstallationId];

        bytes32 setupId = _getSetupId(
            _params.pluginSetupRef,
            hashPermissions(_params.permissions),
            _params.helpersHash,
            bytes(""),
            PreparationType.Install
        );

        // Allow calling `applyInstallation` only when
        // plugin was uninstalled or never been installed before.
        if (pluginState.currentSetupId != bytes32(0)) {
            revert PluginAlreadyInstalled();
        }

<<<<<<< HEAD
        validateSetupId(pluginInstallationId, setupId);

        bytes32 newSetupId = _getSetupId(
            _params.pluginSetupRef,
            bytes32(0),
            _params.helpersHash,
            bytes(""),
            PreparationType.None
        );
=======
        // Process the permission list.
        DAO(payable(_dao)).applyMultiTargetPermissions(_permissions);
>>>>>>> 1750fe37

        pluginState.currentSetupId = newSetupId;
        pluginState.blockNumber = block.number;

        // Process the permissions
        // PSP on the dao should have ROOT permission
        if (_params.permissions.length > 0) {
            DAO(payable(_dao)).bulkOnMultiTarget(_params.permissions);
        }

        emit InstallationApplied({dao: _dao, plugin: _params.plugin, setupId: setupId});
    }

    /// @notice Prepares the update of an UUPS upgradeable plugin.
    /// @param _dao The address of the DAO For which preparation of update happens.
    /// @param _params The struct containing the parameters for the `prepareUpdate` function.
    /// @return initData The initialization data to be passed to upgradeable contracts when the update is applied
<<<<<<< HEAD
    /// @return preparedDependency TOD:GIORGI
    /// @dev The list of `_currentHelpers` has to be specified in the same order as they were returned from previous setups preparation steps (the latest `prepareInstallation` or `prepareUpdate` step that has happend) on which the update is prepared for
    function prepareUpdate(address _dao, PrepareUpdateParams calldata _params)
        external
        returns (bytes memory initData, IPluginSetup.PreparedDependency memory preparedDependency)
    {
        if (
            _params.currentVersionTag.release != _params.newVersionTag.release ||
            _params.currentVersionTag.build >= _params.newVersionTag.build
        ) {
            revert InvalidUpdateVersion({
                currentVersionTag: _params.currentVersionTag,
                newVersionTag: _params.newVersionTag
            });
=======
    /// @dev The list of `_currentHelpers` has to be specified in the same order as they were returned from previous setups preparation steps (the latest `prepareInstallation` or `prepareUpdate` step that has happend) on which the update is prepared for.
    function prepareUpdate(
        address _dao,
        PluginUpdateParams calldata _updateParams,
        address[] calldata _currentHelpers,
        bytes memory _data
    ) external returns (PermissionLib.MultiTargetPermission[] memory, bytes memory) {
        // Check that plugin is `PluginUUPSUpgradable`.
        if (!_updateParams.plugin.supportsInterface(type(IPlugin).interfaceId)) {
            revert IPluginNotSupported({plugin: _updateParams.plugin});
        }
        if (IPlugin(_updateParams.plugin).pluginType() != IPlugin.PluginType.UUPS) {
            revert PluginNonupgradeable({plugin: _updateParams.plugin});
>>>>>>> 1750fe37
        }

        bytes32 pluginInstallationId = _getPluginInstallationId(_dao, _params.setupPayload.plugin);

        PluginState storage pluginState = states[pluginInstallationId];

        bytes32 currentHelpersHash = hashHelpers(_params.setupPayload.currentHelpers);

        bytes32 setupId = _getSetupId(
            PluginSetupRef(_params.currentVersionTag, _params.pluginSetupRepo),
            bytes32(0),
            currentHelpersHash,
            bytes(""),
            PreparationType.None
        );

        // The following check implicitly confirms that plugin
        // is currently installed. Otherwise, currentSetupId wouldn't be set.
        if (pluginState.currentSetupId != setupId) {
            revert InvalidSetupId({currentSetupId: pluginState.currentSetupId, setupId: setupId});
        }

        PluginRepo.Version memory currentVersion = _params.pluginSetupRepo.getVersion(
            _params.currentVersionTag
        );

        PluginRepo.Version memory newVersion = _params.pluginSetupRepo.getVersion(
            _params.newVersionTag
        );

        bytes32 newSetupId;

        // If the current version's pluginSetup is equal to
        // new version's plugin setup, it means plugin or plugin setup
        // have not changed and only UI change is detected. In such a case,
        // We don't call plugin setup to not cause any side effects.
        if (currentVersion.pluginSetup == newVersion.pluginSetup) {
            newSetupId = _getSetupId(
                PluginSetupRef(_params.newVersionTag, _params.pluginSetupRepo),
                EMPTY_ARRAY_ENCODED_HASH,
                currentHelpersHash,
                bytes(""),
                PreparationType.Update
            );
        } else {
            // Check that plugin is `PluginUUPSUpgradable`.
            if (!_params.setupPayload.plugin.supportsInterface(type(IPlugin).interfaceId)) {
                revert IPluginNotSupported({plugin: _params.setupPayload.plugin});
            }
            if (IPlugin(_params.setupPayload.plugin).pluginType() != IPlugin.PluginType.UUPS) {
                revert PluginNonupgradeable({plugin: _params.setupPayload.plugin});
            }

<<<<<<< HEAD
            // Prepare the update.
            (initData, preparedDependency) = PluginSetup(newVersion.pluginSetup).prepareUpdate(
=======
        // Prepare the update.
        (
            address[] memory updatedHelpers,
            bytes memory initData,
            PermissionLib.MultiTargetPermission[] memory permissions
        ) = PluginSetup(_updateParams.newPluginSetup).prepareUpdate(
>>>>>>> 1750fe37
                _dao,
                _params.currentVersionTag.build,
                _params.setupPayload
            );

            newSetupId = _getSetupId(
                PluginSetupRef(_params.newVersionTag, _params.pluginSetupRepo),
                hashPermissions(preparedDependency.permissions),
                hashHelpers(preparedDependency.helpers),
                initData,
                PreparationType.Update
            );
        }

        // Only allow to prepare if setupId has not been prepared before.
        // Note that the following check ensures that the same setupId can be prepared
        // once again if the plugin was uninstalled and then installed.
        if (pluginState.blockNumber < pluginState.setupIds[newSetupId]) {
            revert SetupAlreadyPrepared(newSetupId);
        }

        pluginState.setupIds[newSetupId] = block.number;

        // Avoid stack too deep.
        emitPrepareUpdateEvent(_dao, newSetupId, _params, preparedDependency, initData);

        return (initData, preparedDependency);
    }

    /// @notice Applies the permissions of a prepared update of an UUPS upgradeable contract to a DAO.
    /// @param _dao The address of the updating DAO.
<<<<<<< HEAD
    /// @param _params The struct containing the parameters for the `applyInstallation` function.
    function applyUpdate(address _dao, ApplyUpdateParams calldata _params)
        external
        canApply(_dao, APPLY_UPDATE_PERMISSION_ID)
    {
        bytes32 pluginInstallationId = _getPluginInstallationId(_dao, _params.plugin);

        PluginState storage pluginState = states[pluginInstallationId];
=======
    /// @param _plugin The address of the `PluginUUPSUpgradeable` proxy contract.
    /// @param _pluginSetup The address of the `PluginSetup` contract.
    /// @param _pluginSetupRepo The repository storing the `PluginSetup` contracts of all versions of a plugin.
    /// @param _initData The initialization data to be passed to the upgradeable plugin contract via `upgradeToAndCall`. // revisit
    /// @param _permissions The list of multi-targeted permission operations to apply to the updating DAO.
    function applyUpdate(
        address _dao,
        address _plugin,
        address _pluginSetup,
        PluginRepo _pluginSetupRepo,
        bytes memory _initData,
        PermissionLib.MultiTargetPermission[] calldata _permissions
    ) external canApply(_dao, APPLY_UPDATE_PERMISSION_ID) {
        bytes32 setupId = _getSetupId(_dao, _pluginSetup, address(_pluginSetupRepo), _plugin);

        if (updatePermissionHashes[setupId] != _getPermissionsHash(_permissions)) {
            revert PermissionsHashMismatch();
        }
>>>>>>> 1750fe37

        bytes32 setupId = _getSetupId(
            _params.pluginSetupRef,
            hashPermissions(_params.permissions),
            _params.helpersHash,
            _params.initData,
            PreparationType.Update
        );

        validateSetupId(pluginInstallationId, setupId);

        // Once the applyUpdate is called and arguments are confirmed(including initData)
        // we update the setupId with the new versionTag, the current helpers. All other
        // data can be put with bytes(0) as they don't need to be confirmed in the later
        // prepareUpdate/prepareUninstallation.
        bytes32 newSetupId = _getSetupId(
            _params.pluginSetupRef,
            bytes32(0),
            _params.helpersHash,
            bytes(""),
            PreparationType.None
        );

        pluginState.blockNumber = block.number;
        pluginState.currentSetupId = newSetupId;

        PluginRepo.Version memory version = _params.pluginSetupRef.pluginSetupRepo.getVersion(
            _params.pluginSetupRef.versionTag
        );

        address currentImplementation = PluginUUPSUpgradeable(_params.plugin)
            .getImplementationAddress();
        address newImplementation = PluginSetup(version.pluginSetup).getImplementationAddress();

        if (currentImplementation != newImplementation) {
            _upgradeProxy(_params.plugin, newImplementation, _params.initData);
        }

<<<<<<< HEAD
        // Process the permissions
        // PSP on the dao should have ROOT permission
        if (_params.permissions.length > 0) {
            DAO(payable(_dao)).bulkOnMultiTarget(_params.permissions);
        }
=======
        DAO(payable(_dao)).applyMultiTargetPermissions(_permissions);

        // Free up space by deleting the permission hash being not needed anymore.
        delete updatePermissionHashes[setupId];
>>>>>>> 1750fe37

        emit UpdateApplied({dao: _dao, plugin: _params.plugin, setupId: setupId});
    }

    /// @notice Prepares the uninstallation of a plugin.
    /// @param _dao The address of the installing DAO.
    /// @param _params The struct containing the parameters for the `prepareUninstallation` function.
    /// @return permissions The list of multi-targeted permission operations to be applied to the uninstalling DAO.
<<<<<<< HEAD
    /// @dev The list of `_currentHelpers` has to be specified in the same order as they were returned from previous setups preparation steps (the latest `prepareInstallation` or `prepareUpdate` step that has happend) on which the uninstallation was prepared for
    function prepareUninstallation(address _dao, PrepareUninstallationParams calldata _params)
        external
        returns (PermissionLib.ItemMultiTarget[] memory permissions)
    {
        bytes32 pluginInstallationId = _getPluginInstallationId(_dao, _params.setupPayload.plugin);
=======
    /// @dev The list of `_currentHelpers` has to be specified in the same order as they were returned from previous setups preparation steps (the latest `prepareInstallation` or `prepareUpdate` step that has happend) on which the uninstallation was prepared for.
    function prepareUninstallation(
        address _dao,
        address _plugin,
        address _pluginSetup,
        PluginRepo _pluginSetupRepo,
        address[] calldata _currentHelpers,
        bytes calldata _data
    ) external returns (PermissionLib.MultiTargetPermission[] memory permissions) {
        // ensure repo for plugin manager exists
        if (!repoRegistry.entries(address(_pluginSetupRepo))) {
            revert PluginRepoNonexistent();
        }
>>>>>>> 1750fe37

        PluginState storage pluginState = states[pluginInstallationId];

        bytes32 setupId = _getSetupId(
            _params.pluginSetupRef,
            bytes32(0),
            hashHelpers(_params.setupPayload.currentHelpers),
            bytes(""),
            PreparationType.None
        );

        if (pluginState.currentSetupId != setupId) {
            revert InvalidSetupId({currentSetupId: pluginState.currentSetupId, setupId: setupId});
        }

        PluginRepo.Version memory version = _params.pluginSetupRef.pluginSetupRepo.getVersion(
            _params.pluginSetupRef.versionTag
        );

        permissions = PluginSetup(version.pluginSetup).prepareUninstallation(
            _dao,
            _params.setupPayload
        );

        bytes32 newSetupId = _getSetupId(
            _params.pluginSetupRef,
            hashPermissions(permissions),
            bytes32(0),
            bytes(""),
            PreparationType.Uninstall
        );

        // Only allow to prepare if setupId has not been prepared before.
        // Note that the following check ensures that the same setupId can be prepared
        // once again if the plugin was uninstalled and then installed/updated.
        if (pluginState.blockNumber < pluginState.setupIds[newSetupId]) {
            revert SetupAlreadyPrepared(newSetupId);
        }

        pluginState.setupIds[newSetupId] = block.number;

        emit UninstallationPrepared({
            sender: msg.sender,
            dao: _dao,
            setupId: newSetupId,
            pluginSetupRepo: _params.pluginSetupRef.pluginSetupRepo,
            versionTag: _params.pluginSetupRef.versionTag,
            setupPayload: _params.setupPayload,
            permissions: permissions
        });
    }

    /// @notice Applies the permissions of a prepared uninstallation to a DAO.
    /// @param _dao The address of the DAO.
    /// @param _dao The address of the installing DAO.
    /// @param _params The struct containing the parameters for the `applyUninstallation` function.
    /// @dev The list of `_currentHelpers` has to be specified in the same order as they were returned from previous setups preparation steps (the latest `prepareInstallation` or `prepareUpdate` step that has happend) on which the uninstallation was prepared for.
<<<<<<< HEAD
    function applyUninstallation(address _dao, ApplyUninstallationParams calldata _params)
        external
        canApply(_dao, APPLY_UNINSTALLATION_PERMISSION_ID)
    {
        bytes32 pluginInstallationId = _getPluginInstallationId(_dao, _params.plugin);

        PluginState storage pluginState = states[pluginInstallationId];
=======
    function applyUninstallation(
        address _dao,
        address _plugin,
        address _pluginSetup,
        PluginRepo _pluginSetupRepo,
        address[] calldata _currentHelpers, // TODO Isn't it sufficient to pass the helpers hash?
        PermissionLib.MultiTargetPermission[] calldata _permissions
    ) external canApply(_dao, APPLY_UNINSTALLATION_PERMISSION_ID) {
        bytes32 setupId = _getSetupId(_dao, _pluginSetup, address(_pluginSetupRepo), _plugin);

        // Check if the helpers match with those announced in the preparation step.
        if (helpersHashes[setupId] != _getHelpersHash(_currentHelpers)) {
            revert HelpersHashMismatch();
        }

        bytes32 storedPermissionsHash = uninstallPermissionHashes[setupId];
        bytes32 passedPermissionsHash = _getPermissionsHash(_permissions);

        // Check that the permissions match those announced in the preparation step.
        if (storedPermissionsHash != passedPermissionsHash) {
            revert PermissionsHashMismatch();
        }

        DAO(payable(_dao)).applyMultiTargetPermissions(_permissions);
>>>>>>> 1750fe37

        bytes32 setupId = _getSetupId(
            _params.pluginSetupRef,
            hashPermissions(_params.permissions),
            bytes32(0),
            bytes(""),
            PreparationType.Uninstall
        );

        validateSetupId(pluginInstallationId, setupId);

        pluginState.blockNumber = block.number;
        pluginState.currentSetupId = bytes32(0);

        // Process the permissions
        // PSP on the dao should have ROOT permission
        if (_params.permissions.length > 0) {
            DAO(payable(_dao)).bulkOnMultiTarget(_params.permissions);
        }

        emit UninstallationApplied({dao: _dao, plugin: _params.plugin, setupId: setupId});
    }

<<<<<<< HEAD
    /// @notice Checks if the setupId for the plugin is valid to be applied for `applyUpdate`, `applyInstallation` or `applyUninstallation`.
    /// @param pluginInstallationId the hash of `abi.encode(daoAddress, pluginAddress)`-
    /// @param setupId The setupId to check for validity to be used in `applyType` functions.
    function validateSetupId(bytes32 pluginInstallationId, bytes32 setupId) public view {
        PluginState storage pluginState = states[pluginInstallationId];
        // If the plugin block number exceeds the setupId preparation block number,
        // This means applyUpdate was already called on another setupId
        // and all the rest setupIds should become idle or setupId is not prepared before.
        if (pluginState.blockNumber >= pluginState.setupIds[setupId]) {
            revert SetupNotApplicable(setupId);
        }
=======
    /// @notice Returns a hash of an array of multi-targeted permission operations.
    /// @param _permissions The array of of multi-targeted permission operations.
    /// @return bytes The hash of the array of permission operations.
    function _getPermissionsHash(PermissionLib.MultiTargetPermission[] memory _permissions)
        private
        pure
        returns (bytes32)
    {
        return keccak256(abi.encode(_permissions));
>>>>>>> 1750fe37
    }

    /// @notice Upgrades an UUPSUpgradeable proxy contract (see [ERC-1822](https://eips.ethereum.org/EIPS/eip-1822)).
    /// @param _proxy The address of the UUPSUpgradeable proxy.
    /// @param _implementation The address of the implementation contract.
    /// @param _initData The initialization data to be passed to the upgradeable plugin contract via `upgradeToAndCall`.
    function _upgradeProxy(
        address _proxy,
        address _implementation,
        bytes memory _initData
    ) private {
        if (_initData.length > 0) {
            try
                PluginUUPSUpgradeable(_proxy).upgradeToAndCall(_implementation, _initData)
            {} catch Error(string memory reason) {
                revert(reason);
            } catch (
                bytes memory /*lowLevelData*/
            ) {
                revert PluginProxyUpgradeFailed({
                    proxy: _proxy,
                    implementation: _implementation,
                    initData: _initData
                });
            }
        } else {
            try PluginUUPSUpgradeable(_proxy).upgradeTo(_implementation) {} catch Error(
                string memory reason
            ) {
                revert(reason);
            } catch (
                bytes memory /*lowLevelData*/
            ) {
                revert PluginProxyUpgradeFailed({
                    proxy: _proxy,
                    implementation: _implementation,
                    initData: _initData
                });
            }
        }
    }

    /// @notice Internal function to check if a caller has the permission to apply a prepared setup.
    /// @param _dao The address of the DAO conducting the setup.
    /// @param _permissionId The permission identifier.
    function _canApply(address _dao, bytes32 _permissionId) private view {
        if (
            msg.sender != _dao &&
            !DAO(payable(_dao)).hasPermission(address(this), msg.sender, _permissionId, bytes(""))
        ) {
            revert SetupApplicationUnauthorized({
                dao: _dao,
                caller: msg.sender,
                permissionId: _permissionId
            });
        }
    }

    /// @dev to avoid stack too deep, the function makes sure it uses stack values at a correct level.
    /// @param _dao The address of the DAO For which preparation of update happens.
    /// @param _setupId The setupId
    /// @param _params The struct containing the parameters for the `prepareUpdate` function.
    /// @param _preparedDependency TOD:GIORGI
    /// @param _initData The initialization data to be passed to upgradeable contracts when the update is applied
    function emitPrepareUpdateEvent(
        address _dao,
        bytes32 _setupId,
        PrepareUpdateParams calldata _params,
        IPluginSetup.PreparedDependency memory _preparedDependency,
        bytes memory _initData
    ) private {
        emit UpdatePrepared({
            sender: msg.sender,
            dao: _dao,
            setupId: _setupId,
            pluginSetupRepo: _params.pluginSetupRepo,
            versionTag: _params.newVersionTag,
            setupPayload: _params.setupPayload,
            preparedDependency: _preparedDependency,
            initData: _initData
        });
    }
}<|MERGE_RESOLUTION|>--- conflicted
+++ resolved
@@ -68,7 +68,7 @@
     struct ApplyInstallationParams {
         PluginSetupRef pluginSetupRef;
         address plugin;
-        PermissionLib.ItemMultiTarget[] permissions;
+        PermissionLib.MultiTargetPermission[] permissions;
         bytes32 helpersHash;
     }
 
@@ -94,7 +94,7 @@
         address plugin;
         PluginSetupRef pluginSetupRef;
         bytes initData;
-        PermissionLib.ItemMultiTarget[] permissions;
+        PermissionLib.MultiTargetPermission[] permissions;
         bytes32 helpersHash;
     }
 
@@ -115,7 +115,7 @@
     struct ApplyUninstallationParams {
         address plugin;
         PluginSetupRef pluginSetupRef;
-        PermissionLib.ItemMultiTarget[] permissions;
+        PermissionLib.MultiTargetPermission[] permissions;
     }
 
     /// @notice The plugin repo registry listing the `PluginRepo` contracts versioning the `PluginSetup` contracts.
@@ -188,12 +188,7 @@
         PluginRepo.Tag versionTag,
         bytes data,
         address plugin,
-<<<<<<< HEAD
         IPluginSetup.PreparedDependency preparedDependency
-=======
-        address[] helpers,
-        PermissionLib.MultiTargetPermission[] permissions
->>>>>>> 1750fe37
     );
 
     /// @notice Emitted after a plugin installation was applied.
@@ -213,19 +208,11 @@
     event UpdatePrepared(
         address indexed sender,
         address indexed dao,
-<<<<<<< HEAD
         bytes32 setupId,
         PluginRepo indexed pluginSetupRepo,
         PluginRepo.Tag versionTag,
         IPluginSetup.SetupPayload setupPayload,
         IPluginSetup.PreparedDependency preparedDependency,
-=======
-        address indexed pluginSetup,
-        bytes data,
-        address plugin,
-        address[] updatedHelpers,
-        PermissionLib.MultiTargetPermission[] permissions,
->>>>>>> 1750fe37
         bytes initData
     );
 
@@ -246,19 +233,11 @@
     event UninstallationPrepared(
         address indexed sender,
         address indexed dao,
-<<<<<<< HEAD
         bytes32 setupId,
         PluginRepo indexed pluginSetupRepo,
         PluginRepo.Tag versionTag,
         IPluginSetup.SetupPayload setupPayload,
-        PermissionLib.ItemMultiTarget[] permissions
-=======
-        address indexed pluginSetup,
-        bytes data,
-        address plugin,
-        address[] currentHelpers,
         PermissionLib.MultiTargetPermission[] permissions
->>>>>>> 1750fe37
     );
 
     /// @notice Emitted after a plugin installation was applied.
@@ -289,15 +268,7 @@
     /// @return preparedDependency TOD:GIORGI
     function prepareInstallation(address _dao, PrepareInstallationParams calldata _params)
         external
-<<<<<<< HEAD
         returns (address plugin, IPluginSetup.PreparedDependency memory preparedDependency)
-=======
-        returns (
-            address plugin,
-            address[] memory helpers,
-            PermissionLib.MultiTargetPermission[] memory permissions
-        )
->>>>>>> 1750fe37
     {
         PluginRepo pluginSetupRepo = _params.pluginSetupRef.pluginSetupRepo;
 
@@ -360,31 +331,12 @@
 
     /// @notice Applies the permissions of a prepared installation to a DAO.
     /// @param _dao The address of the installing DAO.
-<<<<<<< HEAD
     /// @param _params The struct containing the parameters for the `applyInstallation` function.
     function applyInstallation(address _dao, ApplyInstallationParams calldata _params)
         external
         canApply(_dao, APPLY_INSTALLATION_PERMISSION_ID)
     {
         bytes32 pluginInstallationId = _getPluginInstallationId(_dao, _params.plugin);
-=======
-    /// @param _pluginSetup The address of the `PluginSetup` contract.
-    /// @param _pluginSetupRepo The repository storing the `PluginSetup` contracts of all versions of a plugin.
-    /// @param _plugin The address of the `Plugin` contract.
-    /// @param _permissions The list of multi-targeted permission operations to apply to the installing DAO.
-    function applyInstallation(
-        address _dao,
-        address _pluginSetup,
-        PluginRepo _pluginSetupRepo,
-        address _plugin,
-        PermissionLib.MultiTargetPermission[] calldata _permissions
-    ) external canApply(_dao, APPLY_INSTALLATION_PERMISSION_ID) {
-        // Check if the installation was applied already.
-        bytes32 appliedId = _getAppliedId(_dao, _plugin);
-        if (isInstallationApplied[appliedId]) {
-            revert SetupAlreadyApplied();
-        }
->>>>>>> 1750fe37
 
         PluginState storage pluginState = states[pluginInstallationId];
 
@@ -402,7 +354,6 @@
             revert PluginAlreadyInstalled();
         }
 
-<<<<<<< HEAD
         validateSetupId(pluginInstallationId, setupId);
 
         bytes32 newSetupId = _getSetupId(
@@ -412,10 +363,6 @@
             bytes(""),
             PreparationType.None
         );
-=======
-        // Process the permission list.
-        DAO(payable(_dao)).applyMultiTargetPermissions(_permissions);
->>>>>>> 1750fe37
 
         pluginState.currentSetupId = newSetupId;
         pluginState.blockNumber = block.number;
@@ -423,7 +370,7 @@
         // Process the permissions
         // PSP on the dao should have ROOT permission
         if (_params.permissions.length > 0) {
-            DAO(payable(_dao)).bulkOnMultiTarget(_params.permissions);
+            DAO(payable(_dao)).applyMultiTargetPermissions(_params.permissions);
         }
 
         emit InstallationApplied({dao: _dao, plugin: _params.plugin, setupId: setupId});
@@ -433,7 +380,6 @@
     /// @param _dao The address of the DAO For which preparation of update happens.
     /// @param _params The struct containing the parameters for the `prepareUpdate` function.
     /// @return initData The initialization data to be passed to upgradeable contracts when the update is applied
-<<<<<<< HEAD
     /// @return preparedDependency TOD:GIORGI
     /// @dev The list of `_currentHelpers` has to be specified in the same order as they were returned from previous setups preparation steps (the latest `prepareInstallation` or `prepareUpdate` step that has happend) on which the update is prepared for
     function prepareUpdate(address _dao, PrepareUpdateParams calldata _params)
@@ -448,21 +394,6 @@
                 currentVersionTag: _params.currentVersionTag,
                 newVersionTag: _params.newVersionTag
             });
-=======
-    /// @dev The list of `_currentHelpers` has to be specified in the same order as they were returned from previous setups preparation steps (the latest `prepareInstallation` or `prepareUpdate` step that has happend) on which the update is prepared for.
-    function prepareUpdate(
-        address _dao,
-        PluginUpdateParams calldata _updateParams,
-        address[] calldata _currentHelpers,
-        bytes memory _data
-    ) external returns (PermissionLib.MultiTargetPermission[] memory, bytes memory) {
-        // Check that plugin is `PluginUUPSUpgradable`.
-        if (!_updateParams.plugin.supportsInterface(type(IPlugin).interfaceId)) {
-            revert IPluginNotSupported({plugin: _updateParams.plugin});
-        }
-        if (IPlugin(_updateParams.plugin).pluginType() != IPlugin.PluginType.UUPS) {
-            revert PluginNonupgradeable({plugin: _updateParams.plugin});
->>>>>>> 1750fe37
         }
 
         bytes32 pluginInstallationId = _getPluginInstallationId(_dao, _params.setupPayload.plugin);
@@ -516,17 +447,8 @@
                 revert PluginNonupgradeable({plugin: _params.setupPayload.plugin});
             }
 
-<<<<<<< HEAD
             // Prepare the update.
             (initData, preparedDependency) = PluginSetup(newVersion.pluginSetup).prepareUpdate(
-=======
-        // Prepare the update.
-        (
-            address[] memory updatedHelpers,
-            bytes memory initData,
-            PermissionLib.MultiTargetPermission[] memory permissions
-        ) = PluginSetup(_updateParams.newPluginSetup).prepareUpdate(
->>>>>>> 1750fe37
                 _dao,
                 _params.currentVersionTag.build,
                 _params.setupPayload
@@ -558,7 +480,6 @@
 
     /// @notice Applies the permissions of a prepared update of an UUPS upgradeable contract to a DAO.
     /// @param _dao The address of the updating DAO.
-<<<<<<< HEAD
     /// @param _params The struct containing the parameters for the `applyInstallation` function.
     function applyUpdate(address _dao, ApplyUpdateParams calldata _params)
         external
@@ -567,26 +488,6 @@
         bytes32 pluginInstallationId = _getPluginInstallationId(_dao, _params.plugin);
 
         PluginState storage pluginState = states[pluginInstallationId];
-=======
-    /// @param _plugin The address of the `PluginUUPSUpgradeable` proxy contract.
-    /// @param _pluginSetup The address of the `PluginSetup` contract.
-    /// @param _pluginSetupRepo The repository storing the `PluginSetup` contracts of all versions of a plugin.
-    /// @param _initData The initialization data to be passed to the upgradeable plugin contract via `upgradeToAndCall`. // revisit
-    /// @param _permissions The list of multi-targeted permission operations to apply to the updating DAO.
-    function applyUpdate(
-        address _dao,
-        address _plugin,
-        address _pluginSetup,
-        PluginRepo _pluginSetupRepo,
-        bytes memory _initData,
-        PermissionLib.MultiTargetPermission[] calldata _permissions
-    ) external canApply(_dao, APPLY_UPDATE_PERMISSION_ID) {
-        bytes32 setupId = _getSetupId(_dao, _pluginSetup, address(_pluginSetupRepo), _plugin);
-
-        if (updatePermissionHashes[setupId] != _getPermissionsHash(_permissions)) {
-            revert PermissionsHashMismatch();
-        }
->>>>>>> 1750fe37
 
         bytes32 setupId = _getSetupId(
             _params.pluginSetupRef,
@@ -625,18 +526,11 @@
             _upgradeProxy(_params.plugin, newImplementation, _params.initData);
         }
 
-<<<<<<< HEAD
         // Process the permissions
         // PSP on the dao should have ROOT permission
         if (_params.permissions.length > 0) {
-            DAO(payable(_dao)).bulkOnMultiTarget(_params.permissions);
-        }
-=======
-        DAO(payable(_dao)).applyMultiTargetPermissions(_permissions);
-
-        // Free up space by deleting the permission hash being not needed anymore.
-        delete updatePermissionHashes[setupId];
->>>>>>> 1750fe37
+            DAO(payable(_dao)).applyMultiTargetPermissions(_params.permissions);
+        }
 
         emit UpdateApplied({dao: _dao, plugin: _params.plugin, setupId: setupId});
     }
@@ -645,28 +539,12 @@
     /// @param _dao The address of the installing DAO.
     /// @param _params The struct containing the parameters for the `prepareUninstallation` function.
     /// @return permissions The list of multi-targeted permission operations to be applied to the uninstalling DAO.
-<<<<<<< HEAD
     /// @dev The list of `_currentHelpers` has to be specified in the same order as they were returned from previous setups preparation steps (the latest `prepareInstallation` or `prepareUpdate` step that has happend) on which the uninstallation was prepared for
     function prepareUninstallation(address _dao, PrepareUninstallationParams calldata _params)
         external
-        returns (PermissionLib.ItemMultiTarget[] memory permissions)
+        returns (PermissionLib.MultiTargetPermission[] memory permissions)
     {
         bytes32 pluginInstallationId = _getPluginInstallationId(_dao, _params.setupPayload.plugin);
-=======
-    /// @dev The list of `_currentHelpers` has to be specified in the same order as they were returned from previous setups preparation steps (the latest `prepareInstallation` or `prepareUpdate` step that has happend) on which the uninstallation was prepared for.
-    function prepareUninstallation(
-        address _dao,
-        address _plugin,
-        address _pluginSetup,
-        PluginRepo _pluginSetupRepo,
-        address[] calldata _currentHelpers,
-        bytes calldata _data
-    ) external returns (PermissionLib.MultiTargetPermission[] memory permissions) {
-        // ensure repo for plugin manager exists
-        if (!repoRegistry.entries(address(_pluginSetupRepo))) {
-            revert PluginRepoNonexistent();
-        }
->>>>>>> 1750fe37
 
         PluginState storage pluginState = states[pluginInstallationId];
 
@@ -724,7 +602,6 @@
     /// @param _dao The address of the installing DAO.
     /// @param _params The struct containing the parameters for the `applyUninstallation` function.
     /// @dev The list of `_currentHelpers` has to be specified in the same order as they were returned from previous setups preparation steps (the latest `prepareInstallation` or `prepareUpdate` step that has happend) on which the uninstallation was prepared for.
-<<<<<<< HEAD
     function applyUninstallation(address _dao, ApplyUninstallationParams calldata _params)
         external
         canApply(_dao, APPLY_UNINSTALLATION_PERMISSION_ID)
@@ -732,32 +609,6 @@
         bytes32 pluginInstallationId = _getPluginInstallationId(_dao, _params.plugin);
 
         PluginState storage pluginState = states[pluginInstallationId];
-=======
-    function applyUninstallation(
-        address _dao,
-        address _plugin,
-        address _pluginSetup,
-        PluginRepo _pluginSetupRepo,
-        address[] calldata _currentHelpers, // TODO Isn't it sufficient to pass the helpers hash?
-        PermissionLib.MultiTargetPermission[] calldata _permissions
-    ) external canApply(_dao, APPLY_UNINSTALLATION_PERMISSION_ID) {
-        bytes32 setupId = _getSetupId(_dao, _pluginSetup, address(_pluginSetupRepo), _plugin);
-
-        // Check if the helpers match with those announced in the preparation step.
-        if (helpersHashes[setupId] != _getHelpersHash(_currentHelpers)) {
-            revert HelpersHashMismatch();
-        }
-
-        bytes32 storedPermissionsHash = uninstallPermissionHashes[setupId];
-        bytes32 passedPermissionsHash = _getPermissionsHash(_permissions);
-
-        // Check that the permissions match those announced in the preparation step.
-        if (storedPermissionsHash != passedPermissionsHash) {
-            revert PermissionsHashMismatch();
-        }
-
-        DAO(payable(_dao)).applyMultiTargetPermissions(_permissions);
->>>>>>> 1750fe37
 
         bytes32 setupId = _getSetupId(
             _params.pluginSetupRef,
@@ -775,13 +626,12 @@
         // Process the permissions
         // PSP on the dao should have ROOT permission
         if (_params.permissions.length > 0) {
-            DAO(payable(_dao)).bulkOnMultiTarget(_params.permissions);
+            DAO(payable(_dao)).applyMultiTargetPermissions(_params.permissions);
         }
 
         emit UninstallationApplied({dao: _dao, plugin: _params.plugin, setupId: setupId});
     }
 
-<<<<<<< HEAD
     /// @notice Checks if the setupId for the plugin is valid to be applied for `applyUpdate`, `applyInstallation` or `applyUninstallation`.
     /// @param pluginInstallationId the hash of `abi.encode(daoAddress, pluginAddress)`-
     /// @param setupId The setupId to check for validity to be used in `applyType` functions.
@@ -793,17 +643,6 @@
         if (pluginState.blockNumber >= pluginState.setupIds[setupId]) {
             revert SetupNotApplicable(setupId);
         }
-=======
-    /// @notice Returns a hash of an array of multi-targeted permission operations.
-    /// @param _permissions The array of of multi-targeted permission operations.
-    /// @return bytes The hash of the array of permission operations.
-    function _getPermissionsHash(PermissionLib.MultiTargetPermission[] memory _permissions)
-        private
-        pure
-        returns (bytes32)
-    {
-        return keccak256(abi.encode(_permissions));
->>>>>>> 1750fe37
     }
 
     /// @notice Upgrades an UUPSUpgradeable proxy contract (see [ERC-1822](https://eips.ethereum.org/EIPS/eip-1822)).
