// SPDX-License-Identifier: MIT

pragma solidity 0.8.10;

import "@ensdomains/ens-contracts/contracts/registry/ENS.sol";
import "@ensdomains/ens-contracts/contracts/resolvers/Resolver.sol";

import {UUPSUpgradeable} from "@openzeppelin/contracts-upgradeable/proxy/utils/UUPSUpgradeable.sol";
import {IDAO} from "../../core/IDAO.sol";
import {DaoAuthorizableUpgradeable} from "../../core/component/dao-authorizable/DaoAuthorizableUpgradeable.sol";

/// @title ENSSubdomainRegistrar
/// @author Aragon Association - 2022
/// @notice This contract registers ENS subdomains under a parent domain specified in the initialization process and maintains ownership of the subdomain since only the resolver address is set. This contract must either be the domain node owner or an approved operator of the node owner. The default resolver being used is the one specified in the parent domain.
contract ENSSubdomainRegistrar is UUPSUpgradeable, DaoAuthorizableUpgradeable {
    /// @notice The ID of the permission required to call the `_authorizeUpgrade` function.
    bytes32 public constant UPGRADE_REGISTRAR_PERMISSION_ID =
        keccak256("UPGRADE_REGISTRAR_PERMISSION");

    /// @notice The ID of the permission required to call the `registerSubnode` and `setDefaultResolver` function.
    bytes32 public constant REGISTER_ENS_SUBDOMAIN_PERMISSION_ID =
        keccak256("REGISTER_ENS_SUBDOMAIN_PERMISSION");

    /// @notice The ENS registry contract
    ENS private ens;

    /// @notice The namehash of the domain on which subdomains are registered.
    bytes32 public node;

    /// @notice The address of the ENS resolver resolving the names to an address.
    address public resolver;

    /// @notice Thrown if the subnode is already registered.
    /// @param subnode The subnode namehash.
    /// @param nodeOwner The node owner address.
    error AlreadyRegistered(bytes32 subnode, address nodeOwner);

<<<<<<< HEAD
    /// @dev Used to disallow initializing the implementation contract by an attacker for extra safety.
    constructor() {
        _disableInitializers();
    }
    
=======
    /// @notice Thrown if node's resolver is invalid.
    /// @param node The node namehash.
    /// @param resolver The node resolver address.
    error InvalidResolver(bytes32 node, address resolver);

>>>>>>> 84fd036a
    /// @notice Initializes the component by
    /// - checking that the contract is the domain node owner or an approved operator
    /// - initializing the underlying component
    /// - registering the [ERC-165](https://eips.ethereum.org/EIPS/eip-165) interface ID
    /// - setting the ENS contract, the domain node hash, and resolver.
    /// @param _managingDao The interface of the DAO managing the components permissions.
    /// @param _ens The interface of the ENS registry to be used.
    /// @param _node The ENS parent domain node under which the subdomains are to be registered.
    function initialize(
        IDAO _managingDao,
        ENS _ens,
        bytes32 _node
    ) external initializer {
        __DaoAuthorizableUpgradeable_init(_managingDao);

        ens = _ens;
        node = _node;

        address nodeResolver = ens.resolver(_node);

        if (nodeResolver == address(0)) {
            revert InvalidResolver({node: _node, resolver: nodeResolver});
        }

        resolver = nodeResolver;
    }

    /// @notice Internal method authorizing the upgrade of the contract via the [upgradeabilty mechanism for UUPS proxies](https://docs.openzeppelin.com/contracts/4.x/api/proxy#UUPSUpgradeable) (see [ERC-1822](https://eips.ethereum.org/EIPS/eip-1822)).
    /// @dev The caller must have the `UPGRADE_REGISTRAR_PERMISSION_ID` permission.
    function _authorizeUpgrade(address)
        internal
        virtual
        override
        auth(UPGRADE_REGISTRAR_PERMISSION_ID)
    {}

    /// @notice Registers a new subdomain with this registrar as the owner and set the target address in the resolver.
    /// @dev It reverts with no message if this contract isn't the owner nor an approved operator for the given node.
    /// @param _label The labelhash of the subdomain name.
    /// @param _targetAddress The address to which the subdomain resolves.
    function registerSubnode(bytes32 _label, address _targetAddress)
        external
        auth(REGISTER_ENS_SUBDOMAIN_PERMISSION_ID)
    {
        bytes32 subnode = keccak256(abi.encodePacked(node, _label));
        address currentOwner = ens.owner(subnode);

        if (currentOwner != address(0)) {
            revert AlreadyRegistered(subnode, currentOwner);
        }

        ens.setSubnodeOwner(node, _label, address(this));
        ens.setResolver(subnode, resolver);
        Resolver(resolver).setAddr(subnode, _targetAddress);
    }

    /// @notice Sets the default resolver contract address that the subdomains being registered will use.
    /// @param _resolver The resolver contract to be used.
    function setDefaultResolver(address _resolver)
        external
        auth(REGISTER_ENS_SUBDOMAIN_PERMISSION_ID)
    {
        if (_resolver == address(0)) {
            revert InvalidResolver({node: node, resolver: _resolver});
        }

        resolver = _resolver;
    }

    /// @notice This empty reserved space is put in place to allow future versions to add new variables without shifting down storage in the inheritance chain (see [OpenZepplins guide about storage gaps](https://docs.openzeppelin.com/contracts/4.x/upgradeable#storage_gaps)).
    uint256[47] private __gap;
}<|MERGE_RESOLUTION|>--- conflicted
+++ resolved
@@ -35,19 +35,16 @@
     /// @param nodeOwner The node owner address.
     error AlreadyRegistered(bytes32 subnode, address nodeOwner);
 
-<<<<<<< HEAD
+    /// @notice Thrown if node's resolver is invalid.
+    /// @param node The node namehash.
+    /// @param resolver The node resolver address.
+    error InvalidResolver(bytes32 node, address resolver);
+    
     /// @dev Used to disallow initializing the implementation contract by an attacker for extra safety.
     constructor() {
         _disableInitializers();
     }
-    
-=======
-    /// @notice Thrown if node's resolver is invalid.
-    /// @param node The node namehash.
-    /// @param resolver The node resolver address.
-    error InvalidResolver(bytes32 node, address resolver);
 
->>>>>>> 84fd036a
     /// @notice Initializes the component by
     /// - checking that the contract is the domain node owner or an approved operator
     /// - initializing the underlying component
