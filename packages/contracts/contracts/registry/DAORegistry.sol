// SPDX-License-Identifier: MIT

pragma solidity 0.8.10;

import {ENSSubdomainRegistrar} from "./ens/ENSSubdomainRegistrar.sol";
import {IDAO} from "../core/IDAO.sol";
import {InterfaceBasedRegistry} from "./InterfaceBasedRegistry.sol";
import {isSubdomainValid} from "./RegistryUtils.sol";

/// @title Register your unique DAO subdomain
/// @author Aragon Association - 2022
/// @notice This contract provides the possiblity to register a DAO.
contract DAORegistry is InterfaceBasedRegistry {
    /// @notice The ID of the permission required to call the `register` function.
    bytes32 public constant REGISTER_DAO_PERMISSION_ID = keccak256("REGISTER_DAO_PERMISSION");

<<<<<<< HEAD
    /// @notice The ENS subdomain registrar registering the DAO names.
    ENSSubdomainRegistrar public subdomainRegistrar;
=======
    /// @notice The ENS subdomain registrar registering the DAO subdomains.
    ENSSubdomainRegistrar private subdomainRegistrar;
>>>>>>> f0ff0951

    /// @notice Thrown if the DAO subdomain doesn't match the regex `[0-9a-z\-]`
    error InvalidDaoSubdomain(string subdomain);

    /// @notice Emitted when a new DAO is registered.
    /// @param dao The address of the DAO contract.
    /// @param creator The address of the creator.
    /// @param subdomain The DAO subdomain.
    event DAORegistered(address indexed dao, address indexed creator, string subdomain);

    /// @dev Used to disallow initializing the implementation contract by an attacker for extra safety.
    constructor() {
        _disableInitializers();
    }

    /// @notice Initializes the contract.
    /// @param _managingDao the managing DAO address.
    /// @param _subdomainRegistrar The `ENSSubdomainRegistrar` where `ENS` subdomain will be registered.
    function initialize(
        IDAO _managingDao,
        ENSSubdomainRegistrar _subdomainRegistrar
    ) public initializer {
        __InterfaceBasedRegistry_init(_managingDao, type(IDAO).interfaceId);
        subdomainRegistrar = _subdomainRegistrar;
    }

    /// @notice Registers a DAO by its address.
    /// @dev A subdomain is unique within the Aragon DAO framework and can get stored here.
    /// @param dao The address of the DAO contract.
    /// @param creator The address of the creator.
    /// @param subdomain The DAO subdomain.
    function register(
        IDAO dao,
        address creator,
        string calldata subdomain
    ) external auth(REGISTER_DAO_PERMISSION_ID) {
        address daoAddr = address(dao);

        _register(daoAddr);

        if ((bytes(subdomain).length > 0)) {
            if (!isSubdomainValid(subdomain)) {
                revert InvalidDaoSubdomain({subdomain: subdomain});
            }

            bytes32 labelhash = keccak256(bytes(subdomain));

            subdomainRegistrar.registerSubnode(labelhash, daoAddr);
        }

        emit DAORegistered(daoAddr, creator, subdomain);
    }

    /// @notice This empty reserved space is put in place to allow future versions to add new variables without shifting down storage in the inheritance chain (see [OpenZepplins guide about storage gaps](https://docs.openzeppelin.com/contracts/4.x/upgradeable#storage_gaps)).
    uint256[49] private __gap;
}<|MERGE_RESOLUTION|>--- conflicted
+++ resolved
@@ -14,13 +14,8 @@
     /// @notice The ID of the permission required to call the `register` function.
     bytes32 public constant REGISTER_DAO_PERMISSION_ID = keccak256("REGISTER_DAO_PERMISSION");
 
-<<<<<<< HEAD
-    /// @notice The ENS subdomain registrar registering the DAO names.
+    /// @notice The ENS subdomain registrar registering the DAO subdomains.
     ENSSubdomainRegistrar public subdomainRegistrar;
-=======
-    /// @notice The ENS subdomain registrar registering the DAO subdomains.
-    ENSSubdomainRegistrar private subdomainRegistrar;
->>>>>>> f0ff0951
 
     /// @notice Thrown if the DAO subdomain doesn't match the regex `[0-9a-z\-]`
     error InvalidDaoSubdomain(string subdomain);
