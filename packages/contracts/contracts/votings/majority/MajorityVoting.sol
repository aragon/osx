/*
 * SPDX-License-Identifier:    MIT
 */

pragma solidity 0.8.10;

import "./IMajorityVoting.sol";
import "./../../core/component/MetaTxComponent.sol";
import "./../../utils/TimeHelpers.sol";

/// @title The abstract implementation of majority voting components
/// @author Michael Heuer - Aragon Association - 2022
/// @notice The abstract implementation of majority voting components
/// @dev This component implements the `IMajorityVoting` interface
<<<<<<< HEAD
abstract contract MajorityVoting is IMajorityVoting, MetaTxComponent, TimeHelpers {
=======
abstract contract MajorityVoting is IMajorityVoting, Component, TimeHelpers {
    bytes4 internal constant MAJORITY_VOTING_INTERFACE_ID = type(IMajorityVoting).interfaceId;
>>>>>>> ce24d725
    bytes32 public constant MODIFY_VOTE_CONFIG = keccak256("MODIFY_VOTE_CONFIG");

    uint64 public constant PCT_BASE = 10**18; // 0% = 0; 1% = 10^16; 100% = 10^18

    mapping(uint256 => Vote) internal votes;

    uint64 public supportRequiredPct;
    uint64 public participationRequiredPct;
    uint64 public minDuration;
    uint256 public votesLength;

    /// @notice Initializes the component
    /// @dev This is required for the UUPS upgradability pattern
    /// @param _dao The IDAO interface of the associated DAO
    /// @param _gsnForwarder The address of the trusted GSN forwarder required for meta transactions
    /// @param _participationRequiredPct The minimal required participation in percent.
    /// @param _supportRequiredPct The minimal required support in percent.
    /// @param _minDuration The minimal duration of a vote
    function __MajorityVoting_init(
        IDAO _dao,
        address _gsnForwarder,
        uint64 _participationRequiredPct,
        uint64 _supportRequiredPct,
        uint64 _minDuration
<<<<<<< HEAD
    ) internal onlyInitializing {
=======
    ) internal initializer {
        _registerStandard(MAJORITY_VOTING_INTERFACE_ID);
>>>>>>> ce24d725
        _validateAndSetSettings(_participationRequiredPct, _supportRequiredPct, _minDuration);

        __MetaTxComponent_init(_dao, _gsnForwarder);

        emit UpdateConfig(_participationRequiredPct, _supportRequiredPct, _minDuration);
    }

    /// @inheritdoc IMajorityVoting
    function changeVoteConfig(
        uint64 _participationRequiredPct,
        uint64 _supportRequiredPct,
        uint64 _minDuration
    ) external auth(MODIFY_VOTE_CONFIG) {
        _validateAndSetSettings(_participationRequiredPct, _supportRequiredPct, _minDuration);

        emit UpdateConfig(_participationRequiredPct, _supportRequiredPct, _minDuration);
    }

    /// @inheritdoc IMajorityVoting
    function newVote(
        bytes calldata _proposalMetadata,
        IDAO.Action[] calldata _actions,
        uint64 _startDate,
        uint64 _endDate,
        bool _executeIfDecided,
        VoterState _choice
    ) external virtual returns (uint256 voteId);

    /// @inheritdoc IMajorityVoting
    function vote(
        uint256 _voteId,
        VoterState _choice,
        bool _executesIfDecided
    ) external {
        if(_choice != VoterState.None && !_canVote(_voteId, _msgSender())) revert VoteCastForbidden(_voteId, _msgSender());
        _vote(_voteId, _choice, _msgSender(), _executesIfDecided);
    }

    /// @inheritdoc IMajorityVoting
    function execute(uint256 _voteId) public {
        if(!_canExecute(_voteId)) revert VoteExecutionForbidden(_voteId);
        _execute(_voteId);
    }

    /// @inheritdoc IMajorityVoting
    function getVoterState(uint256 _voteId, address _voter) public view returns (VoterState) {
        return votes[_voteId].voters[_voter];
    }

    /// @inheritdoc IMajorityVoting
    function canVote(uint256 _voteId, address _voter) public view returns (bool) {
        return _canVote(_voteId, _voter);
    }

    /// @inheritdoc IMajorityVoting
    function canExecute(uint256 _voteId) public view returns (bool) {
        return _canExecute(_voteId);
    }

    /// @inheritdoc IMajorityVoting
    function getVote(uint256 _voteId)
    public
    view
    returns (
        bool open,
        bool executed,
        uint64 startDate,
        uint64 endDate,
        uint64 snapshotBlock,
        uint64 supportRequired,
        uint64 participationRequired,
        uint256 votingPower,
        uint256 yea,
        uint256 nay,
        uint256 abstain,
        IDAO.Action[] memory actions
    )
    {
        Vote storage vote_ = votes[_voteId];

        open = _isVoteOpen(vote_);
        executed = vote_.executed;
        startDate = vote_.startDate;
        endDate = vote_.endDate;
        snapshotBlock= vote_.snapshotBlock;
        supportRequired = vote_.supportRequiredPct;
        participationRequired = vote_.participationRequiredPct;
        votingPower = vote_.votingPower;
        yea = vote_.yea;
        nay = vote_.nay;
        abstain = vote_.abstain;
        actions = vote_.actions;
    }

    /// @dev Internal function to cast a vote. It assumes the queried vote exists.
    /// @param _voteId voteId
    /// @param _choice Whether voter abstains, supports or not supports to vote.
    /// @param _executesIfDecided if true, and it's the last vote required, immediatelly executes a vote.
    function _vote(
        uint256 _voteId,
        VoterState _choice,
        address _voter,
        bool _executesIfDecided
    ) internal virtual;

    /// @dev Internal function to execute a vote. It assumes the queried vote exists.
    /// @param _voteId the vote Id
    function _execute(uint256 _voteId) internal virtual {
        bytes[] memory execResults = dao.execute(_voteId, votes[_voteId].actions);

        votes[_voteId].executed = true;

        emit ExecuteVote(_voteId, execResults);
    }

    /// @dev Internal function to check if a voter can participate on a vote. It assumes the queried vote exists.
    /// @param _voteId The voteId
    /// @param _voter the address of the voter to check
    /// @return True if the given voter can participate a certain vote, false otherwise
    function _canVote(uint256 _voteId, address _voter) internal view virtual returns (bool);

    /// @dev Internal function to check if a vote can be executed. It assumes the queried vote exists.
    /// @param _voteId vote id
    /// @return True if the given vote can be executed, false otherwise
    function _canExecute(uint256 _voteId) internal virtual view returns (bool) {
        Vote storage vote_ = votes[_voteId];

        if (vote_.executed) {
            return false;
        }

        // Voting is already decided
        if (_isValuePct(vote_.yea, vote_.votingPower, vote_.supportRequiredPct)) {
            return true;
        }

        // Vote ended?
        if (_isVoteOpen(vote_)) {
            return false;
        }

        uint256 totalVotes = vote_.yea + vote_.nay;

        // Have enough people's stakes participated ? then proceed.
        if (!_isValuePct(totalVotes + vote_.abstain, vote_.votingPower, vote_.participationRequiredPct)) {
            return false;
        }

        // Has enough support?
        if (!_isValuePct(vote_.yea, totalVotes, vote_.supportRequiredPct)) {
            return false;
        }

        return true;
    }

    /// @dev Internal function to check if a vote is still open
    /// @param vote_ the vote struct
    /// @return True if the given vote is open, false otherwise
    function _isVoteOpen(Vote storage vote_) internal virtual view returns (bool) {
        return getTimestamp64() < vote_.endDate && getTimestamp64() >= vote_.startDate && !vote_.executed;
    }

    /// @dev Calculates whether `_value` is more than a percentage `_pct` of `_total`
    /// @param _value the current value
    /// @param _total the total value
    /// @param _pct the required support percentage
    /// @return returns if the _value is _pct or more percentage of _total.
    function _isValuePct(
        uint256 _value,
        uint256 _total,
        uint256 _pct
    ) internal pure returns (bool) {
        if (_total == 0) {
            return false;
        }

        uint256 computedPct = (_value * PCT_BASE) / _total;
        return computedPct > _pct;
    }

    function _validateAndSetSettings(
        uint64 _participationRequiredPct, 
        uint64 _supportRequiredPct,
        uint64 _minDuration
    ) internal virtual {
        if(_supportRequiredPct > PCT_BASE) {
            revert VoteSupportExceeded({limit: PCT_BASE, actual: _supportRequiredPct});
        }

        if(_participationRequiredPct > PCT_BASE) {
            revert VoteParticipationExceeded({limit: PCT_BASE, actual: _participationRequiredPct});
        }

        if(_minDuration == 0) {
            revert VoteDurationZero();
        }

        participationRequiredPct = _participationRequiredPct;
        supportRequiredPct = _supportRequiredPct;
        minDuration = _minDuration;
    }
}<|MERGE_RESOLUTION|>--- conflicted
+++ resolved
@@ -12,12 +12,8 @@
 /// @author Michael Heuer - Aragon Association - 2022
 /// @notice The abstract implementation of majority voting components
 /// @dev This component implements the `IMajorityVoting` interface
-<<<<<<< HEAD
 abstract contract MajorityVoting is IMajorityVoting, MetaTxComponent, TimeHelpers {
-=======
-abstract contract MajorityVoting is IMajorityVoting, Component, TimeHelpers {
     bytes4 internal constant MAJORITY_VOTING_INTERFACE_ID = type(IMajorityVoting).interfaceId;
->>>>>>> ce24d725
     bytes32 public constant MODIFY_VOTE_CONFIG = keccak256("MODIFY_VOTE_CONFIG");
 
     uint64 public constant PCT_BASE = 10**18; // 0% = 0; 1% = 10^16; 100% = 10^18
@@ -42,12 +38,8 @@
         uint64 _participationRequiredPct,
         uint64 _supportRequiredPct,
         uint64 _minDuration
-<<<<<<< HEAD
     ) internal onlyInitializing {
-=======
-    ) internal initializer {
         _registerStandard(MAJORITY_VOTING_INTERFACE_ID);
->>>>>>> ce24d725
         _validateAndSetSettings(_participationRequiredPct, _supportRequiredPct, _minDuration);
 
         __MetaTxComponent_init(_dao, _gsnForwarder);
