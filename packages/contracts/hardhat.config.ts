import {AragonPluginRepos, TestingFork} from './utils/types';
import '@nomicfoundation/hardhat-chai-matchers';
import '@nomicfoundation/hardhat-verify';
import '@openzeppelin/hardhat-upgrades';
import * as dotenv from 'dotenv';
import fs from 'fs';
import 'hardhat-deploy';
import 'hardhat-gas-reporter';
import {extendEnvironment, HardhatUserConfig} from 'hardhat/config';
import {HardhatRuntimeEnvironment} from 'hardhat/types';
import path from 'path';
import 'solidity-coverage';
import 'solidity-docgen';

dotenv.config();

const ETH_KEY = process.env.ETH_KEY;
const accounts = ETH_KEY ? ETH_KEY.split(',') : [];

const networks = JSON.parse(
  fs.readFileSync(path.join(__dirname, './networks.json'), 'utf8')
);

// add accounts to network configs
for (const network of Object.keys(networks)) {
  networks[network].accounts = accounts;
}

// Extend HardhatRuntimeEnvironment
extendEnvironment((hre: HardhatRuntimeEnvironment) => {
  const aragonPluginRepos: AragonPluginRepos = {
    'address-list-voting': '',
    'token-voting': '',
    admin: '',
    multisig: '',
  };
  const testingFork: TestingFork = {
    network: '',
    osxVersion: '',
    activeContracts: {},
  };
  hre.aragonPluginRepos = aragonPluginRepos;
  hre.aragonToVerifyContracts = [];
  hre.managingDAOMultisigPluginAddress = '';
  hre.managingDAOActions = [];
  hre.testingFork = testingFork;
});

const ENABLE_DEPLOY_TEST = process.env.TEST_UPDATE_DEPLOY_SCRIPT !== undefined;

console.log('Is deploy test is enabled: ', ENABLE_DEPLOY_TEST);

// You need to export an object to set up your config
// Go to https://hardhat.org/config/ to learn more
const config: HardhatUserConfig = {
  solidity: {
    version: '0.8.17',
    settings: {
      optimizer: {
        enabled: true,
        runs: 2000,
      },
      outputSelection: {
        '*': {
          '*': ['storageLayout'],
        },
      },
    },
  },
  defaultNetwork: 'hardhat',
  networks: {
    hardhat: {
      throwOnTransactionFailures: true,
      throwOnCallFailures: true,
      blockGasLimit: 3000000000, // really high to test some things that are only possible with a higher block gas limit
      gasPrice: 80000000000,
      deploy: ENABLE_DEPLOY_TEST
        ? ['./deploy']
        : ['./deploy/new', './deploy/verification'],
    },
    ...networks,
  },
  gasReporter: {
    enabled: process.env.REPORT_GAS !== undefined,
    coinmarketcap: process.env.COINMARKETCAP_API_KEY,
    currency: 'USD',
  },
  etherscan: {
    apiKey: {
      mainnet: process.env.ETHERSCAN_KEY || '',
      rinkeby: process.env.ETHERSCAN_KEY || '',
      goerli: process.env.ETHERSCAN_KEY || '',
      sepolia: process.env.ETHERSCAN_KEY || '',
      polygon: process.env.POLYGONSCAN_KEY || '',
      polygonMumbai: process.env.POLYGONSCAN_KEY || '',
      baseMainnet: process.env.BASESCAN_KEY || '',
      baseGoerli: process.env.BASESCAN_KEY || '',
<<<<<<< HEAD
      baseSepolia: process.env.BASESCAN_KEY || '',
      arbitrumOne: process.env.ARBISCAN_KEY || '',
      arbitrumGoerli: process.env.ARBISCAN_KEY || '',
      arbitrumSepolia: process.env.ARBISCAN_KEY || '',
=======
      arbitrumOne: process.env.ARBISCAN_KEY || '',
      arbitrumGoerli: process.env.ARBISCAN_KEY || '',
>>>>>>> 1e6d56dc
    },
    customChains: [
      {
        network: 'baseMainnet',
        chainId: 8453,
        urls: {
          apiURL: 'https://api.basescan.org/api',
          browserURL: 'https://basescan.org',
        },
      },
      {
        network: 'baseGoerli',
        chainId: 84531,
        urls: {
          apiURL: 'https://api-goerli.basescan.org/api',
          browserURL: 'https://goerli.basescan.org',
        },
      },
      {
        network: 'baseSepolia',
        chainId: 84532,
        urls: {
          apiURL: 'https://api-sepolia.basescan.org/api',
          browserURL: 'https://sepolia.basescan.org',
        },
      },
      {
        network: 'arbitrumSepolia',
        chainId: 421614,
        urls: {
          apiURL: 'https://api-sepolia.arbiscan.io/api',
          browserURL: 'https://sepolia.arbiscan.io',
        },
      },
    ],
  },
  namedAccounts: {
    deployer: 0,
  },
  paths: {
    sources: './src',
    tests: './test',
    cache: './cache',
    artifacts: './artifacts',
    deploy: './deploy',
  },
  docgen: {
    outputDir: 'docs/developer-portal/03-reference-guide',
    theme: 'markdown',
    pages: 'files',
    templates: 'docs/templates',
    collapseNewlines: true,
    exclude: ['test'],
  },
  mocha: {
    timeout: 60000, // 60 seconds // increase the timeout for subdomain validation tests
  },
};

export default config;<|MERGE_RESOLUTION|>--- conflicted
+++ resolved
@@ -95,15 +95,10 @@
       polygonMumbai: process.env.POLYGONSCAN_KEY || '',
       baseMainnet: process.env.BASESCAN_KEY || '',
       baseGoerli: process.env.BASESCAN_KEY || '',
-<<<<<<< HEAD
       baseSepolia: process.env.BASESCAN_KEY || '',
       arbitrumOne: process.env.ARBISCAN_KEY || '',
       arbitrumGoerli: process.env.ARBISCAN_KEY || '',
       arbitrumSepolia: process.env.ARBISCAN_KEY || '',
-=======
-      arbitrumOne: process.env.ARBISCAN_KEY || '',
-      arbitrumGoerli: process.env.ARBISCAN_KEY || '',
->>>>>>> 1e6d56dc
     },
     customChains: [
       {
