import * as dotenv from 'dotenv';
import fs from 'fs';
import path from 'path';

import {HardhatUserConfig, task} from 'hardhat/config';
import '@nomiclabs/hardhat-etherscan';
import '@nomiclabs/hardhat-waffle';
import '@typechain/hardhat';
import 'hardhat-deploy';
import 'hardhat-gas-reporter';
import 'solidity-coverage';
import 'solidity-docgen';

dotenv.config();

const ETH_KEY = process.env.ETH_KEY;
const accounts = ETH_KEY ? ETH_KEY.split(',') : [];

const networks = JSON.parse(
  fs.readFileSync(path.join(__dirname, './networks.json'), 'utf8')
);

// add accounts to network configs
for (const network of Object.keys(networks)) {
  networks[network].accounts = accounts;
}

// You need to export an object to set up your config
// Go to https://hardhat.org/config/ to learn more

const config: HardhatUserConfig = {
  solidity: {
    version: '0.8.10',
    settings: {
      optimizer: {
        enabled: true,
        runs: 2000,
      },
      outputSelection: {
        '*': {
          '*': ['storageLayout'],
        },
      },
    },
  },
  defaultNetwork: 'hardhat',
  networks: {
    hardhat: {
      throwOnTransactionFailures: true,
      throwOnCallFailures: true,
    },
    ...networks,
  },
  gasReporter: {
    enabled: process.env.REPORT_GAS !== undefined,
    currency: 'USD',
  },
  etherscan: {
    apiKey: {
      mainnet: process.env.ETHERSCAN_KEY || '',
      rinkeby: process.env.ETHERSCAN_KEY || '',
      polygon: process.env.POLYGONSCAN_KEY || '',
      polygonMumbai: process.env.POLYGONSCAN_KEY || '',
      arbitrumOne: process.env.ARBISCAN_KEY || '',
      arbitrumTestnet: process.env.ARBISCAN_KEY || '',
    },
  },
  namedAccounts: {
    deployer: 0,
  },
  docgen: {
<<<<<<< HEAD
    outputDir: 'docs',
    theme: 'markdown',
    pages: 'files',
=======
    outputDir: 'docs/generated',
    theme: 'markdown',
    pages: 'files',
    templates: 'docs/templates',
>>>>>>> 4056ef20
    collapseNewlines: true,
    exclude: ['test'],
  },
};

export default config;<|MERGE_RESOLUTION|>--- conflicted
+++ resolved
@@ -69,16 +69,10 @@
     deployer: 0,
   },
   docgen: {
-<<<<<<< HEAD
-    outputDir: 'docs',
-    theme: 'markdown',
-    pages: 'files',
-=======
     outputDir: 'docs/generated',
     theme: 'markdown',
     pages: 'files',
     templates: 'docs/templates',
->>>>>>> 4056ef20
     collapseNewlines: true,
     exclude: ['test'],
   },
