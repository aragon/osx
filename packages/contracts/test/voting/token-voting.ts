--- conflicted
+++ resolved
@@ -27,14 +27,8 @@
   MAX_UINT64,
   voteWithSigners,
 } from '../test-utils/voting';
-<<<<<<< HEAD
-import {customError, ERRORS} from '../test-utils/custom-error-helper';
 import {deployNewDAO} from '../test-utils/dao';
-
-const {deployMockContract} = waffle;
-=======
 import {OZ_ERRORS} from '../test-utils/error';
->>>>>>> c06fbfbe
 
 describe('TokenVoting', function () {
   let signers: SignerWithAddress[];
