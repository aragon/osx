import {expect} from 'chai';
import {ethers} from 'hardhat';
import {BigNumber} from 'ethers';
import {SignerWithAddress} from '@nomiclabs/hardhat-ethers/signers';

import {
  DAO,
  GovernanceERC20Mock,
  GovernanceERC20Mock__factory,
<<<<<<< HEAD
  Proposal,
=======
  TokenVoting,
>>>>>>> f6fd9ff1
} from '../../typechain';
import {
  findEvent,
  DAO_EVENTS,
  VOTING_EVENTS,
  PROPOSAL_EVENTS,
} from '../../utils/event';
import {getMergedABI} from '../../utils/abi';
import {
  VoteOption,
  pctToRatio,
  RATIO_BASE,
  getTime,
  advanceIntoVoteTime,
  advanceAfterVoteEnd,
  VotingSettings,
  VotingMode,
  ONE_HOUR,
  MAX_UINT64,
  voteWithSigners,
  toBytes32,
} from '../test-utils/voting';
import {deployNewDAO} from '../test-utils/dao';
import {OZ_ERRORS} from '../test-utils/error';

describe('TokenVoting', function () {
  let signers: SignerWithAddress[];
  let voting: TokenVoting;
  let dao: DAO;
  let governanceErc20Mock: GovernanceERC20Mock;
  let GovernanceERC20Mock: GovernanceERC20Mock__factory;
  let dummyActions: any;
  let dummyMetadata: string;
  let startDate: number;
  let endDate: number;
  let votingSettings: VotingSettings;

  const startOffset = 20;
  const id = 0;

  let mergedAbi: any;
  let tokenVotingFactoryBytecode: any;

  before(async () => {
    signers = await ethers.getSigners();

    ({abi: mergedAbi, bytecode: tokenVotingFactoryBytecode} =
      await getMergedABI(
        // @ts-ignore
        hre,
        'TokenVoting',
        ['DAO']
      ));

    dummyActions = [
      {
        to: signers[0].address,
        data: '0x00000000',
        value: 0,
      },
    ];

    dummyMetadata = ethers.utils.hexlify(
      ethers.utils.toUtf8Bytes('0x123456789')
    );

    dao = await deployNewDAO(signers[0].address);
  });

  beforeEach(async () => {
    votingSettings = {
      votingMode: VotingMode.EarlyExecution,
      supportThreshold: pctToRatio(50),
      minParticipation: pctToRatio(20),
      minDuration: ONE_HOUR,
      minProposerVotingPower: 0,
    };

    GovernanceERC20Mock = await ethers.getContractFactory(
      'GovernanceERC20Mock'
    );
    governanceErc20Mock = await GovernanceERC20Mock.deploy(
      dao.address,
      'GOV',
      'GOV',
      {
        receivers: [],
        amounts: [],
      }
    );

    const TokenVotingFactory = new ethers.ContractFactory(
      mergedAbi,
      tokenVotingFactoryBytecode,
      signers[0]
    );
    voting = (await TokenVotingFactory.deploy()) as TokenVoting;

    startDate = (await getTime()) + startOffset;
    endDate = startDate + votingSettings.minDuration;

    dao.grant(
      dao.address,
      voting.address,
      ethers.utils.id('EXECUTE_PERMISSION')
    );
  });

  async function setBalances(
    balances: {receiver: string; amount: number | BigNumber}[]
  ) {
    const promises = balances.map(balance =>
      governanceErc20Mock.setBalance(balance.receiver, balance.amount)
    );
    await Promise.all(promises);
  }

  async function setTotalSupply(totalSupply: number) {
    await ethers.provider.send('evm_mine', []);
    let block = await ethers.provider.getBlock('latest');

    const currentTotalSupply: BigNumber =
      await governanceErc20Mock.getPastTotalSupply(block.number - 1);

    await governanceErc20Mock.setBalance(
      `0x${'0'.repeat(39)}1`, // address(1)
      BigNumber.from(totalSupply).sub(currentTotalSupply)
    );
  }

  describe('initialize: ', async () => {
    it('reverts if trying to re-initialize', async () => {
      await voting.initialize(
        dao.address,
        votingSettings,
        governanceErc20Mock.address
      );

      await expect(
        voting.initialize(
          dao.address,
          votingSettings,
          governanceErc20Mock.address
        )
      ).to.be.revertedWith(OZ_ERRORS.ALREADY_INITIALIZED);
    });
  });

  describe('Proposal creation', async () => {
    beforeEach(async () => {
      await setBalances([{receiver: signers[0].address, amount: 1}]);
      await setTotalSupply(1);
    });

    it('reverts if the user is not allowed to create a proposal', async () => {
      votingSettings.minProposerVotingPower = 1;

      await voting.initialize(
        dao.address,
        votingSettings,
        governanceErc20Mock.address
      );

      await expect(
        voting
          .connect(signers[9])
          .createProposal(
            dummyMetadata,
            [],
            0,
            startDate,
            endDate,
            VoteOption.None,
            false
          )
      )
        .to.be.revertedWithCustomError(voting, 'ProposalCreationForbidden')
        .withArgs(signers[9].address);

      await expect(
        voting.createProposal(
          dummyMetadata,
          [],
          0,
          startDate,
          endDate,
          VoteOption.None,
          false
        )
      ).to.not.be.reverted;
    });

    it('reverts if the user is not allowed to create a proposal and minProposerPower > 1 is selected', async () => {
      votingSettings.minProposerVotingPower = 123;

      await setBalances([
        {
          receiver: signers[1].address,
          amount: votingSettings.minProposerVotingPower,
        },
      ]);

      await voting.initialize(
        dao.address,
        votingSettings,
        governanceErc20Mock.address
      );

      await expect(
        voting
          .connect(signers[0])
          .createProposal(
            dummyMetadata,
            [],
            0,
            startDate,
            endDate,
            VoteOption.None,
            false
          )
      )
        .to.be.revertedWithCustomError(voting, 'ProposalCreationForbidden')
        .withArgs(signers[0].address);

      await expect(
        voting
          .connect(signers[1])
          .createProposal(
            dummyMetadata,
            [],
            0,
            startDate,
            endDate,
            VoteOption.None,
            false
          )
      ).to.not.be.reverted;
    });

    it('reverts if the total token supply is 0', async () => {
      governanceErc20Mock = await GovernanceERC20Mock.deploy(
        dao.address,
        'GOV',
        'GOV',
        {
          receivers: [],
          amounts: [],
        }
      );

      await voting.initialize(
        dao.address,
        votingSettings,
        governanceErc20Mock.address
      );

      await expect(
        voting.createProposal(
          dummyMetadata,
          [],
          0,
          0,
          0,
          VoteOption.None,
          false
        )
      ).to.be.revertedWithCustomError(voting, 'NoVotingPower');
    });

    it('reverts if the start date is set smaller than the current date', async () => {
      await voting.initialize(
        dao.address,
        votingSettings,
        governanceErc20Mock.address
      );

      const currentDate = await getTime();
      const startDateInThePast = currentDate - 1;
      const endDate = 0; // startDate + minDuration

      await expect(
        voting.createProposal(
          dummyMetadata,
          [],
          0,
          startDateInThePast,
          endDate,
          VoteOption.None,
          false
        )
      )
        .to.be.revertedWithCustomError(voting, 'DateOutOfBounds')
        .withArgs(
          currentDate + 1, // await takes one second
          startDateInThePast
        );
    });

    it('panics if the start date is after the latest start date', async () => {
      await voting.initialize(
        dao.address,
        votingSettings,
        governanceErc20Mock.address
      );

      const latestStartDate = MAX_UINT64.sub(votingSettings.minDuration);
      const tooLateStartDate = latestStartDate.add(1);
      const endDate = 0; // startDate + minDuration

      await expect(
        voting.createProposal(
          dummyMetadata,
          [],
          0,
          tooLateStartDate,
          endDate,
          VoteOption.None,
          false
        )
      ).to.be.revertedWithPanic(0x11);
    });

    it('reverts if the end date is before the earliest end date so that min duration cannot be met', async () => {
      await voting.initialize(
        dao.address,
        votingSettings,
        governanceErc20Mock.address
      );

      const startDate = (await getTime()) + 1;
      const earliestEndDate = startDate + votingSettings.minDuration;
      const tooEarlyEndDate = earliestEndDate - 1;

      await expect(
        voting.createProposal(
          dummyMetadata,
          [],
          0,
          startDate,
          tooEarlyEndDate,
          VoteOption.None,
          false
        )
      )
        .to.be.revertedWithCustomError(voting, 'DateOutOfBounds')
        .withArgs(earliestEndDate, tooEarlyEndDate);
    });

    it('ceils the `minVotingPower` value if it has a remainder', async () => {
      votingSettings.minParticipation = pctToRatio(30).add(1); // 30.0001 %

      await setBalances([{receiver: signers[0].address, amount: 10}]);

      await voting.initialize(
        dao.address,
        votingSettings,
        governanceErc20Mock.address
      );

      expect(
        (
          await voting.createProposal(
            dummyMetadata,
            dummyActions,
<<<<<<< HEAD
=======
            0,
>>>>>>> f6fd9ff1
            startDate,
            endDate,
            VoteOption.None,
            false
          )
        ).value
      ).to.equal(id);

      expect((await voting.getProposal(id)).parameters.minVotingPower).to.eq(4); // 4 out of 10 votes must be casted for the proposal to pass
    });

    it('does not ceil the `minVotingPower` value if it has no remainder', async () => {
      votingSettings.minParticipation = pctToRatio(30); // 30.0000 %

      await setBalances([{receiver: signers[0].address, amount: 10}]); // 10 votes * 30% = 3 votes

      await voting.initialize(
        dao.address,
        votingSettings,
        governanceErc20Mock.address
      );

      expect(
        (
          await voting.createProposal(
            dummyMetadata,
            dummyActions,
<<<<<<< HEAD
=======
            0,
>>>>>>> f6fd9ff1
            startDate,
            endDate,
            VoteOption.None,
            false
          )
        ).value
      ).to.equal(id);

      expect((await voting.getProposal(id)).parameters.minVotingPower).to.eq(3); // 3 out of 10 votes must be casted for the proposal to pass
    });

    it('should create a vote successfully, but not vote', async () => {
      await voting.initialize(
        dao.address,
        votingSettings,
        governanceErc20Mock.address
      );

<<<<<<< HEAD
=======
      const allowFailureMap = 1;

>>>>>>> f6fd9ff1
      await setBalances([{receiver: signers[0].address, amount: 10}]);

      let tx = await voting.createProposal(
        dummyMetadata,
        dummyActions,
        allowFailureMap,
        0,
        0,
        VoteOption.None,
        false
      );

      await expect(tx)
        .to.emit(voting, PROPOSAL_EVENTS.PROPOSAL_CREATED)
        .to.not.emit(voting, VOTING_EVENTS.VOTE_CAST);

      const event = await findEvent(tx, PROPOSAL_EVENTS.PROPOSAL_CREATED);
      expect(event.args.proposalId).to.equal(id);
      expect(event.args.creator).to.equal(signers[0].address);
      expect(event.args.metadata).to.equal(dummyMetadata);
      expect(event.args.actions.length).to.equal(1);
      expect(event.args.actions[0].to).to.equal(dummyActions[0].to);
      expect(event.args.actions[0].value).to.equal(dummyActions[0].value);
      expect(event.args.actions[0].data).to.equal(dummyActions[0].data);
      expect(event.args.allowFailureMap).to.equal(allowFailureMap);

      const block = await ethers.provider.getBlock('latest');

      const proposal = await voting.getProposal(id);

      expect(proposal.open).to.equal(true);
      expect(proposal.executed).to.equal(false);
      expect(proposal.allowFailureMap).to.equal(allowFailureMap);
      expect(proposal.parameters.supportThreshold).to.equal(
        votingSettings.supportThreshold
      );

      expect(proposal.parameters.minVotingPower).to.equal(
<<<<<<< HEAD
        (await voting.totalVotingPower(proposal.parameters.snapshotBlock))
=======
        proposal.tally.totalVotingPower
>>>>>>> f6fd9ff1
          .mul(votingSettings.minParticipation)
          .div(pctToRatio(100))
      );
      expect(proposal.parameters.snapshotBlock).to.equal(block.number - 1);
      expect(
        proposal.parameters.startDate.add(votingSettings.minDuration)
      ).to.equal(proposal.parameters.endDate);

<<<<<<< HEAD
      expect(
        await voting.totalVotingPower(proposal.parameters.snapshotBlock)
      ).to.equal(10);
=======
      expect(proposal.tally.totalVotingPower).to.equal(10);
>>>>>>> f6fd9ff1
      expect(proposal.tally.yes).to.equal(0);
      expect(proposal.tally.no).to.equal(0);

      expect(
        await voting.canVote(1, signers[0].address, VoteOption.Yes)
      ).to.equal(false);

      expect(proposal.actions.length).to.equal(1);
      expect(proposal.actions[0].to).to.equal(dummyActions[0].to);
      expect(proposal.actions[0].value).to.equal(dummyActions[0].value);
      expect(proposal.actions[0].data).to.equal(dummyActions[0].data);
    });

    it('should create a vote and cast a vote immediately', async () => {
      await voting.initialize(
        dao.address,
        votingSettings,
        governanceErc20Mock.address
      );

      await setBalances([{receiver: signers[0].address, amount: 10}]);

      let tx = await voting.createProposal(
        dummyMetadata,
        dummyActions,
        0,
        0,
        0,
        VoteOption.Yes,
        false
      );

      await expect(tx)
        .to.emit(voting, PROPOSAL_EVENTS.PROPOSAL_CREATED)
        .to.emit(voting, VOTING_EVENTS.VOTE_CAST)
        .withArgs(id, signers[0].address, VoteOption.Yes, 10);

      const event = await findEvent(tx, PROPOSAL_EVENTS.PROPOSAL_CREATED);
      expect(event.args.proposalId).to.equal(id);
      expect(event.args.creator).to.equal(signers[0].address);
      expect(event.args.metadata).to.equal(dummyMetadata);
      expect(event.args.actions.length).to.equal(1);
      expect(event.args.actions[0].to).to.equal(dummyActions[0].to);
      expect(event.args.actions[0].value).to.equal(dummyActions[0].value);
      expect(event.args.actions[0].data).to.equal(dummyActions[0].data);
      expect(event.args.allowFailureMap).to.equal(0);

      const block = await ethers.provider.getBlock('latest');

      const proposal = await voting.getProposal(id);
      expect(proposal.open).to.equal(true);
      expect(proposal.executed).to.equal(false);
      expect(proposal.allowFailureMap).to.equal(0);
      expect(proposal.parameters.supportThreshold).to.equal(
        votingSettings.supportThreshold
      );
      expect(proposal.parameters.minVotingPower).to.equal(
<<<<<<< HEAD
        (await voting.totalVotingPower(proposal.parameters.snapshotBlock))
=======
        proposal.tally.totalVotingPower
>>>>>>> f6fd9ff1
          .mul(votingSettings.minParticipation)
          .div(pctToRatio(100))
      );
      expect(proposal.parameters.snapshotBlock).to.equal(block.number - 1);

<<<<<<< HEAD
      expect(
        await voting.totalVotingPower(proposal.parameters.snapshotBlock)
      ).to.equal(10);
=======
      expect(proposal.tally.totalVotingPower).to.equal(10);
>>>>>>> f6fd9ff1
      expect(proposal.tally.yes).to.equal(10);
      expect(proposal.tally.no).to.equal(0);
      expect(proposal.tally.abstain).to.equal(0);
    });

    it('reverts creation when voting before the start date', async () => {
      await voting.initialize(
        dao.address,
        votingSettings,
        governanceErc20Mock.address
      );

      expect(await getTime()).to.be.lessThan(startDate);

      // Reverts if the vote option is not 'None'
      await expect(
        voting.createProposal(
          dummyMetadata,
          dummyActions,
          0,
          startDate,
          endDate,
          VoteOption.Yes,
          false
        )
      )
        .to.be.revertedWithCustomError(voting, 'VoteCastForbidden')
        .withArgs(id, signers[0].address, VoteOption.Yes);

      // Works if the vote option is 'None'
      expect(
        (
          await voting.createProposal(
            dummyMetadata,
            dummyActions,
            0,
            startDate,
            endDate,
            VoteOption.None,
            false
          )
        ).value
      ).to.equal(id);
    });
  });

  describe('Proposal + Execute:', async () => {
    beforeEach(async () => {
      const receivers = signers.slice(0, 12).map(s => s.address);
      const amounts = Array(9).fill(10).concat([5, 4, 1]);

      const balances = receivers.map((receiver, i) => {
        return {
          receiver: receiver,
          amount: amounts[i],
        };
      });

      await setBalances(balances);
      await setTotalSupply(100);
    });

    context('Standard Mode', async () => {
      beforeEach(async () => {
        votingSettings.votingMode = VotingMode.Standard;

        await voting.initialize(
          dao.address,
          votingSettings,
          governanceErc20Mock.address
        );

        expect(
          (
            await voting.createProposal(
              dummyMetadata,
              dummyActions,
              0,
              startDate,
              endDate,
              VoteOption.None,
              false
            )
          ).value
        ).to.equal(id);
      });

      it('reverts on voting None', async () => {
        await advanceIntoVoteTime(startDate, endDate);

        // Check that voting is possible but don't vote using `callStatic`
        expect(await voting.callStatic.vote(id, VoteOption.Yes, false)).to.not
          .be.reverted;

        await expect(voting.vote(id, VoteOption.None, false))
          .to.be.revertedWithCustomError(voting, 'VoteCastForbidden')
          .withArgs(id, signers[0].address, VoteOption.None);
      });

      it('reverts on vote replacement', async () => {
        await advanceIntoVoteTime(startDate, endDate);

        await voting.vote(id, VoteOption.Yes, false);

        // Try to replace the vote
        await expect(voting.vote(id, VoteOption.Yes, false))
          .to.be.revertedWithCustomError(voting, 'VoteCastForbidden')
          .withArgs(id, signers[0].address, VoteOption.Yes);
        await expect(voting.vote(id, VoteOption.No, false))
          .to.be.revertedWithCustomError(voting, 'VoteCastForbidden')
          .withArgs(id, signers[0].address, VoteOption.No);
        await expect(voting.vote(id, VoteOption.Abstain, false))
          .to.be.revertedWithCustomError(voting, 'VoteCastForbidden')
          .withArgs(id, signers[0].address, VoteOption.Abstain);
        await expect(voting.vote(id, VoteOption.None, false))
          .to.be.revertedWithCustomError(voting, 'VoteCastForbidden')
          .withArgs(id, signers[0].address, VoteOption.None);
      });

      it('cannot early execute', async () => {
        await advanceIntoVoteTime(startDate, endDate);

        await voteWithSigners(voting, id, signers, {
          yes: [0, 1, 2, 3, 4, 5], // 60 votes
          no: [],
          abstain: [],
        });

        expect(await voting.isSupportThresholdReachedEarly(id)).to.be.true;
        expect(await voting.isMinParticipationReached(id)).to.be.true;
        expect(await voting.canExecute(id)).to.equal(false);
      });

      it('can execute normally if participation and support are met', async () => {
        await advanceIntoVoteTime(startDate, endDate);

        await voteWithSigners(voting, id, signers, {
          yes: [0, 1, 2], // 30 votes
          no: [3, 4], // 20 votes
          abstain: [5, 6], // 20 votes
        });

        expect(await voting.isSupportThresholdReachedEarly(id)).to.be.false;
        expect(await voting.isMinParticipationReached(id)).to.be.true;
        expect(await voting.canExecute(id)).to.equal(false);

        await advanceAfterVoteEnd(endDate);

        expect(await voting.isSupportThresholdReached(id)).to.be.true;
        expect(await voting.isMinParticipationReached(id)).to.be.true;

        expect(await voting.canExecute(id)).to.equal(true);
      });

      it('does not execute early when voting with the `tryEarlyExecution` option', async () => {
        await advanceIntoVoteTime(startDate, endDate);

        await voteWithSigners(voting, id, signers, {
          yes: [0, 1, 2, 3], // 40 votes
          no: [],
          abstain: [],
        });

        expect(await voting.canExecute(id)).to.equal(false);

        // `tryEarlyExecution` is turned on but the vote is not decided yet
        await voting.connect(signers[4]).vote(id, VoteOption.Yes, true);
        expect((await voting.getProposal(id)).executed).to.equal(false);
        expect(await voting.canExecute(id)).to.equal(false);

        // `tryEarlyExecution` is turned off and the vote is decided
        await voting.connect(signers[5]).vote(id, VoteOption.Yes, false);
        expect((await voting.getProposal(id)).executed).to.equal(false);
        expect(await voting.canExecute(id)).to.equal(false);

        // `tryEarlyExecution` is turned on and the vote is decided
        await voting.connect(signers[6]).vote(id, VoteOption.Yes, true);
        expect((await voting.getProposal(id)).executed).to.equal(false);
        expect(await voting.canExecute(id)).to.equal(false);
      });

      it('reverts if vote is not decided yet', async () => {
        await advanceIntoVoteTime(startDate, endDate);

        await expect(voting.execute(id))
          .to.be.revertedWithCustomError(voting, 'ProposalExecutionForbidden')
          .withArgs(id);
      });
    });
    context('Early Execution', async () => {
      beforeEach(async () => {
        votingSettings.votingMode = VotingMode.EarlyExecution;

        await voting.initialize(
          dao.address,
          votingSettings,
          governanceErc20Mock.address
        );

        expect(
          (
            await voting.createProposal(
              dummyMetadata,
              dummyActions,
              0,
              startDate,
              endDate,
              VoteOption.None,
              false
            )
          ).value
        ).to.equal(id);
      });

      it('does not allow voting, when the vote has not started yet', async () => {
        expect(await getTime()).to.be.lessThan(startDate);

        await expect(voting.vote(id, VoteOption.Yes, false))
          .to.be.revertedWithCustomError(voting, 'VoteCastForbidden')
          .withArgs(id, signers[0].address, VoteOption.Yes);
      });

      it('should not be able to vote if user has 0 token', async () => {
        await advanceIntoVoteTime(startDate, endDate);

        await expect(
          voting.connect(signers[19]).vote(id, VoteOption.Yes, false)
        )
          .to.be.revertedWithCustomError(voting, 'VoteCastForbidden')
          .withArgs(id, signers[19].address, VoteOption.Yes);
      });

      it('increases the yes, no, and abstain count and emits correct events', async () => {
        await advanceIntoVoteTime(startDate, endDate);

        await expect(voting.connect(signers[0]).vote(id, VoteOption.Yes, false))
          .to.emit(voting, VOTING_EVENTS.VOTE_CAST)
          .withArgs(id, signers[0].address, VoteOption.Yes, 10);

        let proposal = await voting.getProposal(id);
        expect(proposal.tally.yes).to.equal(10);
        expect(proposal.tally.yes).to.equal(10);
        expect(proposal.tally.no).to.equal(0);
        expect(proposal.tally.abstain).to.equal(0);

        await expect(voting.connect(signers[1]).vote(id, VoteOption.No, false))
          .to.emit(voting, VOTING_EVENTS.VOTE_CAST)
          .withArgs(id, signers[1].address, VoteOption.No, 10);

        proposal = await voting.getProposal(id);
        expect(proposal.tally.no).to.equal(10);
        expect(proposal.tally.no).to.equal(10);
        expect(proposal.tally.abstain).to.equal(0);

        await expect(
          voting.connect(signers[2]).vote(id, VoteOption.Abstain, false)
        )
          .to.emit(voting, VOTING_EVENTS.VOTE_CAST)
          .withArgs(id, signers[2].address, VoteOption.Abstain, 10);

        proposal = await voting.getProposal(id);
        expect(proposal.tally.yes).to.equal(10);
        expect(proposal.tally.no).to.equal(10);
        expect(proposal.tally.abstain).to.equal(10);
      });

      it('reverts on voting None', async () => {
        await advanceIntoVoteTime(startDate, endDate);

        // Check that voting is possible but don't vote using `callStatic`
        expect(await voting.callStatic.vote(id, VoteOption.Yes, false)).to.not
          .be.reverted;

        await expect(voting.vote(id, VoteOption.None, false))
          .to.be.revertedWithCustomError(voting, 'VoteCastForbidden')
          .withArgs(id, signers[0].address, VoteOption.None);
      });

      it('reverts on vote replacement', async () => {
        await advanceIntoVoteTime(startDate, endDate);

        await voting.vote(id, VoteOption.Yes, false);

        // Try to replace the vote
        await expect(voting.vote(id, VoteOption.Yes, false))
          .to.be.revertedWithCustomError(voting, 'VoteCastForbidden')
          .withArgs(id, signers[0].address, VoteOption.Yes);
        await expect(voting.vote(id, VoteOption.No, false))
          .to.be.revertedWithCustomError(voting, 'VoteCastForbidden')
          .withArgs(id, signers[0].address, VoteOption.No);
        await expect(voting.vote(id, VoteOption.Abstain, false))
          .to.be.revertedWithCustomError(voting, 'VoteCastForbidden')
          .withArgs(id, signers[0].address, VoteOption.Abstain);
        await expect(voting.vote(id, VoteOption.None, false))
          .to.be.revertedWithCustomError(voting, 'VoteCastForbidden')
          .withArgs(id, signers[0].address, VoteOption.None);
      });

      it('can execute early if participation is large enough', async () => {
        await advanceIntoVoteTime(startDate, endDate);
        await voteWithSigners(voting, id, signers, {
          yes: [0, 1, 2, 3, 4], // 50 votes
          no: [],
          abstain: [],
        });

        expect(await voting.isSupportThresholdReachedEarly(id)).to.be.false;
        expect(await voting.isMinParticipationReached(id)).to.be.true;
        expect(await voting.canExecute(id)).to.equal(false);

        await voting.connect(signers[5]).vote(id, VoteOption.Yes, false);
        expect(await voting.isMinParticipationReached(id)).to.be.true;
        expect(await voting.isSupportThresholdReachedEarly(id)).to.be.true;
        expect(await voting.canExecute(id)).to.equal(true);

        await advanceAfterVoteEnd(endDate);

        expect(await voting.isMinParticipationReached(id)).to.be.true;
        expect(await voting.isSupportThresholdReached(id)).to.be.true;
        expect(await voting.canExecute(id)).to.equal(true);
      });

      it('can execute normally if participation is large enough', async () => {
        await advanceIntoVoteTime(startDate, endDate);

        await voteWithSigners(voting, id, signers, {
          yes: [0, 1, 2, 3, 4], // 50 yes
          no: [5, 6, 7], // 30 votes
          abstain: [8], // 10 votes
        });

        // closes the vote
        await advanceAfterVoteEnd(endDate);

        //The vote is executable as support > 50%, participation > 20%, and the voting period is over
        expect(await voting.canExecute(id)).to.equal(true);
      });

      it('cannot execute normally if participation is too low', async () => {
        await advanceIntoVoteTime(startDate, endDate);

        await voteWithSigners(voting, id, signers, {
          yes: [0], // 10 votes
          no: [9], //  5 votes
          abstain: [10], // 4 votes
        });

        // closes the vote
        await advanceAfterVoteEnd(endDate);

        //The vote is not executable because the participation with 19% is still too low, despite a support of 67% and the voting period being over
        expect(await voting.canExecute(id)).to.equal(false);
      });

      it('executes the vote immediately when the vote is decided early and the tryEarlyExecution options is selected', async () => {
        await advanceIntoVoteTime(startDate, endDate);

        await voteWithSigners(voting, id, signers, {
          yes: [0, 1, 2, 3], // 40 votes
          no: [], // 0 votes
          abstain: [], // 0 votes
        });

        // `tryEarlyExecution` is turned on but the vote is not decided yet
        await voting.connect(signers[4]).vote(id, VoteOption.Yes, true);
        expect((await voting.getProposal(id)).executed).to.equal(false);
        expect(await voting.canExecute(id)).to.equal(false);

        // `tryEarlyExecution` is turned off and the vote is decided
        await voting.connect(signers[5]).vote(id, VoteOption.Yes, false);
        expect((await voting.getProposal(id)).executed).to.equal(false);
        expect(await voting.canExecute(id)).to.equal(true);

        // `tryEarlyExecution` is turned on and the vote is decided
        let tx = await voting
          .connect(signers[6])
          .vote(id, VoteOption.Yes, true);
        {
          const event = await findEvent(tx, DAO_EVENTS.EXECUTED);

          expect(event.args.actor).to.equal(voting.address);
          expect(event.args.callId).to.equal(toBytes32(id));
          expect(event.args.actions.length).to.equal(1);
          expect(event.args.actions[0].to).to.equal(dummyActions[0].to);
          expect(event.args.actions[0].value).to.equal(dummyActions[0].value);
          expect(event.args.actions[0].data).to.equal(dummyActions[0].data);
          expect(event.args.execResults).to.deep.equal(['0x']);

          expect((await voting.getProposal(id)).executed).to.equal(true);
        }

        // check for the `ProposalExecuted` event in the voting contract
        {
          const event = await findEvent(tx, PROPOSAL_EVENTS.PROPOSAL_EXECUTED);
          expect(event.args.proposalId).to.equal(id);
        }

        // calling execute again should fail
        await expect(voting.execute(id))
          .to.be.revertedWithCustomError(voting, 'ProposalExecutionForbidden')
          .withArgs(id);
      });

      it('reverts if vote is not decided yet', async () => {
        await advanceIntoVoteTime(startDate, endDate);

        await expect(voting.execute(id))
          .to.be.revertedWithCustomError(voting, 'ProposalExecutionForbidden')
          .withArgs(id);
      });
    });

    context('Vote Replacement', async () => {
      beforeEach(async () => {
        votingSettings.votingMode = VotingMode.VoteReplacement;

        await voting.initialize(
          dao.address,
          votingSettings,
          governanceErc20Mock.address
        );

        expect(
          (
            await voting.createProposal(
              dummyMetadata,
              dummyActions,
              0,
              startDate,
              endDate,
              VoteOption.None,
              false
            )
          ).value
        ).to.equal(id);
      });

      it('reverts on voting None', async () => {
        await advanceIntoVoteTime(startDate, endDate);

        // Check that voting is possible but don't vote using `callStatic`
        expect(await voting.callStatic.vote(id, VoteOption.Yes, false)).to.not
          .be.reverted;

        await expect(voting.vote(id, VoteOption.None, false))
          .to.be.revertedWithCustomError(voting, 'VoteCastForbidden')
          .withArgs(id, signers[0].address, VoteOption.None);
      });

      it('should allow vote replacement but not double-count votes by the same address', async () => {
        await advanceIntoVoteTime(startDate, endDate);

        await voting.vote(id, VoteOption.Yes, false);
        await voting.vote(id, VoteOption.Yes, false);
        expect((await voting.getProposal(id)).tally.yes).to.equal(10);
        expect((await voting.getProposal(id)).tally.no).to.equal(0);
        expect((await voting.getProposal(id)).tally.abstain).to.equal(0);

        await voting.vote(id, VoteOption.No, false);
        await voting.vote(id, VoteOption.No, false);
        expect((await voting.getProposal(id)).tally.yes).to.equal(0);
        expect((await voting.getProposal(id)).tally.no).to.equal(10);
        expect((await voting.getProposal(id)).tally.abstain).to.equal(0);

        await voting.vote(id, VoteOption.Abstain, false);
        await voting.vote(id, VoteOption.Abstain, false);
        expect((await voting.getProposal(id)).tally.yes).to.equal(0);
        expect((await voting.getProposal(id)).tally.no).to.equal(0);
        expect((await voting.getProposal(id)).tally.abstain).to.equal(10);

        await expect(voting.vote(id, VoteOption.None, false))
          .to.be.revertedWithCustomError(voting, 'VoteCastForbidden')
          .withArgs(id, signers[0].address, VoteOption.None);
      });

      it('cannot early execute', async () => {
        await advanceIntoVoteTime(startDate, endDate);

        await voteWithSigners(voting, id, signers, {
          yes: [0, 1, 2, 3, 4, 5], // 60 votes
          no: [],
          abstain: [],
        });

        expect(await voting.isSupportThresholdReachedEarly(id)).to.be.true;
        expect(await voting.isMinParticipationReached(id)).to.be.true;
        expect(await voting.canExecute(id)).to.equal(false);
      });

      it('can execute normally if participation and support are met', async () => {
        await advanceIntoVoteTime(startDate, endDate);

        await voteWithSigners(voting, id, signers, {
          yes: [0, 1, 2], // 30 votes
          no: [3, 4], // 20 votes
          abstain: [5, 6], // 20 votes
        });

        expect(await voting.isSupportThresholdReachedEarly(id)).to.be.false;
        expect(await voting.isMinParticipationReached(id)).to.be.true;
        expect(await voting.canExecute(id)).to.equal(false);

        await advanceAfterVoteEnd(endDate);

        expect(await voting.isSupportThresholdReached(id)).to.be.true;
        expect(await voting.isMinParticipationReached(id)).to.be.true;

        expect(await voting.canExecute(id)).to.equal(true);
      });

      it('does not execute early when voting with the `tryEarlyExecution` option', async () => {
        await advanceIntoVoteTime(startDate, endDate);

        await voteWithSigners(voting, id, signers, {
          yes: [0, 1, 2, 3], // 40 votes
          no: [], // 0 votes
          abstain: [], // 0 votes
        });
        expect((await voting.getProposal(id)).executed).to.equal(false);
        expect(await voting.canExecute(id)).to.equal(false); //

        // `tryEarlyExecution` is turned on but the vote is not decided yet
        await voting.connect(signers[4]).vote(id, VoteOption.Yes, true);
        expect((await voting.getProposal(id)).executed).to.equal(false);
        expect(await voting.canExecute(id)).to.equal(false);

        // `tryEarlyExecution` is turned off and the vote is decided
        await voting.connect(signers[5]).vote(id, VoteOption.Yes, false);
        expect((await voting.getProposal(id)).executed).to.equal(false);
        expect(await voting.canExecute(id)).to.equal(false);

        //// `tryEarlyExecution` is turned on and the vote is decided
        await voting.connect(signers[6]).vote(id, VoteOption.Yes, true);
        expect((await voting.getProposal(id)).executed).to.equal(false);
        expect(await voting.canExecute(id)).to.equal(false);
      });

      it('reverts if vote is not decided yet', async () => {
        await advanceIntoVoteTime(startDate, endDate);

        await expect(voting.execute(id))
          .to.be.revertedWithCustomError(voting, 'ProposalExecutionForbidden')
          .withArgs(id);
      });
    });
  });

  describe('Different configurations:', async () => {
    describe('A simple majority vote with >50% support and >=25% participation required', async () => {
      beforeEach(async () => {
        votingSettings.minParticipation = pctToRatio(25);

        await voting.initialize(
          dao.address,
          votingSettings,
          governanceErc20Mock.address
        );

        const receivers = [0, 1, 2, 3, 4, 5, 6, 7, 8, 9].map(
          i => signers[i].address
        );
        const amounts = Array(10).fill(10);
        const balances = receivers.map((receiver, i) => {
          return {
            receiver: receiver,
            amount: amounts[i],
          };
        });

        await setBalances(balances);
        await setTotalSupply(100);

        await voting.createProposal(
          dummyMetadata,
          dummyActions,
          0,
          0,
          0,
          VoteOption.None,
          false
        );
      });

      it('does not execute if support is high enough but participation is too low', async () => {
        advanceIntoVoteTime(startDate, endDate);

        await voting.connect(signers[0]).vote(id, VoteOption.Yes, false);

        expect(await voting.isMinParticipationReached(id)).to.be.false;
        expect(await voting.isSupportThresholdReachedEarly(id)).to.be.false;

        expect(await voting.canExecute(id)).to.equal(false);

        await advanceAfterVoteEnd(endDate);

        expect(await voting.isMinParticipationReached(id)).to.be.false;
        expect(await voting.isSupportThresholdReached(id)).to.be.true;
        expect(await voting.canExecute(id)).to.equal(false);
      });

      it('does not execute if participation is high enough but support is too low', async () => {
        await advanceIntoVoteTime(startDate, endDate);

        await voteWithSigners(voting, id, signers, {
          yes: [0], // 10 votes
          no: [1, 2], //  20 votes
          abstain: [], // 0 votes
        });

        expect(await voting.isMinParticipationReached(id)).to.be.true;
        expect(await voting.isSupportThresholdReachedEarly(id)).to.be.false;
        expect(await voting.canExecute(id)).to.equal(false);

        await advanceAfterVoteEnd(endDate);

        expect(await voting.isMinParticipationReached(id)).to.be.true;
        expect(await voting.isSupportThresholdReached(id)).to.be.false;
        expect(await voting.canExecute(id)).to.equal(false);
      });

      it('executes after the duration if participation and support are met', async () => {
        await advanceIntoVoteTime(startDate, endDate);

        await voteWithSigners(voting, id, signers, {
          yes: [0, 1, 2], // 30 votes
          no: [], //  0 votes
          abstain: [], // 0 votes
        });

        expect(await voting.isMinParticipationReached(id)).to.be.true;
        expect(await voting.isSupportThresholdReachedEarly(id)).to.be.false;
        expect(await voting.canExecute(id)).to.equal(false);

        await advanceAfterVoteEnd(endDate);

        expect(await voting.isMinParticipationReached(id)).to.be.true;
        expect(await voting.isSupportThresholdReached(id)).to.be.true;
        expect(await voting.canExecute(id)).to.equal(true);
      });

      it('executes early if participation and support are met and the vote outcome cannot change anymore', async () => {
        const promises = [0, 1, 2, 3, 4].map(i =>
          voting.connect(signers[i]).vote(id, VoteOption.Yes, false)
        );
        await Promise.all(promises);

        expect(await voting.isMinParticipationReached(id)).to.be.true;
        expect(await voting.isSupportThresholdReachedEarly(id)).to.be.false;
        expect(await voting.canExecute(id)).to.equal(false);

        await voting.connect(signers[5]).vote(id, VoteOption.Yes, false);
        expect(await voting.isMinParticipationReached(id)).to.be.true;
        expect(await voting.isSupportThresholdReachedEarly(id)).to.be.true;
        expect(await voting.canExecute(id)).to.equal(true);

        await advanceAfterVoteEnd(endDate);

        expect(await voting.isMinParticipationReached(id)).to.be.true;
        expect(await voting.isSupportThresholdReached(id)).to.be.true;
        expect(await voting.canExecute(id)).to.equal(true);
      });
    });

    describe('An edge case with `supportThreshold = 0%`, `minParticipation = 0%`, in early execution mode', async () => {
      beforeEach(async () => {
        votingSettings.supportThreshold = pctToRatio(0);
        votingSettings.minParticipation = pctToRatio(0);
        votingSettings.votingMode = VotingMode.EarlyExecution;

        await voting.initialize(
          dao.address,
          votingSettings,
          governanceErc20Mock.address
        );

        await setBalances([{receiver: signers[0].address, amount: 1}]);
        await setTotalSupply(100);

        await voting.createProposal(
          dummyMetadata,
          dummyActions,
          0,
          0,
          0,
          VoteOption.None,
          false
        );
      });

      it('does not execute with 0 votes', async () => {
        // does not execute early
        advanceIntoVoteTime(startDate, endDate);

        expect(await voting.isMinParticipationReached(id)).to.be.true;
        expect(await voting.isSupportThresholdReachedEarly(id)).to.be.false;
        expect(await voting.canExecute(id)).to.equal(false);

        // does not execute normally
        await advanceAfterVoteEnd(endDate);

        expect(await voting.isMinParticipationReached(id)).to.be.true;
        expect(await voting.isSupportThresholdReached(id)).to.be.false;
        expect(await voting.canExecute(id)).to.equal(false);
<<<<<<< HEAD
      });

      it('executes if participation and support are met', async () => {
        await advanceIntoVoteTime(startDate, endDate);

        await voting.connect(signers[0]).vote(id, VoteOption.Yes, false);

        // Check if the proposal can execute early
        expect(await voting.isMinParticipationReached(id)).to.be.true;
        expect(await voting.isSupportThresholdReachedEarly(id)).to.be.true;
        expect(await voting.canExecute(id)).to.equal(true);

        // Check if the proposal can execute normally
        await advanceAfterVoteEnd(endDate);

        expect(await voting.isMinParticipationReached(id)).to.be.true;
        expect(await voting.isSupportThresholdReached(id)).to.be.true;
        expect(await voting.canExecute(id)).to.equal(true);
      });
    });
  });

  describe('An edge case with `supportThreshold = 99.9999%` and `minParticipation = 100%` in early execution mode', async () => {
    beforeEach(async () => {
      votingSettings.supportThreshold = pctToRatio(100).sub(1);
      votingSettings.minParticipation = pctToRatio(100);
      votingSettings.votingMode = VotingMode.EarlyExecution;

      await voting.initialize(
        dao.address,
        votingSettings,
        governanceErc20Mock.address
      );
    });

    context('token balances are in the magnitude of 10^18', async () => {
      beforeEach(async () => {
        const totalSupply = ethers.BigNumber.from(10).pow(18);
        const delta = totalSupply.div(RATIO_BASE);
        await setBalances([
          {
            receiver: signers[0].address,
            amount: totalSupply.sub(delta), // 99.9999% of the total supply
          },
          {receiver: signers[1].address, amount: 1}, // 1 vote (10^-16 % = 0.0000000000000001%)
          {receiver: signers[2].address, amount: delta.sub(1)}, // 1 vote less than 0.0001% of the total supply (99.9999% - 10^-16% = 0.00009999999999999%)
        ]);

        await voting.createProposal(
          dummyMetadata,
          dummyActions,
          0,
          0,
          VoteOption.None,
          false
        );
      });

      it('early support criterium is sharp by 1 vote', async () => {
        advanceIntoVoteTime(startDate, endDate);

        // 99.9999% of the voting power voted for yes
        await voting.connect(signers[0]).vote(id, VoteOption.Yes, false);
        expect(await voting.isSupportThresholdReachedEarly(id)).to.be.false;
        expect(await voting.isSupportThresholdReached(id)).to.be.true;

        // 1 vote is still missing to meet >99.9999% worst case support
        const proposal = await voting.getProposal(id);
        const tally = proposal.tally;
        const totalVotingPower = await voting.totalVotingPower(
          proposal.parameters.snapshotBlock
        );
        expect(
          totalVotingPower.sub(tally.yes).sub(tally.abstain) // this is the number of worst case no votes
        ).to.eq(totalVotingPower.div(RATIO_BASE));

        // vote with 1 more yes vote
        await voting.connect(signers[1]).vote(id, VoteOption.Yes, false);
        expect(await voting.isSupportThresholdReachedEarly(id)).to.be.true;
        expect(await voting.isSupportThresholdReached(id)).to.be.true;

        // voting with the remaining votes does not change this
        await voting.connect(signers[2]).vote(id, VoteOption.Yes, false);
        expect(await voting.isSupportThresholdReachedEarly(id)).to.be.true;
        expect(await voting.isSupportThresholdReached(id)).to.be.true;
      });

      it('participation criterium is sharp by 1 vote', async () => {
        await advanceIntoVoteTime(startDate, endDate);

        await voting.connect(signers[0]).vote(id, VoteOption.Yes, false);
        await voting.connect(signers[2]).vote(id, VoteOption.Yes, false);

        // 1 vote is still missing to meet particpiation = 100%
        const proposal = await voting.getProposal(id);
        const tally = proposal.tally;
        const totalVotingPower = await voting.totalVotingPower(
          proposal.parameters.snapshotBlock
        );
        expect(
          totalVotingPower.sub(tally.yes).sub(tally.no).sub(tally.abstain)
        ).to.eq(1);
        expect(await voting.isMinParticipationReached(id)).to.be.false;

        // cast the last vote so that participation = 100%
        await voting.connect(signers[1]).vote(id, VoteOption.Yes, false);
        expect(await voting.isMinParticipationReached(id)).to.be.true;
=======
>>>>>>> f6fd9ff1
      });
    });

    context('tokens balances are in the magnitude of 10^6', async () => {
      const totalSupply = ethers.BigNumber.from(10).pow(6);
      const delta = 1; // 0.0001% of the total supply

      beforeEach(async () => {
        await setBalances([
          {receiver: signers[0].address, amount: totalSupply.sub(delta)}, // 99.9999%
          {receiver: signers[1].address, amount: delta}, //             0.0001%
        ]);

        await voting.createProposal(
          dummyMetadata,
          dummyActions,
          0,
          0,
          VoteOption.None,
          false
        );
      });

      it('early support criterium is sharp by 1 vote', async () => {
        advanceIntoVoteTime(startDate, endDate);

        await voting.connect(signers[0]).vote(id, VoteOption.Yes, false);

        // 1 vote is still missing to meet >99.9999%
        const proposal = await voting.getProposal(id);
        const tally = proposal.tally;
        const totalVotingPower = await voting.totalVotingPower(
          proposal.parameters.snapshotBlock
        );
        expect(
          totalVotingPower.sub(tally.yes).sub(tally.abstain) // this is the number of worst case no votes
        ).to.eq(totalVotingPower.div(RATIO_BASE));

        expect(await voting.isSupportThresholdReachedEarly(id)).to.be.false;
        expect(await voting.isSupportThresholdReached(id)).to.be.true;

        // cast the last vote so that support = 100%
        await voting.connect(signers[1]).vote(id, VoteOption.Yes, false);
        expect(await voting.isSupportThresholdReachedEarly(id)).to.be.true;
        expect(await voting.isSupportThresholdReached(id)).to.be.true;
      });

      it('participation is not met with 1 vote missing', async () => {
        await advanceIntoVoteTime(startDate, endDate);

        await voting.connect(signers[0]).vote(id, VoteOption.Yes, false);
        expect(await voting.isMinParticipationReached(id)).to.be.false;

<<<<<<< HEAD
        // 1 vote is still missing to meet particpiation = 100%
        const proposal = await voting.getProposal(id);
        const tally = proposal.tally;
        const totalVotingPower = await voting.totalVotingPower(
          proposal.parameters.snapshotBlock
        );
        expect(
          totalVotingPower.sub(tally.yes).sub(tally.no).sub(tally.abstain)
        ).to.eq(1);
        expect(await voting.isMinParticipationReached(id)).to.be.false;

        // cast the last vote so that participation = 100%
        await voting.connect(signers[1]).vote(id, VoteOption.Yes, false);
        expect(await voting.isMinParticipationReached(id)).to.be.true;
      });
    });
  });

  describe('Execution criteria handle token balances for multiple orders of magnitude', async function () {
    beforeEach(async () => {
      votingSettings.supportThreshold = pctToRatio(50);
      votingSettings.minParticipation = pctToRatio(20);
      votingSettings.votingMode = VotingMode.EarlyExecution;
    });

    const powers = [0, 1, 2, 3, 6, 12, 18, 24, 36, 48];

    powers.forEach(async power => {
      it(`magnitudes of 10^${power}`, async function () {
        await voting.initialize(
          dao.address,
          votingSettings,
          governanceErc20Mock.address
        );
=======
        // Check if the proposal can execute early
        expect(await voting.isMinParticipationReached(id)).to.be.true;
        expect(await voting.isSupportThresholdReachedEarly(id)).to.be.true;
        expect(await voting.canExecute(id)).to.equal(true);
>>>>>>> f6fd9ff1

        let magnitude = BigNumber.from(10).pow(power);

        const oneToken = magnitude;
        const balances = [
          {
            receiver: signers[0].address,
            amount: oneToken.mul(5).add(1),
          },
          {
            receiver: signers[1].address,
            amount: oneToken.mul(5),
          },
        ];

        // signer[0] has more voting power than signer[1]
        const balanceDifference = balances[0].amount.sub(balances[1].amount);
        expect(balanceDifference).to.eq(1);

        await setBalances(balances);

<<<<<<< HEAD
=======
        expect(await voting.isMinParticipationReached(id)).to.be.true;
        expect(await voting.isSupportThresholdReached(id)).to.be.true;
        expect(await voting.canExecute(id)).to.equal(true);
      });
    });
  });

  describe('An edge case with `supportThreshold = 99.9999%` and `minParticipation = 100%` in early execution mode', async () => {
    beforeEach(async () => {
      votingSettings.supportThreshold = pctToRatio(100).sub(1);
      votingSettings.minParticipation = pctToRatio(100);
      votingSettings.votingMode = VotingMode.EarlyExecution;

      await voting.initialize(
        dao.address,
        votingSettings,
        governanceErc20Mock.address
      );
    });

    context('token balances are in the magnitude of 10^18', async () => {
      beforeEach(async () => {
        const totalSupply = ethers.BigNumber.from(10).pow(18);
        const delta = totalSupply.div(RATIO_BASE);
        await setBalances([
          {
            receiver: signers[0].address,
            amount: totalSupply.sub(delta), // 99.9999% of the total supply
          },
          {receiver: signers[1].address, amount: 1}, // 1 vote (10^-16 % = 0.0000000000000001%)
          {receiver: signers[2].address, amount: delta.sub(1)}, // 1 vote less than 0.0001% of the total supply (99.9999% - 10^-16% = 0.00009999999999999%)
        ]);

>>>>>>> f6fd9ff1
        await voting.createProposal(
          dummyMetadata,
          dummyActions,
          0,
          0,
<<<<<<< HEAD
          VoteOption.None,
          false
        );

        const snapshotBlock = (await voting.getProposal(id)).parameters
          .snapshotBlock;
        const totalVotingPower = await voting.totalVotingPower(snapshotBlock);
        expect(totalVotingPower).to.eq(
          balances[0].amount.add(balances[1].amount)
        );
=======
          0,
          VoteOption.None,
          false
        );
      });

      it('early support criterium is sharp by 1 vote', async () => {
        advanceIntoVoteTime(startDate, endDate);

        // 99.9999% of the voting power voted for yes
        await voting.connect(signers[0]).vote(id, VoteOption.Yes, false);
        expect(await voting.isSupportThresholdReachedEarly(id)).to.be.false;
        expect(await voting.isSupportThresholdReached(id)).to.be.true;

        // 1 vote is still missing to meet >99.9999% worst-case support
        const tally = (await voting.getProposal(id)).tally;
        expect(
          tally.totalVotingPower.sub(tally.yes).sub(tally.abstain) // this is the number of worst case no votes
        ).to.eq(tally.totalVotingPower.div(RATIO_BASE));

        // vote with 1 more yes vote
        await voting.connect(signers[1]).vote(id, VoteOption.Yes, false);
        expect(await voting.isSupportThresholdReachedEarly(id)).to.be.true;
        expect(await voting.isSupportThresholdReached(id)).to.be.true;

        // voting with the remaining votes does not change this
        await voting.connect(signers[2]).vote(id, VoteOption.Yes, false);
        expect(await voting.isSupportThresholdReachedEarly(id)).to.be.true;
        expect(await voting.isSupportThresholdReached(id)).to.be.true;
      });

      it('participation criterium is sharp by 1 vote', async () => {
        await advanceIntoVoteTime(startDate, endDate);

        await voting.connect(signers[0]).vote(id, VoteOption.Yes, false);
        await voting.connect(signers[2]).vote(id, VoteOption.Yes, false);

        // 1 vote is still missing to meet particpiation = 100%
        const tally = (await voting.getProposal(id)).tally;
        expect(
          tally.totalVotingPower.sub(tally.yes).sub(tally.no).sub(tally.abstain)
        ).to.eq(1);
        expect(await voting.isMinParticipationReached(id)).to.be.false;

        // cast the last vote so that participation = 100%
        await voting.connect(signers[1]).vote(id, VoteOption.Yes, false);
        expect(await voting.isMinParticipationReached(id)).to.be.true;
      });
    });

    context('tokens balances are in the magnitude of 10^6', async () => {
      const totalSupply = ethers.BigNumber.from(10).pow(6);
      const delta = 1; // 0.0001% of the total supply

      beforeEach(async () => {
        await setBalances([
          {receiver: signers[0].address, amount: totalSupply.sub(delta)}, // 99.9999%
          {receiver: signers[1].address, amount: delta}, //             0.0001%
        ]);

        await voting.createProposal(
          dummyMetadata,
          dummyActions,
          0,
          0,
          0,
          VoteOption.None,
          false
        );
      });

      it('early support criterium is sharp by 1 vote', async () => {
        advanceIntoVoteTime(startDate, endDate);

        await voting.connect(signers[0]).vote(id, VoteOption.Yes, false);

        // 1 vote is still missing to meet >99.9999%
        const tally = (await voting.getProposal(id)).tally;
        expect(
          tally.totalVotingPower.sub(tally.yes).sub(tally.abstain) // this is the number of worst case no votes
        ).to.eq(tally.totalVotingPower.div(RATIO_BASE));

        expect(await voting.isSupportThresholdReachedEarly(id)).to.be.false;
        expect(await voting.isSupportThresholdReached(id)).to.be.true;

        // cast the last vote so that support = 100%
        await voting.connect(signers[1]).vote(id, VoteOption.Yes, false);
        expect(await voting.isSupportThresholdReachedEarly(id)).to.be.true;
        expect(await voting.isSupportThresholdReached(id)).to.be.true;
      });

      it('participation is not met with 1 vote missing', async () => {
        await advanceIntoVoteTime(startDate, endDate);

        await voting.connect(signers[0]).vote(id, VoteOption.Yes, false);
        expect(await voting.isMinParticipationReached(id)).to.be.false;

        // 1 vote is still missing to meet particpiation = 100%
        const tally = (await voting.getProposal(id)).tally;
        expect(
          tally.totalVotingPower.sub(tally.yes).sub(tally.no).sub(tally.abstain)
        ).to.eq(1);
        expect(await voting.isMinParticipationReached(id)).to.be.false;

        // cast the last vote so that participation = 100%
        await voting.connect(signers[1]).vote(id, VoteOption.Yes, false);
        expect(await voting.isMinParticipationReached(id)).to.be.true;
      });
    });
  });

  describe('Execution criteria handle token balances for multiple orders of magnitude', async function () {
    beforeEach(async () => {
      votingSettings.supportThreshold = pctToRatio(50);
      votingSettings.minParticipation = pctToRatio(20);
      votingSettings.votingMode = VotingMode.EarlyExecution;
    });

    const powers = [0, 1, 2, 3, 6, 12, 18, 24, 36, 48];

    powers.forEach(async power => {
      it(`magnitudes of 10^${power}`, async function () {
        await voting.initialize(
          dao.address,
          votingSettings,
          governanceErc20Mock.address
        );

        let magnitude = BigNumber.from(10).pow(power);

        const oneToken = magnitude;
        const balances = [
          {
            receiver: signers[0].address,
            amount: oneToken.mul(5).add(1),
          },
          {
            receiver: signers[1].address,
            amount: oneToken.mul(5),
          },
        ];

        // signer[0] has more voting power than signer[1]
        const balanceDifference = balances[0].amount.sub(balances[1].amount);
        expect(balanceDifference).to.eq(1);

        await setBalances(balances);

        await voting.createProposal(
          dummyMetadata,
          dummyActions,
          0,
          0,
          0,
          VoteOption.None,
          false
        );

        expect((await voting.getProposal(id)).tally.totalVotingPower).to.eq(
          balances[0].amount.add(balances[1].amount)
        );
>>>>>>> f6fd9ff1

        // vote with both signers
        await voting.connect(signers[0]).vote(id, VoteOption.Yes, false);
        await voting.connect(signers[1]).vote(id, VoteOption.No, false);

        expect(await voting.isSupportThresholdReached(id)).to.be.true;
        expect(await voting.isSupportThresholdReachedEarly(id)).to.be.true;
        expect(await voting.isMinParticipationReached(id)).to.be.true;
        expect(await voting.canExecute(id)).to.be.true;
      });
    });
  });
});<|MERGE_RESOLUTION|>--- conflicted
+++ resolved
@@ -7,11 +7,7 @@
   DAO,
   GovernanceERC20Mock,
   GovernanceERC20Mock__factory,
-<<<<<<< HEAD
-  Proposal,
-=======
   TokenVoting,
->>>>>>> f6fd9ff1
 } from '../../typechain';
 import {
   findEvent,
@@ -376,10 +372,7 @@
           await voting.createProposal(
             dummyMetadata,
             dummyActions,
-<<<<<<< HEAD
-=======
             0,
->>>>>>> f6fd9ff1
             startDate,
             endDate,
             VoteOption.None,
@@ -407,10 +400,7 @@
           await voting.createProposal(
             dummyMetadata,
             dummyActions,
-<<<<<<< HEAD
-=======
             0,
->>>>>>> f6fd9ff1
             startDate,
             endDate,
             VoteOption.None,
@@ -429,11 +419,8 @@
         governanceErc20Mock.address
       );
 
-<<<<<<< HEAD
-=======
       const allowFailureMap = 1;
 
->>>>>>> f6fd9ff1
       await setBalances([{receiver: signers[0].address, amount: 10}]);
 
       let tx = await voting.createProposal(
@@ -472,11 +459,7 @@
       );
 
       expect(proposal.parameters.minVotingPower).to.equal(
-<<<<<<< HEAD
         (await voting.totalVotingPower(proposal.parameters.snapshotBlock))
-=======
-        proposal.tally.totalVotingPower
->>>>>>> f6fd9ff1
           .mul(votingSettings.minParticipation)
           .div(pctToRatio(100))
       );
@@ -485,13 +468,9 @@
         proposal.parameters.startDate.add(votingSettings.minDuration)
       ).to.equal(proposal.parameters.endDate);
 
-<<<<<<< HEAD
       expect(
         await voting.totalVotingPower(proposal.parameters.snapshotBlock)
       ).to.equal(10);
-=======
-      expect(proposal.tally.totalVotingPower).to.equal(10);
->>>>>>> f6fd9ff1
       expect(proposal.tally.yes).to.equal(0);
       expect(proposal.tally.no).to.equal(0);
 
@@ -549,23 +528,15 @@
         votingSettings.supportThreshold
       );
       expect(proposal.parameters.minVotingPower).to.equal(
-<<<<<<< HEAD
         (await voting.totalVotingPower(proposal.parameters.snapshotBlock))
-=======
-        proposal.tally.totalVotingPower
->>>>>>> f6fd9ff1
           .mul(votingSettings.minParticipation)
           .div(pctToRatio(100))
       );
       expect(proposal.parameters.snapshotBlock).to.equal(block.number - 1);
 
-<<<<<<< HEAD
       expect(
         await voting.totalVotingPower(proposal.parameters.snapshotBlock)
       ).to.equal(10);
-=======
-      expect(proposal.tally.totalVotingPower).to.equal(10);
->>>>>>> f6fd9ff1
       expect(proposal.tally.yes).to.equal(10);
       expect(proposal.tally.no).to.equal(0);
       expect(proposal.tally.abstain).to.equal(0);
@@ -1269,7 +1240,6 @@
         expect(await voting.isMinParticipationReached(id)).to.be.true;
         expect(await voting.isSupportThresholdReached(id)).to.be.false;
         expect(await voting.canExecute(id)).to.equal(false);
-<<<<<<< HEAD
       });
 
       it('executes if participation and support are met', async () => {
@@ -1323,6 +1293,7 @@
           dummyActions,
           0,
           0,
+          0,
           VoteOption.None,
           false
         );
@@ -1377,8 +1348,6 @@
         // cast the last vote so that participation = 100%
         await voting.connect(signers[1]).vote(id, VoteOption.Yes, false);
         expect(await voting.isMinParticipationReached(id)).to.be.true;
-=======
->>>>>>> f6fd9ff1
       });
     });
 
@@ -1397,6 +1366,7 @@
           dummyActions,
           0,
           0,
+          0,
           VoteOption.None,
           false
         );
@@ -1432,7 +1402,6 @@
         await voting.connect(signers[0]).vote(id, VoteOption.Yes, false);
         expect(await voting.isMinParticipationReached(id)).to.be.false;
 
-<<<<<<< HEAD
         // 1 vote is still missing to meet particpiation = 100%
         const proposal = await voting.getProposal(id);
         const tally = proposal.tally;
@@ -1467,12 +1436,6 @@
           votingSettings,
           governanceErc20Mock.address
         );
-=======
-        // Check if the proposal can execute early
-        expect(await voting.isMinParticipationReached(id)).to.be.true;
-        expect(await voting.isSupportThresholdReachedEarly(id)).to.be.true;
-        expect(await voting.canExecute(id)).to.equal(true);
->>>>>>> f6fd9ff1
 
         let magnitude = BigNumber.from(10).pow(power);
 
@@ -1494,48 +1457,12 @@
 
         await setBalances(balances);
 
-<<<<<<< HEAD
-=======
-        expect(await voting.isMinParticipationReached(id)).to.be.true;
-        expect(await voting.isSupportThresholdReached(id)).to.be.true;
-        expect(await voting.canExecute(id)).to.equal(true);
-      });
-    });
-  });
-
-  describe('An edge case with `supportThreshold = 99.9999%` and `minParticipation = 100%` in early execution mode', async () => {
-    beforeEach(async () => {
-      votingSettings.supportThreshold = pctToRatio(100).sub(1);
-      votingSettings.minParticipation = pctToRatio(100);
-      votingSettings.votingMode = VotingMode.EarlyExecution;
-
-      await voting.initialize(
-        dao.address,
-        votingSettings,
-        governanceErc20Mock.address
-      );
-    });
-
-    context('token balances are in the magnitude of 10^18', async () => {
-      beforeEach(async () => {
-        const totalSupply = ethers.BigNumber.from(10).pow(18);
-        const delta = totalSupply.div(RATIO_BASE);
-        await setBalances([
-          {
-            receiver: signers[0].address,
-            amount: totalSupply.sub(delta), // 99.9999% of the total supply
-          },
-          {receiver: signers[1].address, amount: 1}, // 1 vote (10^-16 % = 0.0000000000000001%)
-          {receiver: signers[2].address, amount: delta.sub(1)}, // 1 vote less than 0.0001% of the total supply (99.9999% - 10^-16% = 0.00009999999999999%)
-        ]);
-
->>>>>>> f6fd9ff1
         await voting.createProposal(
           dummyMetadata,
           dummyActions,
           0,
           0,
-<<<<<<< HEAD
+          0,
           VoteOption.None,
           false
         );
@@ -1546,169 +1473,6 @@
         expect(totalVotingPower).to.eq(
           balances[0].amount.add(balances[1].amount)
         );
-=======
-          0,
-          VoteOption.None,
-          false
-        );
-      });
-
-      it('early support criterium is sharp by 1 vote', async () => {
-        advanceIntoVoteTime(startDate, endDate);
-
-        // 99.9999% of the voting power voted for yes
-        await voting.connect(signers[0]).vote(id, VoteOption.Yes, false);
-        expect(await voting.isSupportThresholdReachedEarly(id)).to.be.false;
-        expect(await voting.isSupportThresholdReached(id)).to.be.true;
-
-        // 1 vote is still missing to meet >99.9999% worst-case support
-        const tally = (await voting.getProposal(id)).tally;
-        expect(
-          tally.totalVotingPower.sub(tally.yes).sub(tally.abstain) // this is the number of worst case no votes
-        ).to.eq(tally.totalVotingPower.div(RATIO_BASE));
-
-        // vote with 1 more yes vote
-        await voting.connect(signers[1]).vote(id, VoteOption.Yes, false);
-        expect(await voting.isSupportThresholdReachedEarly(id)).to.be.true;
-        expect(await voting.isSupportThresholdReached(id)).to.be.true;
-
-        // voting with the remaining votes does not change this
-        await voting.connect(signers[2]).vote(id, VoteOption.Yes, false);
-        expect(await voting.isSupportThresholdReachedEarly(id)).to.be.true;
-        expect(await voting.isSupportThresholdReached(id)).to.be.true;
-      });
-
-      it('participation criterium is sharp by 1 vote', async () => {
-        await advanceIntoVoteTime(startDate, endDate);
-
-        await voting.connect(signers[0]).vote(id, VoteOption.Yes, false);
-        await voting.connect(signers[2]).vote(id, VoteOption.Yes, false);
-
-        // 1 vote is still missing to meet particpiation = 100%
-        const tally = (await voting.getProposal(id)).tally;
-        expect(
-          tally.totalVotingPower.sub(tally.yes).sub(tally.no).sub(tally.abstain)
-        ).to.eq(1);
-        expect(await voting.isMinParticipationReached(id)).to.be.false;
-
-        // cast the last vote so that participation = 100%
-        await voting.connect(signers[1]).vote(id, VoteOption.Yes, false);
-        expect(await voting.isMinParticipationReached(id)).to.be.true;
-      });
-    });
-
-    context('tokens balances are in the magnitude of 10^6', async () => {
-      const totalSupply = ethers.BigNumber.from(10).pow(6);
-      const delta = 1; // 0.0001% of the total supply
-
-      beforeEach(async () => {
-        await setBalances([
-          {receiver: signers[0].address, amount: totalSupply.sub(delta)}, // 99.9999%
-          {receiver: signers[1].address, amount: delta}, //             0.0001%
-        ]);
-
-        await voting.createProposal(
-          dummyMetadata,
-          dummyActions,
-          0,
-          0,
-          0,
-          VoteOption.None,
-          false
-        );
-      });
-
-      it('early support criterium is sharp by 1 vote', async () => {
-        advanceIntoVoteTime(startDate, endDate);
-
-        await voting.connect(signers[0]).vote(id, VoteOption.Yes, false);
-
-        // 1 vote is still missing to meet >99.9999%
-        const tally = (await voting.getProposal(id)).tally;
-        expect(
-          tally.totalVotingPower.sub(tally.yes).sub(tally.abstain) // this is the number of worst case no votes
-        ).to.eq(tally.totalVotingPower.div(RATIO_BASE));
-
-        expect(await voting.isSupportThresholdReachedEarly(id)).to.be.false;
-        expect(await voting.isSupportThresholdReached(id)).to.be.true;
-
-        // cast the last vote so that support = 100%
-        await voting.connect(signers[1]).vote(id, VoteOption.Yes, false);
-        expect(await voting.isSupportThresholdReachedEarly(id)).to.be.true;
-        expect(await voting.isSupportThresholdReached(id)).to.be.true;
-      });
-
-      it('participation is not met with 1 vote missing', async () => {
-        await advanceIntoVoteTime(startDate, endDate);
-
-        await voting.connect(signers[0]).vote(id, VoteOption.Yes, false);
-        expect(await voting.isMinParticipationReached(id)).to.be.false;
-
-        // 1 vote is still missing to meet particpiation = 100%
-        const tally = (await voting.getProposal(id)).tally;
-        expect(
-          tally.totalVotingPower.sub(tally.yes).sub(tally.no).sub(tally.abstain)
-        ).to.eq(1);
-        expect(await voting.isMinParticipationReached(id)).to.be.false;
-
-        // cast the last vote so that participation = 100%
-        await voting.connect(signers[1]).vote(id, VoteOption.Yes, false);
-        expect(await voting.isMinParticipationReached(id)).to.be.true;
-      });
-    });
-  });
-
-  describe('Execution criteria handle token balances for multiple orders of magnitude', async function () {
-    beforeEach(async () => {
-      votingSettings.supportThreshold = pctToRatio(50);
-      votingSettings.minParticipation = pctToRatio(20);
-      votingSettings.votingMode = VotingMode.EarlyExecution;
-    });
-
-    const powers = [0, 1, 2, 3, 6, 12, 18, 24, 36, 48];
-
-    powers.forEach(async power => {
-      it(`magnitudes of 10^${power}`, async function () {
-        await voting.initialize(
-          dao.address,
-          votingSettings,
-          governanceErc20Mock.address
-        );
-
-        let magnitude = BigNumber.from(10).pow(power);
-
-        const oneToken = magnitude;
-        const balances = [
-          {
-            receiver: signers[0].address,
-            amount: oneToken.mul(5).add(1),
-          },
-          {
-            receiver: signers[1].address,
-            amount: oneToken.mul(5),
-          },
-        ];
-
-        // signer[0] has more voting power than signer[1]
-        const balanceDifference = balances[0].amount.sub(balances[1].amount);
-        expect(balanceDifference).to.eq(1);
-
-        await setBalances(balances);
-
-        await voting.createProposal(
-          dummyMetadata,
-          dummyActions,
-          0,
-          0,
-          0,
-          VoteOption.None,
-          false
-        );
-
-        expect((await voting.getProposal(id)).tally.totalVotingPower).to.eq(
-          balances[0].amount.add(balances[1].amount)
-        );
->>>>>>> f6fd9ff1
 
         // vote with both signers
         await voting.connect(signers[0]).vote(id, VoteOption.Yes, false);
