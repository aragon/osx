import {expect} from 'chai';
import {ethers} from 'hardhat';
import {Contract} from 'ethers';
import {SignerWithAddress} from '@nomiclabs/hardhat-ethers/signers';

import {DAO} from '../../typechain';
import {
  findEvent,
  DAO_EVENTS,
  PROPOSAL_EVENTS,
  MULTISIG_EVENTS,
} from '../../utils/event';
import {getMergedABI} from '../../utils/abi';
<<<<<<< HEAD
import {customError, ERRORS} from '../test-utils/custom-error-helper';
import {deployNewDAO} from '../test-utils/dao';
=======
import {OZ_ERRORS} from '../test-utils/error';

export type MultisigSettings = {
  minApprovals: number;
  onlyListed: boolean;
};

export async function approveWithSigners(
  multisigContract: Contract,
  proposalId: number,
  signers: SignerWithAddress[],
  signerIds: number[]
) {
  let promises = signerIds.map(i =>
    multisigContract.connect(signers[i]).approve(proposalId, false)
  );

  await Promise.all(promises);
}
>>>>>>> c06fbfbe

describe('Multisig', function () {
  let signers: SignerWithAddress[];
  let multisig: any;
  let dao: DAO;
  let dummyActions: any;
  let dummyMetadata: string;
  let multisigSettings: MultisigSettings;

  const id = 0;

  let mergedAbi: any;
  let multisigFactoryBytecode: any;

  before(async () => {
    signers = await ethers.getSigners();

    ({abi: mergedAbi, bytecode: multisigFactoryBytecode} = await getMergedABI(
      // @ts-ignore
      hre,
      'Multisig',
      ['DAO']
    ));

    dummyActions = [
      {
        to: signers[0].address,
        data: '0x00000000',
        value: 0,
      },
    ];
    dummyMetadata = ethers.utils.hexlify(
      ethers.utils.toUtf8Bytes('0x123456789')
    );

    dao = await deployNewDAO(signers[0].address);
  });

  beforeEach(async () => {
    multisigSettings = {
      minApprovals: 3,
      onlyListed: true,
    };

    const MultisigFactory = new ethers.ContractFactory(
      mergedAbi,
      multisigFactoryBytecode,
      signers[0]
    );
    multisig = await MultisigFactory.deploy();

    dao.grant(
      dao.address,
      multisig.address,
      ethers.utils.id('EXECUTE_PERMISSION')
    );
    dao.grant(
      multisig.address,
      signers[0].address,
      ethers.utils.id('UPDATE_MULTISIG_SETTINGS_PERMISSION')
    );
  });

  describe('initialize:', async () => {
    it('reverts if trying to re-initialize', async () => {
      await multisig.initialize(
        dao.address,
        signers.slice(0, 5).map(s => s.address),
        multisigSettings
      );

      await expect(
        multisig.initialize(
          dao.address,
          signers.slice(0, 5).map(s => s.address),
          multisigSettings
        )
      ).to.be.revertedWith(OZ_ERRORS.ALREADY_INITIALIZED);
    });

    it('adds the initial addresses to the address list', async () => {
      expect(await multisig.addresslistLength()).to.equal(0);

      multisigSettings.minApprovals = 2;
      await multisig.initialize(
        dao.address,
        signers.slice(0, 2).map(s => s.address),
        multisigSettings
      );

      expect(await multisig.addresslistLength()).to.equal(2);
      expect(await multisig.isListed(signers[0].address)).to.equal(true);
      expect(await multisig.isListed(signers[1].address)).to.equal(true);
    });

    it('should set the `minApprovals`', async () => {
      await multisig.initialize(
        dao.address,
        signers.slice(0, 5).map(s => s.address),
        multisigSettings
      );
      expect((await multisig.multisigSettings()).minApprovals).to.be.eq(
        multisigSettings.minApprovals
      );
    });

    it('should set `onlyListed`', async () => {
      await multisig.initialize(
        dao.address,
        signers.slice(0, 5).map(s => s.address),
        multisigSettings
      );
      expect((await multisig.multisigSettings()).onlyListed).to.be.eq(
        multisigSettings.onlyListed
      );
    });

    it('should emit `MultisigSettingsUpdated` during initialization', async () => {
      await expect(
        multisig.initialize(
          dao.address,
          signers.slice(0, 5).map(s => s.address),
          multisigSettings
        )
      )
        .to.emit(multisig, MULTISIG_EVENTS.MULTISIG_SETTINGS_UPDATED)
        .withArgs(multisigSettings.onlyListed, multisigSettings.minApprovals);
    });
  });

  describe('updateMultisigSettings:', async () => {
    beforeEach(async () => {
      await multisig.initialize(
        dao.address,
        signers.slice(0, 5).map(s => s.address),
        multisigSettings
      );
    });

    it('should not allow to set minApprovals larger than the address list length', async () => {
      let addresslistLength = (await multisig.addresslistLength()).toNumber();

      multisigSettings.minApprovals = addresslistLength + 1;

      await expect(multisig.updateMultisigSettings(multisigSettings))
        .to.be.revertedWithCustomError(multisig, 'MinApprovalsOutOfBounds')
        .withArgs(addresslistLength, multisigSettings.minApprovals);
    });

    it('should not allow to set `minApprovals` to 0', async () => {
      multisigSettings.minApprovals = 0;
      await expect(multisig.updateMultisigSettings(multisigSettings))
        .to.be.revertedWithCustomError(multisig, 'MinApprovalsOutOfBounds')
        .withArgs(1, 0);
    });

    it('should emit `MultisigSettingsUpdated` when `updateMutlsigSettings` gets called', async () => {
      await expect(multisig.updateMultisigSettings(multisigSettings))
        .to.emit(multisig, MULTISIG_EVENTS.MULTISIG_SETTINGS_UPDATED)
        .withArgs(multisigSettings.onlyListed, multisigSettings.minApprovals);
    });
  });

  describe('isListed:', async () => {
    it('should return false, if a user is not listed', async () => {
      multisigSettings.minApprovals = 1;
      await multisig.initialize(
        dao.address,
        [signers[0].address],
        multisigSettings
      );

      expect(await multisig.isListed(signers[9].address)).to.equal(false);
    });
  });

  describe('addAddresses:', async () => {
    it('should add new members to the address list', async () => {
      multisigSettings.minApprovals = 1;
      await multisig.initialize(
        dao.address,
        [signers[0].address],
        multisigSettings
      );

      expect(await multisig.isListed(signers[0].address)).to.equal(true);
      expect(await multisig.isListed(signers[1].address)).to.equal(false);

      // add a new member
      await multisig.addAddresses([signers[1].address]);

      expect(await multisig.isListed(signers[0].address)).to.equal(true);
      expect(await multisig.isListed(signers[1].address)).to.equal(true);
    });
  });

  describe('removeAddresses:', async () => {
    it('should remove users from the address list', async () => {
      multisigSettings.minApprovals = 1;
      await multisig.initialize(
        dao.address,
        signers.slice(0, 2).map(s => s.address),
        multisigSettings
      );

      expect(await multisig.isListed(signers[0].address)).to.equal(true);
      expect(await multisig.isListed(signers[1].address)).to.equal(true);

      // remove an existing member
      await multisig.removeAddresses([signers[1].address]);

      expect(await multisig.isListed(signers[0].address)).to.equal(true);
      expect(await multisig.isListed(signers[1].address)).to.equal(false);
    });

    it('reverts if the address list would become empty', async () => {
      multisigSettings.minApprovals = 1;
      await multisig.initialize(
        dao.address,
        [signers[0].address],
        multisigSettings
      );

      await expect(multisig.removeAddresses([signers[0].address]))
        .to.be.revertedWithCustomError(multisig, 'MinApprovalsOutOfBounds')
        .withArgs(
          (await multisig.addresslistLength()) - 1,
          multisigSettings.minApprovals
        );
    });

    it('reverts if the address list would become shorter than the current minimum approval parameter requires', async () => {
      multisigSettings.minApprovals = 2;
      await multisig.initialize(
        dao.address,
        signers.slice(0, 3).map(s => s.address),
        multisigSettings
      );

      await expect(multisig.removeAddresses([signers[1].address])).to.not.be
        .reverted;

      await expect(multisig.removeAddresses([signers[2].address]))
        .to.be.revertedWithCustomError(multisig, 'MinApprovalsOutOfBounds')
        .withArgs(
          (await multisig.addresslistLength()) - 1,
          multisigSettings.minApprovals
        );
    });
  });

  describe('createProposal:', async () => {
    beforeEach(async () => {
      multisigSettings.minApprovals = 1;
    });

    it('increments the proposal counter', async () => {
      await multisig.initialize(
        dao.address,
        [signers[0].address], // signers[0] is listed
        multisigSettings
      );

      expect(await multisig.proposalCount()).to.equal(0);

      await expect(
        multisig.createProposal(dummyMetadata, dummyActions, false, false)
      ).to.not.be.reverted;

      expect(await multisig.proposalCount()).to.equal(1);
    });

    it('creates unique proposal IDs for each proposal', async () => {
      await multisig.initialize(
        dao.address,
        [signers[0].address], // signers[0] is listed
        multisigSettings
      );
      await ethers.provider.send('evm_mine', []);

      let proposalId0 = await multisig.callStatic.createProposal(
        dummyMetadata,
        dummyActions,
        false,
        false
      );
      // create a new proposal for the proposalCounter to be incremented
      await expect(
        multisig.createProposal(dummyMetadata, dummyActions, false, false)
      ).to.not.be.reverted;

      let proposalId1 = await multisig.callStatic.createProposal(
        dummyMetadata,
        dummyActions,
        false,
        false
      );

      expect(proposalId0).to.equal(0); // To be removed when proposal ID is generated as a hash.
      expect(proposalId1).to.equal(1); // To be removed when proposal ID is generated as a hash.

      expect(proposalId0).to.not.equal(proposalId1);
    });

    it('emits the `ProposalCreated` event', async () => {
      await multisig.initialize(
        dao.address,
        [signers[0].address], // signers[0] is listed
        multisigSettings
      );

      await expect(
        multisig
          .connect(signers[0])
          .createProposal(dummyMetadata, [], false, false)
      )
        .to.emit(multisig, PROPOSAL_EVENTS.PROPOSAL_CREATED)
        .withArgs(id, signers[0].address, dummyMetadata, []);
    });

    context('`onlyListed` is set to `false`:', async () => {
      beforeEach(async () => {
        multisigSettings.onlyListed = false;

        await multisig.initialize(
          dao.address,
          [signers[0].address], // signers[0] is listed
          multisigSettings
        );
      });

      it('creates a proposal when unlisted accounts are allowed', async () => {
        await expect(
          multisig
            .connect(signers[1]) // not listed
            .createProposal(dummyMetadata, [], false, false)
        )
          .to.emit(multisig, PROPOSAL_EVENTS.PROPOSAL_CREATED)
          .withArgs(id, signers[1].address, dummyMetadata, []);
      });
    });

    context('`onlyListed` is set to `true`:', async () => {
      beforeEach(async () => {
        multisigSettings.onlyListed = true;

        await multisig.initialize(
          dao.address,
          [signers[0].address], // signers[0] is listed
          multisigSettings
        );
      });

      it('reverts if the user is not on the list and only listed accounts can create proposals', async () => {
        await expect(
          multisig
            .connect(signers[1]) // not listed
            .createProposal(dummyMetadata, [], false, false)
        )
          .to.be.revertedWithCustomError(multisig, 'ProposalCreationForbidden')
          .withArgs(signers[1].address);

        await expect(
          multisig
            .connect(signers[0])
            .createProposal(dummyMetadata, [], false, false)
        ).to.not.be.reverted;
      });

      it('creates a proposal successfully and does not approve if not specified', async () => {
        await expect(multisig.createProposal(dummyMetadata, [], false, false))
          .to.emit(multisig, PROPOSAL_EVENTS.PROPOSAL_CREATED)
          .withArgs(id, signers[0].address, dummyMetadata, []);

        const block = await ethers.provider.getBlock('latest');

        const proposal = await multisig.getProposal(id);
        expect(proposal.executed).to.equal(false);
        expect(proposal.parameters.snapshotBlock).to.equal(block.number - 1);
        expect(proposal.parameters.minApprovals).to.equal(
          multisigSettings.minApprovals
        );
        expect(proposal.tally.approvals).to.equal(0);
        expect(proposal.tally.addresslistLength).to.equal(1);
        expect(proposal.actions.length).to.equal(0);

        expect(await multisig.canApprove(id, signers[0].address)).to.be.true;
        expect(await multisig.canApprove(id, signers[1].address)).to.be.false;
      });

      it('creates a proposal successfully and approves if specified', async () => {
        await expect(multisig.createProposal(dummyMetadata, [], true, false))
          .to.emit(multisig, PROPOSAL_EVENTS.PROPOSAL_CREATED)
          .withArgs(id, signers[0].address, dummyMetadata, [])
          .to.emit(multisig, MULTISIG_EVENTS.APPROVED)
          .withArgs(id, signers[0].address);

        const block = await ethers.provider.getBlock('latest');
        const proposal = await multisig.getProposal(id);
        expect(proposal.open).to.equal(true);
        expect(proposal.executed).to.equal(false);
        expect(proposal.parameters.snapshotBlock).to.equal(block.number - 1);
        expect(proposal.parameters.minApprovals).to.equal(
          multisigSettings.minApprovals
        );

        expect(proposal.tally.approvals).to.equal(1);
      });

      it('increases the proposal count', async () => {
        expect(await multisig.proposalCount()).to.equal(0);

        await multisig.createProposal(dummyMetadata, dummyActions, true, false);
        expect(await multisig.proposalCount()).to.equal(1);

        await multisig.createProposal(dummyMetadata, dummyActions, true, false);
        expect(await multisig.proposalCount()).to.equal(2);
      });
    });
  });

  context('Approving and executing proposals', async () => {
    beforeEach(async () => {
      multisigSettings.minApprovals = 3;
      await multisig.initialize(
        dao.address,
        signers.slice(0, 5).map(s => s.address),
        multisigSettings
      );

      expect(
        (
          await multisig.createProposal(
            dummyMetadata,
            dummyActions,
            false,
            false
          )
        ).value
      ).to.equal(id);
    });

    describe('canApprove:', async () => {
      it('returns `false` if the proposal is already executed', async () => {
        await approveWithSigners(multisig, id, signers, [0, 1]);

        await multisig.connect(signers[2]).approve(id, true);
        expect((await multisig.getProposal(id)).executed).to.be.true;

        expect(await multisig.canApprove(id, signers[3].address)).to.be.false;
      });

      it('returns `false` if the approver is not listed', async () => {
        expect(await multisig.isListed(signers[9].address)).to.be.false;

        expect(await multisig.canApprove(id, signers[9].address)).to.be.false;
      });

      it('returns `false` if the approver has already approved', async () => {
        await multisig.connect(signers[0]).approve(id, false);
        expect(await multisig.canApprove(id, signers[0].address)).to.be.false;
      });

      it('returns `true` if the approver is listed', async () => {
        expect(await multisig.canApprove(id, signers[0].address)).to.be.true;
      });
    });

    describe('approve:', async () => {
      it('reverts when approving multiple times', async () => {
        await multisig.approve(id, true);

        // Try to vote again
        await expect(multisig.approve(id, true))
          .to.be.revertedWithCustomError(multisig, 'ApprovalCastForbidden')
          .withArgs(id, signers[0].address);
      });

      it('reverts if minimal approval is not met yet', async () => {
        expect(await multisig.approvals(id)).to.eq(0);
        await expect(multisig.execute(id))
          .to.be.revertedWithCustomError(multisig, 'ProposalExecutionForbidden')
          .withArgs(id);
      });

      it('approves with the msg.sender address', async () => {
        expect((await multisig.getProposal(id)).tally.approvals).to.equal(0);

        let tx = await multisig.connect(signers[0]).approve(id, false);

        const event = await findEvent(tx, 'Approved');
        expect(event.args.proposalId).to.eq(id);
        expect(event.args.approver).to.not.eq(multisig.address);
        expect(event.args.approver).to.eq(signers[0].address);

        expect((await multisig.getProposal(id)).tally.approvals).to.equal(1);
      });
    });

    describe('canExecute:', async () => {
      it('returns `false` if the proposal has not reached the minimum approval yet', async () => {
        expect(await multisig.approvals(id)).to.be.lt(
          (await multisig.getProposal(id)).parameters.minApprovals
        );

        expect(await multisig.canExecute(id)).to.be.false;
      });

      it('returns `false` if the proposal is already executed', async () => {
        await approveWithSigners(multisig, id, signers, [0, 1]);
        await multisig.connect(signers[2]).approve(id, true);

        expect((await multisig.getProposal(id)).executed).to.be.true;

        expect(await multisig.canExecute(id)).to.be.false;
      });

      it('returns `true` if the proposal can be executed', async () => {
        await approveWithSigners(multisig, id, signers, [0, 1, 2]);

        expect((await multisig.getProposal(id)).executed).to.be.false;

        expect(await multisig.canExecute(id)).to.be.true;
      });
    });

    describe('execute:', async () => {
      it('reverts if the minimum approval is not met', async () => {
        await expect(multisig.execute(id))
          .to.be.revertedWithCustomError(multisig, 'ProposalExecutionForbidden')
          .withArgs(id);
      });

      it('executes if the minimum approval is met', async () => {
        await approveWithSigners(multisig, id, signers, [0, 1, 2]);

        const proposal = await multisig.getProposal(id);

        expect(proposal.parameters.minApprovals).to.equal(
          multisigSettings.minApprovals
        );
        expect(await multisig.approvals(id)).to.be.eq(
          multisigSettings.minApprovals
        );

        expect(await multisig.canExecute(id)).to.be.true;
        await expect(multisig.execute(id)).to.not.be.reverted;
      });

      it('executes if the minimum approval is met and can be called by an unlisted accounts', async () => {
        await approveWithSigners(multisig, id, signers, [0, 1, 2]);

        const proposal = await multisig.getProposal(id);

        expect(proposal.parameters.minApprovals).to.equal(
          multisigSettings.minApprovals
        );
        expect(await multisig.approvals(id)).to.be.eq(
          multisigSettings.minApprovals
        );

        expect(await multisig.canExecute(id)).to.be.true;
        expect(await multisig.isListed(signers[9].address)).to.be.false; // signers[9] is not listed
        await expect(multisig.connect(signers[9]).execute(id)).to.not.be
          .reverted;
      });

      it('executes if the minimum approval is met when voting with the `tryExecution` option', async () => {
        await multisig.connect(signers[0]).approve(id, true);

        expect(await multisig.canExecute(id)).to.equal(false);

        // `tryExecution` is turned on but the vote is not decided yet
        let tx = await multisig.connect(signers[1]).approve(id, true);
        expect(await findEvent(tx, DAO_EVENTS.EXECUTED)).to.be.undefined;

        expect(await multisig.canExecute(id)).to.equal(false);

        // `tryExecution` is turned off and the vote is decided
        tx = await multisig.connect(signers[2]).approve(id, false);
        expect(await findEvent(tx, DAO_EVENTS.EXECUTED)).to.be.undefined;

        // `tryEarlyExecution` is turned on and the vote is decided
        tx = await multisig.connect(signers[3]).approve(id, true);
        {
          const event = await findEvent(tx, DAO_EVENTS.EXECUTED);

          expect(event.args.actor).to.equal(multisig.address);
          expect(event.args.callId).to.equal(id);
          expect(event.args.actions.length).to.equal(1);
          expect(event.args.actions[0].to).to.equal(dummyActions[0].to);
          expect(event.args.actions[0].value).to.equal(dummyActions[0].value);
          expect(event.args.actions[0].data).to.equal(dummyActions[0].data);
          expect(event.args.execResults).to.deep.equal(['0x']);

          const prop = await multisig.getProposal(id);
          expect(prop.executed).to.equal(true);
        }

        // check for the `ProposalExecuted` event in the voting contract
        {
          const event = await findEvent(tx, PROPOSAL_EVENTS.PROPOSAL_EXECUTED);
          expect(event.args.proposalId).to.equal(id);
        }

        // calling execute again should fail
        await expect(multisig.execute(id))
          .to.be.revertedWithCustomError(multisig, 'ProposalExecutionForbidden')
          .withArgs(id);
      });

      it('emits the `ProposalExecuted` and `Executed` events', async () => {
        await approveWithSigners(multisig, id, signers, [0, 1, 2]);

        await expect(multisig.connect(signers[3]).execute(id))
          .to.emit(dao, DAO_EVENTS.EXECUTED)
          .to.emit(multisig, PROPOSAL_EVENTS.PROPOSAL_EXECUTED)
          .to.not.emit(multisig, MULTISIG_EVENTS.APPROVED);
      });

      it('emits the `Approved`, `ProposalExecuted`, and `Executed` events if execute is called inside the `approve` method', async () => {
        await approveWithSigners(multisig, id, signers, [0, 1]);

        await expect(multisig.connect(signers[2]).approve(id, true))
          .to.emit(dao, DAO_EVENTS.EXECUTED)
          .to.emit(multisig, PROPOSAL_EVENTS.PROPOSAL_EXECUTED)
          .to.emit(multisig, MULTISIG_EVENTS.APPROVED);
      });
    });
  });
});<|MERGE_RESOLUTION|>--- conflicted
+++ resolved
@@ -11,10 +11,7 @@
   MULTISIG_EVENTS,
 } from '../../utils/event';
 import {getMergedABI} from '../../utils/abi';
-<<<<<<< HEAD
-import {customError, ERRORS} from '../test-utils/custom-error-helper';
 import {deployNewDAO} from '../test-utils/dao';
-=======
 import {OZ_ERRORS} from '../test-utils/error';
 
 export type MultisigSettings = {
@@ -34,7 +31,6 @@
 
   await Promise.all(promises);
 }
->>>>>>> c06fbfbe
 
 describe('Multisig', function () {
   let signers: SignerWithAddress[];
