--- conflicted
+++ resolved
@@ -11,12 +11,8 @@
   ONE_HOUR,
   ONE_YEAR,
 } from '../test-utils/voting';
-<<<<<<< HEAD
-import {customError, ERRORS} from '../test-utils/custom-error-helper';
 import {deployWithProxy} from '../test-utils/proxy';
-=======
 import {OZ_ERRORS} from '../test-utils/error';
->>>>>>> c06fbfbe
 
 describe('MajorityVotingMock', function () {
   let signers: SignerWithAddress[];
@@ -78,43 +74,6 @@
     it('reverts if the participation threshold specified exceeds 100%', async () => {
       votingSettings.minParticipation = pct16(1000);
 
-<<<<<<< HEAD
-      it('reverts if the participation threshold specified exceeds 100%', async () => {
-        await expect(
-          votingBase.updateVotingSettings(votingSettings)
-        ).to.be.revertedWith(
-          customError(
-            'PercentageExceeds100',
-            pct16(100),
-            votingSettings.minParticipation
-          )
-        );
-      });
-
-      it('reverts if the minimal duration is shorter than one hour', async () => {
-        votingSettings.minDuration = ONE_HOUR - 1;
-        await expect(
-          votingBase.updateVotingSettings(votingSettings)
-        ).to.be.revertedWith(
-          customError(
-            'MinDurationOutOfBounds',
-            ONE_HOUR,
-            votingSettings.minDuration
-          )
-        );
-      });
-
-      it('reverts if the minimal duration is longer than one year', async () => {
-        votingSettings.minDuration = ONE_YEAR + 1;
-        await expect(
-          votingBase.updateVotingSettings(votingSettings)
-        ).to.be.revertedWith(
-          customError(
-            'MinDurationOutOfBounds',
-            ONE_YEAR,
-            votingSettings.minDuration
-          )
-=======
       await expect(votingBase.updateVotingSettings(votingSettings))
         .to.be.revertedWithCustomError(votingBase, 'PercentageExceeds100')
         .withArgs(pct16(100), votingSettings.minParticipation);
@@ -143,21 +102,19 @@
           votingSettings.minParticipation,
           votingSettings.minDuration,
           votingSettings.minProposerVotingPower
->>>>>>> c06fbfbe
         );
-      });
+    });
 
-      it('should change the voting settings successfully', async () => {
-        expect(await votingBase.updateVotingSettings(votingSettings))
-          .to.emit(votingBase, VOTING_EVENTS.VOTING_SETTINGS_UPDATED)
-          .withArgs(
-            votingSettings.votingMode,
-            votingSettings.supportThreshold,
-            votingSettings.minParticipation,
-            votingSettings.minDuration,
-            votingSettings.minProposerVotingPower
-          );
-      });
+    it('should change the voting settings successfully', async () => {
+      expect(await votingBase.updateVotingSettings(votingSettings))
+        .to.emit(votingBase, VOTING_EVENTS.VOTING_SETTINGS_UPDATED)
+        .withArgs(
+          votingSettings.votingMode,
+          votingSettings.supportThreshold,
+          votingSettings.minParticipation,
+          votingSettings.minDuration,
+          votingSettings.minProposerVotingPower
+        );
     });
   });
 });