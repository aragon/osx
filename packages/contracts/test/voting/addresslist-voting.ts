--- conflicted
+++ resolved
@@ -287,10 +287,7 @@
           await voting.createProposal(
             dummyMetadata,
             dummyActions,
-<<<<<<< HEAD
-=======
             0,
->>>>>>> f6fd9ff1
             startDate,
             endDate,
             VoteOption.None,
@@ -316,10 +313,7 @@
           await voting.createProposal(
             dummyMetadata,
             dummyActions,
-<<<<<<< HEAD
-=======
             0,
->>>>>>> f6fd9ff1
             startDate,
             endDate,
             VoteOption.None,
@@ -337,11 +331,8 @@
         votingSettings,
         signers.slice(0, 10).map(s => s.address)
       );
-<<<<<<< HEAD
-=======
 
       const allowFailureMap = 1;
->>>>>>> f6fd9ff1
 
       let tx = await voting.createProposal(
         dummyMetadata,
@@ -372,20 +363,13 @@
       const proposal = await voting.getProposal(id);
       expect(proposal.open).to.be.true;
       expect(proposal.executed).to.be.false;
-<<<<<<< HEAD
-=======
       expect(proposal.allowFailureMap).to.equal(allowFailureMap);
->>>>>>> f6fd9ff1
       expect(proposal.parameters.snapshotBlock).to.equal(block.number - 1);
       expect(proposal.parameters.supportThreshold).to.equal(
         votingSettings.supportThreshold
       );
       expect(proposal.parameters.minVotingPower).to.equal(
-<<<<<<< HEAD
         (await voting.totalVotingPower(proposal.parameters.snapshotBlock))
-=======
-        proposal.tally.totalVotingPower
->>>>>>> f6fd9ff1
           .mul(votingSettings.minParticipation)
           .div(pctToRatio(100))
       );
@@ -396,12 +380,9 @@
       expect(proposal.tally.yes).to.equal(0);
       expect(proposal.tally.no).to.equal(0);
 
-<<<<<<< HEAD
       expect(
         await voting.totalVotingPower(proposal.parameters.snapshotBlock)
       ).to.equal(10);
-=======
->>>>>>> f6fd9ff1
       expect(await voting.canVote(id, signers[0].address, VoteOption.Yes)).to.be
         .true;
       expect(await voting.canVote(id, signers[10].address, VoteOption.Yes)).to
@@ -451,20 +432,13 @@
       const proposal = await voting.getProposal(id);
       expect(proposal.open).to.be.true;
       expect(proposal.executed).to.be.false;
-<<<<<<< HEAD
-=======
       expect(proposal.allowFailureMap).to.equal(0);
->>>>>>> f6fd9ff1
       expect(proposal.parameters.snapshotBlock).to.equal(block.number - 1);
       expect(proposal.parameters.supportThreshold).to.equal(
         votingSettings.supportThreshold
       );
       expect(proposal.parameters.minVotingPower).to.equal(
-<<<<<<< HEAD
         (await voting.totalVotingPower(proposal.parameters.snapshotBlock))
-=======
-        proposal.tally.totalVotingPower
->>>>>>> f6fd9ff1
           .mul(votingSettings.minParticipation)
           .div(pctToRatio(100))
       );
@@ -1298,10 +1272,7 @@
           dummyActions,
           0,
           0,
-<<<<<<< HEAD
-=======
           0,
->>>>>>> f6fd9ff1
           VoteOption.None,
           false
         );
