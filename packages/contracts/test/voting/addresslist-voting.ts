import {expect} from 'chai';
import {ethers} from 'hardhat';
import {SignerWithAddress} from '@nomiclabs/hardhat-ethers/signers';

import {AddresslistVoting, DAO} from '../../typechain';
import {
  findEvent,
  DAO_EVENTS,
  VOTING_EVENTS,
  PROPOSAL_EVENTS,
  MEMBERSHIP_EVENTS,
} from '../../utils/event';
import {getMergedABI} from '../../utils/abi';
import {
  VoteOption,
  pctToRatio,
  getTime,
  advanceIntoVoteTime,
  advanceAfterVoteEnd,
  VotingSettings,
  VotingMode,
  ONE_HOUR,
  MAX_UINT64,
  voteWithSigners,
  toBytes32,
} from '../test-utils/voting';
import {deployNewDAO} from '../test-utils/dao';
import {OZ_ERRORS} from '../test-utils/error';
import {shouldUpgradeCorrectly} from '../test-utils/uups-upgradeable';
import {UPGRADE_PERMISSIONS} from '../test-utils/permissions';
import {deployWithProxy} from '../test-utils/proxy';

describe('AddresslistVoting', function () {
  let signers: SignerWithAddress[];
  let voting: AddresslistVoting;
  let dao: DAO;
  let dummyActions: any;
  let dummyMetadata: string;
  let startDate: number;
  let endDate: number;
  let votingSettings: VotingSettings;

  const startOffset = 10;
  const id = 0;

  let mergedAbi: any;
  let addresslistVotingFactoryBytecode: any;

  before(async () => {
    signers = await ethers.getSigners();

    ({abi: mergedAbi, bytecode: addresslistVotingFactoryBytecode} =
      await getMergedABI(
        // @ts-ignore
        hre,
        'AddresslistVoting',
        ['DAO']
      ));

    dummyActions = [
      {
        to: signers[0].address,
        data: '0x00000000',
        value: 0,
      },
    ];
    dummyMetadata = ethers.utils.hexlify(
      ethers.utils.toUtf8Bytes('0x123456789')
    );

    dao = await deployNewDAO(signers[0].address);
  });

  beforeEach(async function () {
    votingSettings = {
      votingMode: VotingMode.EarlyExecution,
      supportThreshold: pctToRatio(50),
      minParticipation: pctToRatio(20),
      minDuration: ONE_HOUR,
      minProposerVotingPower: 0,
    };

    const AddresslistVotingFactory = new ethers.ContractFactory(
      mergedAbi,
      addresslistVotingFactoryBytecode,
      signers[0]
    );
<<<<<<< HEAD
    voting = await deployWithProxy(AddresslistVotingFactory);
=======
    voting = (await AddresslistVotingFactory.deploy()) as AddresslistVoting;
>>>>>>> 957f0c70

    startDate = (await getTime()) + startOffset;
    endDate = startDate + votingSettings.minDuration;

    await dao.grant(
      dao.address,
      voting.address,
      ethers.utils.id('EXECUTE_PERMISSION')
    );
    await dao.grant(
      voting.address,
      signers[0].address,
      ethers.utils.id('UPDATE_ADDRESSES_PERMISSION')
    );

    this.upgrade = {
      contract: voting,
      dao: dao,
      user: signers[8],
    };
  });

  describe('Upgrade', () => {
    beforeEach(async function () {
      this.upgrade = {
        contract: voting,
        dao: dao,
        user: signers[8],
      };
      await voting.initialize(dao.address, votingSettings, []);
    });

    shouldUpgradeCorrectly(
      UPGRADE_PERMISSIONS.UPGRADE_PLUGIN_PERMISSION_ID,
      'DaoUnauthorized'
    );
  });

  describe('initialize: ', async () => {
    it('reverts if trying to re-initialize', async () => {
      await voting.initialize(dao.address, votingSettings, []);

      await expect(
        voting.initialize(dao.address, votingSettings, [])
      ).to.be.revertedWith(OZ_ERRORS.ALREADY_INITIALIZED);
    });
  });

  describe('Addresslisting members: ', async () => {
    beforeEach(async () => {
      await voting.initialize(dao.address, votingSettings, []);
    });

    it('should return false, if user is not listed', async () => {
      const block1 = await ethers.provider.getBlock('latest');
      await ethers.provider.send('evm_mine', []);
      expect(await voting.isListedAtBlock(signers[0].address, block1.number)).to
        .be.false;
    });

    it('should add new users in the address list and emit the `MembersAdded` event', async () => {
      const addresses = [signers[0].address, signers[1].address];
      await expect(voting.addAddresses(addresses))
        .to.emit(voting, MEMBERSHIP_EVENTS.MEMBERS_ADDED)
        .withArgs(addresses);

      const block = await ethers.provider.getBlock('latest');
      await ethers.provider.send('evm_mine', []);

      expect(await voting.isListedAtBlock(signers[0].address, block.number)).to
        .be.true;
      expect(await voting.isListed(signers[0].address)).to.be.true;
      expect(await voting.isListed(signers[1].address)).to.be.true;
    });

    it('should remove users from the address list and emit the `MembersRemoved` event', async () => {
      await voting.addAddresses([signers[0].address]);

      const block1 = await ethers.provider.getBlock('latest');
      await ethers.provider.send('evm_mine', []);
      expect(await voting.isListedAtBlock(signers[0].address, block1.number)).to
        .be.true;
      expect(await voting.isListed(signers[0].address)).to.be.true;

      await expect(voting.removeAddresses([signers[0].address]))
        .to.emit(voting, MEMBERSHIP_EVENTS.MEMBERS_REMOVED)
        .withArgs([signers[0].address]);

      const block2 = await ethers.provider.getBlock('latest');
      await ethers.provider.send('evm_mine', []);
      expect(await voting.isListedAtBlock(signers[0].address, block2.number)).to
        .be.false;
      expect(await voting.isListed(signers[0].address)).to.be.false;
    });
  });

  describe('Proposal creation', async () => {
    it('reverts if the user is not allowed to create a proposal', async () => {
      votingSettings.minProposerVotingPower = 1;

      await voting.initialize(
        dao.address,
        votingSettings,
        [signers[0].address] // signers[0] is listed
      );

      await expect(
        voting
          .connect(signers[1])
          .createProposal(dummyMetadata, [], 0, 0, 0, VoteOption.None, false)
      )
        .to.be.revertedWithCustomError(voting, 'ProposalCreationForbidden')
        .withArgs(signers[1].address);

      await expect(
        voting
          .connect(signers[0])
          .createProposal(dummyMetadata, [], 0, 0, 0, VoteOption.None, false)
      ).to.not.be.reverted;
    });

    it('reverts if the user is not allowed to create a proposal and minProposerPower > 1 is selected', async () => {
      votingSettings.minProposerVotingPower = 123;

      await voting.initialize(
        dao.address,
        votingSettings,
        [signers[0].address] // signers[0] is listed
      );

      await expect(
        voting
          .connect(signers[1])
          .createProposal(dummyMetadata, [], 0, 0, 0, VoteOption.None, false)
      )
        .to.be.revertedWithCustomError(voting, 'ProposalCreationForbidden')
        .withArgs(signers[1].address);

      await expect(
        voting
          .connect(signers[0])
          .createProposal(dummyMetadata, [], 0, 0, 0, VoteOption.None, false)
      ).to.not.be.reverted;
    });

    it('reverts if the start date is set smaller than the current date', async () => {
      await voting.initialize(dao.address, votingSettings, [
        signers[0].address,
      ]);

      const currentDate = await getTime();
      const startDateInThePast = currentDate - 1;
      const endDate = 0; // startDate + minDuration

      await expect(
        voting.createProposal(
          dummyMetadata,
          [],
          0,
          startDateInThePast,
          endDate,
          VoteOption.None,
          false
        )
      )
        .to.be.revertedWithCustomError(voting, 'DateOutOfBounds')
        .withArgs(
          currentDate + 1, // await takes one second
          startDateInThePast
        );
    });

    it('reverts if the start date is after the latest start date', async () => {
      await voting.initialize(dao.address, votingSettings, [
        signers[0].address,
      ]);

      const latestStartDate = MAX_UINT64.sub(votingSettings.minDuration);
      const tooLateStartDate = latestStartDate.add(1);
      const endDate = 0; // startDate + minDuration

      await expect(
        voting.createProposal(
          dummyMetadata,
          [],
          0,
          tooLateStartDate,
          endDate,
          VoteOption.None,
          false
        )
      ).to.be.revertedWithPanic(0x11);
    });

    it('reverts if the end date is before the earliest end date so that min duration cannot be met', async () => {
      await voting.initialize(dao.address, votingSettings, [
        signers[0].address,
      ]);

      const startDate = (await getTime()) + 1;
      const earliestEndDate = startDate + votingSettings.minDuration;
      const tooEarlyEndDate = earliestEndDate - 1;

      await expect(
        voting.createProposal(
          dummyMetadata,
          [],
          0,
          startDate,
          tooEarlyEndDate,
          VoteOption.None,
          false
        )
      )
        .to.be.revertedWithCustomError(voting, 'DateOutOfBounds')
        .withArgs(earliestEndDate, tooEarlyEndDate);
    });

    it('ceils the `minVotingPower` value if it has a remainder', async () => {
      votingSettings.minParticipation = pctToRatio(30).add(1); // 30.0001 %

      await voting.initialize(
        dao.address,
        votingSettings,
        signers.slice(0, 10).map(s => s.address)
      );

      expect(
        (
          await voting.createProposal(
            dummyMetadata,
            dummyActions,
            0,
            startDate,
            endDate,
            VoteOption.None,
            false
          )
        ).value
      ).to.equal(id);

      expect((await voting.getProposal(id)).parameters.minVotingPower).to.eq(4); // 4 out of 10 votes must be casted for the proposal to pass
    });

    it('does not ceil the `minVotingPower` value if it has no remainder', async () => {
      votingSettings.minParticipation = pctToRatio(30); // 30.0000 %

      await voting.initialize(
        dao.address,
        votingSettings,
        signers.slice(0, 10).map(s => s.address)
      );

      expect(
        (
          await voting.createProposal(
            dummyMetadata,
            dummyActions,
            0,
            startDate,
            endDate,
            VoteOption.None,
            false
          )
        ).value
      ).to.equal(id);

      expect((await voting.getProposal(id)).parameters.minVotingPower).to.eq(3); // 3 out of 10 votes must be casted for the proposal to pass
    });

    it('should create a proposal successfully, but not vote', async () => {
      await voting.initialize(
        dao.address,
        votingSettings,
        signers.slice(0, 10).map(s => s.address)
      );

      const allowFailureMap = 1;

      let tx = await voting.createProposal(
        dummyMetadata,
        dummyActions,
        allowFailureMap,
        0,
        0,
        VoteOption.None,
        false
      );

      await expect(tx)
        .to.emit(voting, PROPOSAL_EVENTS.PROPOSAL_CREATED)
        .to.not.emit(voting, VOTING_EVENTS.VOTE_CAST);

      const event = await findEvent(tx, PROPOSAL_EVENTS.PROPOSAL_CREATED);
      expect(event.args.proposalId).to.equal(id);
      expect(event.args.creator).to.equal(signers[0].address);
      expect(event.args.metadata).to.equal(dummyMetadata);
      expect(event.args.actions.length).to.equal(1);
      expect(event.args.actions[0].to).to.equal(dummyActions[0].to);
      expect(event.args.actions[0].value).to.equal(dummyActions[0].value);
      expect(event.args.actions[0].data).to.equal(dummyActions[0].data);
      expect(event.args.allowFailureMap).to.equal(allowFailureMap);

      const block = await ethers.provider.getBlock('latest');

      const proposal = await voting.getProposal(id);
      expect(proposal.open).to.be.true;
      expect(proposal.executed).to.be.false;
      expect(proposal.allowFailureMap).to.equal(allowFailureMap);
      expect(proposal.parameters.snapshotBlock).to.equal(block.number - 1);
      expect(proposal.parameters.supportThreshold).to.equal(
        votingSettings.supportThreshold
      );
      expect(proposal.parameters.minVotingPower).to.equal(
        proposal.tally.totalVotingPower
          .mul(votingSettings.minParticipation)
          .div(pctToRatio(100))
      );
      expect(
        proposal.parameters.startDate.add(votingSettings.minDuration)
      ).to.equal(proposal.parameters.endDate);

      expect(proposal.tally.yes).to.equal(0);
      expect(proposal.tally.no).to.equal(0);

      expect(await voting.canVote(id, signers[0].address, VoteOption.Yes)).to.be
        .true;
      expect(await voting.canVote(id, signers[10].address, VoteOption.Yes)).to
        .be.false;
      expect(await voting.canVote(1, signers[0].address, VoteOption.Yes)).to.be
        .false;

      expect(proposal.actions.length).to.equal(1);
      expect(proposal.actions[0].to).to.equal(dummyActions[0].to);
      expect(proposal.actions[0].value).to.equal(dummyActions[0].value);
      expect(proposal.actions[0].data).to.equal(dummyActions[0].data);
    });

    it('should create a proposal and cast a vote immediately', async () => {
      await voting.initialize(
        dao.address,
        votingSettings,
        signers.slice(0, 10).map(s => s.address)
      );

      let tx = await voting.createProposal(
        dummyMetadata,
        dummyActions,
        0,
        0,
        0,
        VoteOption.Yes,
        false
      );

      await expect(tx)
        .to.emit(voting, PROPOSAL_EVENTS.PROPOSAL_CREATED)
        .to.emit(voting, VOTING_EVENTS.VOTE_CAST)
        .withArgs(id, signers[0].address, VoteOption.Yes, 1);

      const event = await findEvent(tx, PROPOSAL_EVENTS.PROPOSAL_CREATED);
      expect(event.args.proposalId).to.equal(id);
      expect(event.args.creator).to.equal(signers[0].address);
      expect(event.args.metadata).to.equal(dummyMetadata);
      expect(event.args.actions.length).to.equal(1);
      expect(event.args.actions[0].to).to.equal(dummyActions[0].to);
      expect(event.args.actions[0].value).to.equal(dummyActions[0].value);
      expect(event.args.actions[0].data).to.equal(dummyActions[0].data);
      expect(event.args.allowFailureMap).to.equal(0);

      const block = await ethers.provider.getBlock('latest');
      const proposal = await voting.getProposal(id);
      expect(proposal.open).to.be.true;
      expect(proposal.executed).to.be.false;
      expect(proposal.allowFailureMap).to.equal(0);
      expect(proposal.parameters.snapshotBlock).to.equal(block.number - 1);
      expect(proposal.parameters.supportThreshold).to.equal(
        votingSettings.supportThreshold
      );
      expect(proposal.parameters.minVotingPower).to.equal(
        proposal.tally.totalVotingPower
          .mul(votingSettings.minParticipation)
          .div(pctToRatio(100))
      );

      expect(proposal.tally.yes).to.equal(1);
      expect(proposal.tally.no).to.equal(0);
    });

    it('reverts creation if the creator tries to vote before the start date', async () => {
      await voting.initialize(dao.address, votingSettings, [
        signers[0].address,
      ]);

      expect(await getTime()).to.be.lessThan(startDate);

      // Reverts if the vote option is not 'None'
      await expect(
        voting.createProposal(
          dummyMetadata,
          dummyActions,
          0,
          startDate,
          endDate,
          VoteOption.Yes,
          false
        )
      )
        .to.be.revertedWithCustomError(voting, 'VoteCastForbidden')
        .withArgs(id, signers[0].address, VoteOption.Yes);

      // Works if the vote option is 'None'
      expect(
        (
          await voting.createProposal(
            dummyMetadata,
            dummyActions,
            0,
            startDate,
            endDate,
            VoteOption.None,
            false
          )
        ).value
      ).to.equal(id);
    });
  });

  describe('Proposal + Execute:', async () => {
    context('Standard Mode', async () => {
      beforeEach(async () => {
        votingSettings.votingMode = VotingMode.Standard;

        await voting.initialize(
          dao.address,
          votingSettings,
          signers.slice(0, 10).map(s => s.address)
        );

        expect(
          (
            await voting.createProposal(
              dummyMetadata,
              dummyActions,
              0,
              startDate,
              endDate,
              VoteOption.None,
              false
            )
          ).value
        ).to.equal(id);
      });

      it('reverts on voting None', async () => {
        await advanceIntoVoteTime(startDate, endDate);

        // Check that voting is possible but don't vote using `callStatic`
        expect(await voting.callStatic.vote(id, VoteOption.Yes, false)).to.not
          .be.reverted;

        await expect(voting.vote(id, VoteOption.None, false))
          .to.be.revertedWithCustomError(voting, 'VoteCastForbidden')
          .withArgs(id, signers[0].address, VoteOption.None);
      });

      it('reverts on vote replacement', async () => {
        await advanceIntoVoteTime(startDate, endDate);

        await voting.vote(id, VoteOption.Yes, false);

        // Try to replace the vote
        await expect(voting.vote(id, VoteOption.Yes, false))
          .to.be.revertedWithCustomError(voting, 'VoteCastForbidden')
          .withArgs(id, signers[0].address, VoteOption.Yes);
        await expect(voting.vote(id, VoteOption.No, false))
          .to.be.revertedWithCustomError(voting, 'VoteCastForbidden')
          .withArgs(id, signers[0].address, VoteOption.No);
        await expect(voting.vote(id, VoteOption.Abstain, false))
          .to.be.revertedWithCustomError(voting, 'VoteCastForbidden')
          .withArgs(id, signers[0].address, VoteOption.Abstain);
        await expect(voting.vote(id, VoteOption.None, false))
          .to.be.revertedWithCustomError(voting, 'VoteCastForbidden')
          .withArgs(id, signers[0].address, VoteOption.None);
      });

      it('cannot early execute', async () => {
        await advanceIntoVoteTime(startDate, endDate);

        await voteWithSigners(voting, id, signers, {
          yes: [0, 1, 2, 3, 4, 5], // 6 votes
          no: [], // 0 votes
          abstain: [], // 0 votes
        });

        expect(await voting.isSupportThresholdReachedEarly(id)).to.be.true;
        expect(await voting.isMinParticipationReached(id)).to.be.true;
        expect(await voting.canExecute(id)).to.be.false;
      });

      it('can execute normally if participation and support are met', async () => {
        await advanceIntoVoteTime(startDate, endDate);

        await voteWithSigners(voting, id, signers, {
          yes: [0, 1, 2], // 3 votes
          no: [3, 4], // 2 votes
          abstain: [5, 6], // 2 votes
        });

        expect(await voting.isSupportThresholdReachedEarly(id)).to.be.false;
        expect(await voting.isMinParticipationReached(id)).to.be.true;
        expect(await voting.canExecute(id)).to.be.false;

        await advanceAfterVoteEnd(endDate);

        expect(await voting.isSupportThresholdReached(id)).to.be.true;
        expect(await voting.isMinParticipationReached(id)).to.be.true;

        expect(await voting.canExecute(id)).to.be.true;
      });

      it('does not execute early when voting with the `tryEarlyExecution` option', async () => {
        await advanceIntoVoteTime(startDate, endDate);

        await voteWithSigners(voting, id, signers, {
          yes: [0, 1, 2, 3, 4], // 5 votes
          no: [], // 0 votes
          abstain: [], // 0 votes
        });

        expect(await voting.canExecute(id)).to.be.false;

        expect((await voting.getProposal(id)).executed).to.be.false;
        expect(await voting.canExecute(id)).to.be.false;

        // `tryEarlyExecution` is turned on but the vote is not decided yet
        await voting.connect(signers[5]).vote(id, VoteOption.Yes, true);
        expect((await voting.getProposal(id)).executed).to.be.false;
        expect(await voting.canExecute(id)).to.be.false;

        // `tryEarlyExecution` is turned off and the vote is decided
        await voting.connect(signers[6]).vote(id, VoteOption.Yes, false);
        expect((await voting.getProposal(id)).executed).to.be.false;
        expect(await voting.canExecute(id)).to.be.false;

        // `tryEarlyExecution` is turned on and the vote is decided
        await voting.connect(signers[7]).vote(id, VoteOption.Yes, true);
        expect((await voting.getProposal(id)).executed).to.be.false;
        expect(await voting.canExecute(id)).to.be.false;
      });

      it('reverts if vote is not decided yet', async () => {
        await advanceIntoVoteTime(startDate, endDate);

        await expect(voting.execute(id))
          .to.be.revertedWithCustomError(voting, 'ProposalExecutionForbidden')
          .withArgs(id);
      });
    });

    context('Early Execution Mode', async () => {
      beforeEach(async () => {
        votingSettings.votingMode = VotingMode.EarlyExecution;

        await voting.initialize(
          dao.address,
          votingSettings,
          signers.slice(0, 10).map(s => s.address)
        );

        expect(
          (
            await voting.createProposal(
              dummyMetadata,
              dummyActions,
              0,
              startDate,
              endDate,
              VoteOption.None,
              false
            )
          ).value
        ).to.equal(id);
      });

      it('does not allow voting, when the vote has not started yet', async () => {
        expect(await getTime()).to.be.lessThan(startDate);

        expect(await voting.canVote(id, signers[0].address, VoteOption.Yes)).to
          .be.false;

        await expect(voting.vote(id, VoteOption.Yes, false))
          .to.be.revertedWithCustomError(voting, 'VoteCastForbidden')
          .withArgs(id, signers[0].address, VoteOption.Yes);
      });

      it('increases the yes, no, and abstain count and emits correct events', async () => {
        await advanceIntoVoteTime(startDate, endDate);

        await expect(voting.connect(signers[0]).vote(id, VoteOption.Yes, false))
          .to.emit(voting, VOTING_EVENTS.VOTE_CAST)
          .withArgs(id, signers[0].address, VoteOption.Yes, 1);

        let proposal = await voting.getProposal(id);
        expect(proposal.tally.yes).to.equal(1);
        expect(proposal.tally.no).to.equal(0);
        expect(proposal.tally.abstain).to.equal(0);

        await expect(voting.connect(signers[1]).vote(id, VoteOption.No, false))
          .to.emit(voting, VOTING_EVENTS.VOTE_CAST)
          .withArgs(id, signers[1].address, VoteOption.No, 1);

        proposal = await voting.getProposal(id);
        expect(proposal.tally.yes).to.equal(1);
        expect(proposal.tally.no).to.equal(1);
        expect(proposal.tally.abstain).to.equal(0);

        await expect(
          voting.connect(signers[2]).vote(id, VoteOption.Abstain, false)
        )
          .to.emit(voting, VOTING_EVENTS.VOTE_CAST)
          .withArgs(id, signers[2].address, VoteOption.Abstain, 1);

        proposal = await voting.getProposal(id);
        expect(proposal.tally.yes).to.equal(1);
        expect(proposal.tally.no).to.equal(1);
        expect(proposal.tally.abstain).to.equal(1);
      });

      it('reverts on voting None', async () => {
        await advanceIntoVoteTime(startDate, endDate);

        // Check that voting is possible but don't vote using `callStatic`
        expect(await voting.callStatic.vote(id, VoteOption.Yes, false)).to.not
          .be.reverted;

        await expect(voting.vote(id, VoteOption.None, false))
          .to.be.revertedWithCustomError(voting, 'VoteCastForbidden')
          .withArgs(id, signers[0].address, VoteOption.None);
      });

      it('reverts on vote replacement', async () => {
        await advanceIntoVoteTime(startDate, endDate);

        await voting.vote(id, VoteOption.Yes, false);

        // Try to replace the vote
        await expect(voting.vote(id, VoteOption.Yes, false))
          .to.be.revertedWithCustomError(voting, 'VoteCastForbidden')
          .withArgs(id, signers[0].address, VoteOption.Yes);
        await expect(voting.vote(id, VoteOption.No, false))
          .to.be.revertedWithCustomError(voting, 'VoteCastForbidden')
          .withArgs(id, signers[0].address, VoteOption.No);
        await expect(voting.vote(id, VoteOption.Abstain, false))
          .to.be.revertedWithCustomError(voting, 'VoteCastForbidden')
          .withArgs(id, signers[0].address, VoteOption.Abstain);
        await expect(voting.vote(id, VoteOption.None, false))
          .to.be.revertedWithCustomError(voting, 'VoteCastForbidden')
          .withArgs(id, signers[0].address, VoteOption.None);
      });

      it('can execute early if participation is large enough', async () => {
        await advanceIntoVoteTime(startDate, endDate);

        await voteWithSigners(voting, id, signers, {
          yes: [0, 1, 2, 3, 4, 5], // 6 votes
          no: [], // 0 votes
          abstain: [], // 0 votes
        });

        expect(await voting.isSupportThresholdReachedEarly(id)).to.be.true;
        expect(await voting.isMinParticipationReached(id)).to.be.true;
        expect(await voting.canExecute(id)).to.be.true;
      });

      it('can execute normally if participation and support are met', async () => {
        await advanceIntoVoteTime(startDate, endDate);

        await voteWithSigners(voting, id, signers, {
          yes: [0, 1, 2], // 3 votes
          no: [3, 4], // 2 votes
          abstain: [5, 6], // 2 votes
        });

        expect(await voting.isSupportThresholdReachedEarly(id)).to.be.false;
        expect(await voting.isMinParticipationReached(id)).to.be.true;

        expect(await voting.canExecute(id)).to.be.false;

        await advanceAfterVoteEnd(endDate);

        expect(await voting.isSupportThresholdReached(id)).to.be.true;
        expect(await voting.isMinParticipationReached(id)).to.be.true;

        expect(await voting.canExecute(id)).to.be.true;
      });

      it('executes the vote immediately when the vote is decided early and the `tryEarlyExecution` option is selected', async () => {
        await advanceIntoVoteTime(startDate, endDate);

        await voteWithSigners(voting, id, signers, {
          yes: [0, 1, 2, 3], // 4 votes
          no: [], // 0 votes
          abstain: [], // 0 votes
        });

        // `tryEarlyExecution` is turned on but the vote is not decided yet
        await voting.connect(signers[4]).vote(id, VoteOption.Yes, true);
        expect((await voting.getProposal(id)).executed).to.be.false;
        expect(await voting.canExecute(id)).to.be.false;

        // `tryEarlyExecution` is turned off and the vote is decided
        await voting.connect(signers[5]).vote(id, VoteOption.Yes, false);
        expect((await voting.getProposal(id)).executed).to.be.false;
        expect(await voting.canExecute(id)).to.be.true;

        // `tryEarlyExecution` is turned on and the vote is decided
        let tx = await voting
          .connect(signers[6])
          .vote(id, VoteOption.Abstain, true);
        {
          const event = await findEvent(tx, DAO_EVENTS.EXECUTED);

          expect(event.args.actor).to.equal(voting.address);
          expect(event.args.callId).to.equal(toBytes32(id));
          expect(event.args.actions.length).to.equal(1);
          expect(event.args.actions[0].to).to.equal(dummyActions[0].to);
          expect(event.args.actions[0].value).to.equal(dummyActions[0].value);
          expect(event.args.actions[0].data).to.equal(dummyActions[0].data);
          expect(event.args.execResults).to.deep.equal(['0x']);

          expect((await voting.getProposal(id)).executed).to.be.true;
        }

        // check for the `ProposalExecuted` event in the voting contract
        {
          const event = await findEvent(tx, PROPOSAL_EVENTS.PROPOSAL_EXECUTED);
          expect(event.args.proposalId).to.equal(id);
        }

        // calling execute again should fail
        await expect(voting.execute(id))
          .to.be.revertedWithCustomError(voting, 'ProposalExecutionForbidden')
          .withArgs(id);
      });

      it('reverts if vote is not decided yet', async () => {
        await advanceIntoVoteTime(startDate, endDate);

        await expect(voting.execute(id))
          .to.be.revertedWithCustomError(voting, 'ProposalExecutionForbidden')
          .withArgs(id);
      });
    });

    context('Vote Replacement Mode', async () => {
      beforeEach(async () => {
        votingSettings.votingMode = VotingMode.VoteReplacement;

        await voting.initialize(
          dao.address,
          votingSettings,
          signers.slice(0, 10).map(s => s.address)
        );

        expect(
          (
            await voting.createProposal(
              dummyMetadata,
              dummyActions,
              0,
              startDate,
              endDate,
              VoteOption.None,
              false
            )
          ).value
        ).to.equal(id);
      });

      it('reverts on voting None', async () => {
        await advanceIntoVoteTime(startDate, endDate);

        // Check that voting is possible but don't vote using `callStatic`
        expect(await voting.callStatic.vote(id, VoteOption.Yes, false)).to.not
          .be.reverted;

        await expect(voting.vote(id, VoteOption.None, false))
          .to.be.revertedWithCustomError(voting, 'VoteCastForbidden')
          .withArgs(id, signers[0].address, VoteOption.None);
      });

      it('should allow vote replacement but not double-count votes by the same address', async () => {
        await advanceIntoVoteTime(startDate, endDate);

        await voting.vote(id, VoteOption.Yes, false);
        await voting.vote(id, VoteOption.Yes, false);
        expect((await voting.getProposal(id)).tally.yes).to.equal(1);
        expect((await voting.getProposal(id)).tally.no).to.equal(0);
        expect((await voting.getProposal(id)).tally.abstain).to.equal(0);

        await voting.vote(id, VoteOption.No, false);
        await voting.vote(id, VoteOption.No, false);
        expect((await voting.getProposal(id)).tally.yes).to.equal(0);
        expect((await voting.getProposal(id)).tally.no).to.equal(1);
        expect((await voting.getProposal(id)).tally.abstain).to.equal(0);

        await voting.vote(id, VoteOption.Abstain, false);
        await voting.vote(id, VoteOption.Abstain, false);
        expect((await voting.getProposal(id)).tally.yes).to.equal(0);
        expect((await voting.getProposal(id)).tally.no).to.equal(0);
        expect((await voting.getProposal(id)).tally.abstain).to.equal(1);

        await expect(voting.vote(id, VoteOption.None, false))
          .to.be.revertedWithCustomError(voting, 'VoteCastForbidden')
          .withArgs(id, signers[0].address, VoteOption.None);
      });

      it('cannot early execute', async () => {
        await advanceIntoVoteTime(startDate, endDate);

        await voteWithSigners(voting, id, signers, {
          yes: [0, 1, 2, 3, 4, 5], // 6 votes
          no: [], // 0 votes
          abstain: [], // 0 votes
        });

        expect(await voting.isSupportThresholdReachedEarly(id)).to.be.true;
        expect(await voting.isMinParticipationReached(id)).to.be.true;
        expect(await voting.canExecute(id)).to.be.false;
      });

      it('can execute normally if participation and support are met', async () => {
        await advanceIntoVoteTime(startDate, endDate);

        await voteWithSigners(voting, id, signers, {
          yes: [0, 1, 2], // 3 votes
          no: [3, 4], // 2 votes
          abstain: [5, 6], // 2 votes
        });

        expect(await voting.isSupportThresholdReachedEarly(id)).to.be.false;
        expect(await voting.isMinParticipationReached(id)).to.be.true;
        expect(await voting.canExecute(id)).to.be.false;

        await advanceAfterVoteEnd(endDate);

        expect(await voting.isSupportThresholdReached(id)).to.be.true;
        expect(await voting.isMinParticipationReached(id)).to.be.true;

        expect(await voting.canExecute(id)).to.be.true;
      });

      it('does not execute early when voting with the `tryEarlyExecution` option', async () => {
        await advanceIntoVoteTime(startDate, endDate);

        await voteWithSigners(voting, id, signers, {
          yes: [0, 1, 2, 3, 4], // 5 votes
          no: [], // 0 votes
          abstain: [], // 0 votes
        });

        expect(await voting.canExecute(id)).to.be.false;

        // `tryEarlyExecution` is turned on but the vote is not decided yet
        await voting.connect(signers[4]).vote(id, VoteOption.Yes, true);
        expect((await voting.getProposal(id)).executed).to.be.false;
        expect(await voting.canExecute(id)).to.be.false;

        // `tryEarlyExecution` is turned off and the vote is decided
        await voting.connect(signers[5]).vote(id, VoteOption.Yes, false);
        expect((await voting.getProposal(id)).executed).to.be.false;
        expect(await voting.canExecute(id)).to.be.false;

        // `tryEarlyExecution` is turned on and the vote is decided
        await voting.connect(signers[5]).vote(id, VoteOption.Yes, true);
        expect((await voting.getProposal(id)).executed).to.be.false;
        expect(await voting.canExecute(id)).to.be.false;
      });

      it('reverts if vote is not decided yet', async () => {
        await advanceIntoVoteTime(startDate, endDate);

        await expect(voting.execute(id))
          .to.be.revertedWithCustomError(voting, 'ProposalExecutionForbidden')
          .withArgs(id);
      });
    });
  });

  describe('Different configurations:', async () => {
    describe('A simple majority vote with >50% support and >=25% participation required', async () => {
      beforeEach(async () => {
        votingSettings.minParticipation = pctToRatio(25);

        await voting.initialize(
          dao.address,
          votingSettings,
          signers.slice(0, 10).map(s => s.address)
        );

        await voting.createProposal(
          dummyMetadata,
          dummyActions,
          0,
          0,
          0,
          VoteOption.None,
          false
        );
      });

      it('does not execute if support is high enough but participation is too low', async () => {
        await advanceIntoVoteTime(startDate, endDate);

        await voting.connect(signers[0]).vote(id, VoteOption.Yes, false);

        expect(await voting.isMinParticipationReached(id)).to.be.false;
        expect(await voting.isSupportThresholdReachedEarly(id)).to.be.false;
        expect(await voting.canExecute(id)).to.be.false;

        await advanceAfterVoteEnd(endDate);

        expect(await voting.isMinParticipationReached(id)).to.be.false;
        expect(await voting.isSupportThresholdReached(id)).to.be.true;
        expect(await voting.canExecute(id)).to.be.false;
      });

      it('does not execute `if participation is high enough but support is t`oo low', async () => {
        await advanceIntoVoteTime(startDate, endDate);

        await voteWithSigners(voting, id, signers, {
          yes: [0], // 1 votes
          no: [1, 2], // 2 votes
          abstain: [], // 0 votes
        });

        expect(await voting.isMinParticipationReached(id)).to.be.true;
        expect(await voting.isSupportThresholdReachedEarly(id)).to.be.false;
        expect(await voting.canExecute(id)).to.be.false;

        await advanceAfterVoteEnd(endDate);

        expect(await voting.isMinParticipationReached(id)).to.be.true;
        expect(await voting.isSupportThresholdReached(id)).to.be.false;
        expect(await voting.canExecute(id)).to.be.false;
      });

      it('executes after the duration if participation and support are met', async () => {
        await advanceIntoVoteTime(startDate, endDate);

        await voteWithSigners(voting, id, signers, {
          yes: [0, 1, 2], // 3 votes
          no: [], // 0 votes
          abstain: [], // 0 votes
        });

        expect(await voting.isMinParticipationReached(id)).to.be.true;
        expect(await voting.isSupportThresholdReachedEarly(id)).to.be.false;
        expect(await voting.canExecute(id)).to.be.false;

        await advanceAfterVoteEnd(endDate);

        expect(await voting.isMinParticipationReached(id)).to.be.true;
        expect(await voting.isSupportThresholdReached(id)).to.be.true;
        expect(await voting.canExecute(id)).to.be.true; // all criteria are met
      });

      it('executes early if participation and support are met and the vote outcome cannot change anymore', async () => {
        await advanceIntoVoteTime(startDate, endDate);

        await voteWithSigners(voting, id, signers, {
          yes: [0, 1, 2, 3, 4], // 4 votes
          no: [], // 0 votes
          abstain: [], // 0 votes
        });

        expect(await voting.isMinParticipationReached(id)).to.be.true;
        expect(await voting.isSupportThresholdReachedEarly(id)).to.be.false;
        expect(await voting.canExecute(id)).to.be.false;

        await voting.connect(signers[5]).vote(id, VoteOption.Yes, false);

        expect(await voting.isMinParticipationReached(id)).to.be.true;
        expect(await voting.isSupportThresholdReachedEarly(id)).to.be.true;
        expect(await voting.canExecute(id)).to.be.true;

        await voteWithSigners(voting, id, signers, {
          yes: [],
          no: [6, 7, 8, 9], // 4 votes
          abstain: [], // 0 votes
        });

        expect(await voting.isMinParticipationReached(id)).to.be.true;
        expect(await voting.isSupportThresholdReachedEarly(id)).to.be.true;
        expect(await voting.canExecute(id)).to.be.true;
      });
    });

    describe('A special majority vote with >50% support and >=75% participation required and early execution enabled', async () => {
      beforeEach(async () => {
        votingSettings.minParticipation = pctToRatio(75);

        await voting.initialize(
          dao.address,
          votingSettings,
          signers.slice(0, 10).map(s => s.address)
        );
        expect(
          (
            await voting.createProposal(
              dummyMetadata,
              dummyActions,
              0,
              startDate,
              endDate,
              VoteOption.None,
              false
            )
          ).value
        ).to.equal(id);
      });

      it('does not execute if support is high enough but participation is too low', async () => {
        await advanceIntoVoteTime(startDate, endDate);

        await voting.connect(signers[0]).vote(id, VoteOption.Yes, false);

        expect(await voting.isMinParticipationReached(id)).to.be.false;
        expect(await voting.isSupportThresholdReachedEarly(id)).to.be.false;
        expect(await voting.canExecute(id)).to.be.false;

        await advanceAfterVoteEnd(endDate);

        expect(await voting.isMinParticipationReached(id)).to.be.false;
        expect(await voting.isSupportThresholdReached(id)).to.be.true;
        expect(await voting.canExecute(id)).to.be.false;
      });

      it('does not execute if participation is high enough but support is too low', async () => {
        await advanceIntoVoteTime(startDate, endDate);

        await voteWithSigners(voting, id, signers, {
          yes: [0], // 1 votes
          no: [1, 2, 3, 4, 5, 6, 7], // 7 votes
          abstain: [], // 0 votes
        });

        expect(await voting.isMinParticipationReached(id)).to.be.true;
        expect(await voting.isSupportThresholdReachedEarly(id)).to.be.false;
        expect(await voting.canExecute(id)).to.be.false;

        await advanceAfterVoteEnd(endDate);

        expect(await voting.isMinParticipationReached(id)).to.be.true;
        expect(await voting.isSupportThresholdReached(id)).to.be.false;
        expect(await voting.canExecute(id)).to.be.false;
      });

      it('executes after the duration if participation and support thresholds are met', async () => {
        await advanceIntoVoteTime(startDate, endDate);

        await voteWithSigners(voting, id, signers, {
          yes: [0, 1, 2], // 3 votes
          no: [3, 4], // 2 votes
          abstain: [5, 6, 7], // 3 votes
        });

        expect(await voting.isMinParticipationReached(id)).to.be.true;
        expect(await voting.isSupportThresholdReachedEarly(id)).to.be.false;
        expect(await voting.canExecute(id)).to.be.false;

        await advanceAfterVoteEnd(endDate);

        expect(await voting.isMinParticipationReached(id)).to.be.true;
        expect(await voting.isSupportThresholdReached(id)).to.be.true;
        expect(await voting.canExecute(id)).to.be.true;
      });

      it('should not allow the vote to pass if the minimum participation is not reached', async () => {
        await advanceIntoVoteTime(startDate, endDate);

        await voteWithSigners(voting, id, signers, {
          yes: [0, 1, 2, 3, 4, 5], // 6 votes
          no: [], // 0 votes
          abstain: [], // 0 votes
        });

        expect(await voting.isMinParticipationReached(id)).to.be.false;
        expect(await voting.isSupportThresholdReachedEarly(id)).to.be.true;
        expect(await voting.canExecute(id)).to.be.false;

        await advanceAfterVoteEnd(endDate);

        expect(await voting.isMinParticipationReached(id)).to.be.false;
        expect(await voting.isSupportThresholdReachedEarly(id)).to.be.true;
        expect(await voting.canExecute(id)).to.be.false;
      });

      it('executes early if the participation exceeds the support threshold (assuming the latter is > 50%)', async () => {
        await advanceIntoVoteTime(startDate, endDate);

        await voteWithSigners(voting, id, signers, {
          yes: [0, 1, 2, 3], // 4 votes
          no: [4, 5, 6], // 3 votes
          abstain: [], // 0 votes
        });

        expect(await voting.isMinParticipationReached(id)).to.be.false;
        expect(await voting.isSupportThresholdReachedEarly(id)).to.be.false;
        expect(await voting.canExecute(id)).to.be.false;

        await voting.connect(signers[7]).vote(id, VoteOption.Yes, false);

        expect(await voting.isMinParticipationReached(id)).to.be.true;
        expect(await voting.isSupportThresholdReachedEarly(id)).to.be.false;
        expect(await voting.canExecute(id)).to.be.false; // participation is met but not support

        expect(await voting.isMinParticipationReached(id)).to.be.true;
        expect(await voting.isSupportThresholdReachedEarly(id)).to.be.false;
        expect(await voting.canExecute(id)).to.be.false; // Still not sufficient for early execution because the support could still be <= 50 if the two remaining voters vote no

        await voting.connect(signers[8]).vote(id, VoteOption.Abstain, false);

        expect(await voting.isMinParticipationReached(id)).to.be.true;
        expect(await voting.isSupportThresholdReachedEarly(id)).to.be.true;
        expect(await voting.canExecute(id)).to.be.true; // The vote` outcome cannot change anymore (5 yes, 3 no, 1 abstain)

        await advanceAfterVoteEnd(endDate);

        // this doesn't change after the vote is over
        expect(await voting.isMinParticipationReached(id)).to.be.true;
        expect(await voting.isSupportThresholdReached(id)).to.be.true;
        expect(await voting.canExecute(id)).to.be.true;
      });
    });

    describe('An edge case with `supportThreshold = 0` and `minParticipation = 0` in early execution mode activated', async () => {
      beforeEach(async () => {
        votingSettings.supportThreshold = pctToRatio(0);
        votingSettings.minParticipation = pctToRatio(0);

        await voting.initialize(
          dao.address,
          votingSettings,
          signers.slice(0, 10).map(s => s.address)
        );

        await voting.createProposal(
          dummyMetadata,
          dummyActions,
          0,
          0,
          0,
          VoteOption.None,
          false
        );
      });

      it('does not execute with 0 votes', async () => {
        // does not execute early
        advanceIntoVoteTime(startDate, endDate);

        expect(await voting.isMinParticipationReached(id)).to.be.true;
        expect(await voting.isSupportThresholdReachedEarly(id)).to.be.false;
        expect(await voting.canExecute(id)).to.be.false;

        // does not execute normally
        await advanceAfterVoteEnd(endDate);

        expect(await voting.isMinParticipationReached(id)).to.be.true;
        expect(await voting.isSupportThresholdReached(id)).to.be.false;
        expect(await voting.canExecute(id)).to.be.false;
      });

      it('executes if participation and support are met', async () => {
        // Check if the proposal can execute early
        await advanceIntoVoteTime(startDate, endDate);

        await voting.connect(signers[0]).vote(id, VoteOption.Yes, false);

        expect(await voting.isMinParticipationReached(id)).to.be.true;
        expect(await voting.isSupportThresholdReachedEarly(id)).to.be.true;
        expect(await voting.canExecute(id)).to.be.true;

        // Check if the proposal can execute normally
        await advanceAfterVoteEnd(endDate);

        expect(await voting.isMinParticipationReached(id)).to.be.true;
        expect(await voting.isSupportThresholdReached(id)).to.be.true;
        expect(await voting.canExecute(id)).to.be.true;
      });
    });

    describe('An edge case with `supportThreshold = 99.9999%` and `minParticipation = 100%` in early execution mode', async () => {
      beforeEach(async () => {
        votingSettings.supportThreshold = pctToRatio(100).sub(1);
        votingSettings.minParticipation = pctToRatio(100); //

        await voting.initialize(
          dao.address,
          votingSettings,
          signers.slice(0, 10).map(s => s.address)
        );

        await voting.createProposal(
          dummyMetadata,
          dummyActions,
          0,
          0,
          0,
          VoteOption.None,
          false
        );
      });

      it('does not execute with 9 votes', async () => {
        // does not execute early
        advanceIntoVoteTime(startDate, endDate);

        await voteWithSigners(voting, id, signers, {
          yes: [0, 1, 2, 3, 4, 5, 6, 7, 8], // 9 votes
          no: [], // 0 votes
          abstain: [], // 0 votes
        });

        expect(await voting.isMinParticipationReached(id)).to.be.false;
        expect(await voting.isSupportThresholdReachedEarly(id)).to.be.false;
        expect(await voting.canExecute(id)).to.be.false;

        // does not execute normally
        await advanceAfterVoteEnd(endDate);

        expect(await voting.isMinParticipationReached(id)).to.be.false;
        expect(await voting.isSupportThresholdReached(id)).to.be.true;
        expect(await voting.canExecute(id)).to.be.false;
      });

      it('executes if participation and support are met', async () => {
        // Check if the proposal can execute early
        await advanceIntoVoteTime(startDate, endDate);

        await voteWithSigners(voting, id, signers, {
          yes: [0, 1, 2, 3, 4, 5, 6, 7, 8, 9], // 10 votes
          no: [], // 0 votes
          abstain: [], // 0 votes
        });

        expect(await voting.isMinParticipationReached(id)).to.be.true;
        expect(await voting.isSupportThresholdReachedEarly(id)).to.be.true;
        expect(await voting.canExecute(id)).to.be.true;

        // Check if the proposal can execute normally
        await advanceAfterVoteEnd(endDate);

        expect(await voting.isMinParticipationReached(id)).to.be.true;
        expect(await voting.isSupportThresholdReached(id)).to.be.true;
        expect(await voting.canExecute(id)).to.be.true;
      });
    });
  });
});<|MERGE_RESOLUTION|>--- conflicted
+++ resolved
@@ -85,11 +85,8 @@
       addresslistVotingFactoryBytecode,
       signers[0]
     );
-<<<<<<< HEAD
+
     voting = await deployWithProxy(AddresslistVotingFactory);
-=======
-    voting = (await AddresslistVotingFactory.deploy()) as AddresslistVoting;
->>>>>>> 957f0c70
 
     startDate = (await getTime()) + startOffset;
     endDate = startDate + votingSettings.minDuration;
