--- conflicted
+++ resolved
@@ -393,12 +393,8 @@
       const PluginFactory = await ethers.getContractFactory('TokenVoting');
       const tokenVoting = PluginFactory.attach(anticipatedPluginAddress);
 
-<<<<<<< HEAD
       expect(await tokenVoting.dao()).to.be.equal(daoAddress);
-      expect(await tokenVoting.totalSupportThresholdPct()).to.be.equal(
-        totalSupportThresholdPct
-=======
-      expect(await tokenVoting.getDAO()).to.be.equal(daoAddress);
+   
       expect(await tokenVoting.minParticipation()).to.be.equal(
         defaultVotingSettings.minParticipation
       );
@@ -407,7 +403,6 @@
       );
       expect(await tokenVoting.minDuration()).to.be.equal(
         defaultVotingSettings.minDuration
->>>>>>> af1b3f4f
       );
       expect(await tokenVoting.minProposerVotingPower()).to.be.equal(
         defaultVotingSettings.minProposerVotingPower
