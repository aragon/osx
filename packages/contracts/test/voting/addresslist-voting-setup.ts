import {expect} from 'chai';
import {ethers} from 'hardhat';
import {SignerWithAddress} from '@nomiclabs/hardhat-ethers/signers';

import {AddresslistVotingSetup} from '../../typechain';
import {deployNewDAO} from '../test-utils/dao';
import {getInterfaceID} from '../test-utils/interfaces';
import {Operation} from '../core/permission/permission-manager';
import {
  VotingSettings,
  VotingMode,
  pct16,
  ONE_HOUR,
} from '../test-utils/voting';

let defaultData: any;
let defaultVotingSettings: VotingSettings;
let defaultMembers: string[];

const abiCoder = ethers.utils.defaultAbiCoder;
const AddressZero = ethers.constants.AddressZero;
const EMPTY_DATA = '0x';

const prepareInstallationDataTypes = [
  'tuple(uint8,uint64,uint64,uint64,uint256)',
  'address[]',
];

// Permissions
const UPDATE_ADDRESSES_PERMISSION_ID = ethers.utils.id(
  'UPDATE_ADDRESSES_PERMISSION'
);
const UPDATE_VOTING_SETTINGS_PERMISSION_ID = ethers.utils.id(
  'UPDATE_VOTING_SETTINGS_PERMISSION'
);
const UPGRADE_PERMISSION_ID = ethers.utils.id('UPGRADE_PLUGIN_PERMISSION');
const EXECUTE_PERMISSION_ID = ethers.utils.id('EXECUTE_PERMISSION');

describe('AddresslistVotingSetup', function () {
  let signers: SignerWithAddress[];
  let addresslistVotingSetup: AddresslistVotingSetup;
  let implementationAddress: string;
  let targetDao: any;

  before(async () => {
    signers = await ethers.getSigners();
    targetDao = await deployNewDAO(signers[0].address);

    defaultVotingSettings = {
      votingMode: VotingMode.EarlyExecution,
      supportThreshold: pct16(50),
      minParticipation: pct16(20),
      minDuration: ONE_HOUR,
      minProposerVotingPower: 0,
    };
    defaultMembers = [signers[0].address];

    const AddresslistVotingSetup = await ethers.getContractFactory(
      'AddresslistVotingSetup'
    );
    addresslistVotingSetup = await AddresslistVotingSetup.deploy();

    implementationAddress =
      await addresslistVotingSetup.getImplementationAddress();

    defaultData = abiCoder.encode(prepareInstallationDataTypes, [
      Object.values(defaultVotingSettings),
      defaultMembers,
    ]);
  });

  it('creates address list voting base with the correct interface', async () => {
    const factory = await ethers.getContractFactory('AddresslistVoting');
    const addresslistVotingContract = factory.attach(implementationAddress);

    const iface = new ethers.utils.Interface([
      'function addAddresses(address[])',
      'function removeAddresses(address[])',
      'function isListed(address) returns (bool)',
      'function isListedAtBlock(address,uint256) returns (bool)',
      'function addresslistLength() returns (uint256)',
      'function addresslistLengthAtBlock(uint256) returns (uint256)',
      'function initialize(address,(uint8,uint64,uint64,uint64,uint256),address[])',
    ]);

    expect(
      await addresslistVotingContract.supportsInterface(getInterfaceID(iface))
    ).to.be.eq(true);
  });

  describe('prepareInstallation', async () => {
    it('correctly returns prepare installation data abi', async () => {
      // Human-Readable Abi of data param of `prepareInstallation`.
      const dataHRABI =
        '(tuple(uint8 votingMode, uint64 supportThreshold, uint64 minParticipation, uint64minDuration, uint256 minProposerVotingPower) votingSettings, address[] members)';

      expect(
        await addresslistVotingSetup.prepareInstallationDataABI()
      ).to.be.eq(dataHRABI);
    });

    it('fails if data is empty, or not of minimum length', async () => {
      await expect(
        addresslistVotingSetup.prepareInstallation(
          targetDao.address,
          EMPTY_DATA
        )
      ).to.be.reverted;

      await expect(
        addresslistVotingSetup.prepareInstallation(
          targetDao.address,
          defaultData.substring(0, defaultData.length - 1)
        )
      ).to.be.reverted;

      await expect(
        addresslistVotingSetup.prepareInstallation(
          targetDao.address,
          defaultData
        )
      ).not.to.be.reverted;
    });

    it('correctly returns plugin, helpers and permissions', async () => {
      const nonce = await ethers.provider.getTransactionCount(
        addresslistVotingSetup.address
      );
      const anticipatedPluginAddress = ethers.utils.getContractAddress({
        from: addresslistVotingSetup.address,
        nonce,
      });

      const {plugin, helpers, permissions} =
        await addresslistVotingSetup.callStatic.prepareInstallation(
          targetDao.address,
          defaultData
        );

      expect(plugin).to.be.equal(anticipatedPluginAddress);
      expect(helpers.length).to.be.equal(0);
      expect(permissions.length).to.be.equal(4);
      expect(permissions).to.deep.equal([
        [
          Operation.Grant,
          plugin,
          targetDao.address,
          AddressZero,
          UPDATE_ADDRESSES_PERMISSION_ID,
        ],
        [
          Operation.Grant,
          plugin,
          targetDao.address,
          AddressZero,
          UPDATE_VOTING_SETTINGS_PERMISSION_ID,
        ],
        [
          Operation.Grant,
          plugin,
          targetDao.address,
          AddressZero,
          UPGRADE_PERMISSION_ID,
        ],
        [
          Operation.Grant,
          targetDao.address,
          plugin,
          AddressZero,
          EXECUTE_PERMISSION_ID,
        ],
      ]);
    });

    it('correctly sets up the plugin', async () => {
      const nonce = await ethers.provider.getTransactionCount(
        addresslistVotingSetup.address
      );
      const anticipatedPluginAddress = ethers.utils.getContractAddress({
        from: addresslistVotingSetup.address,
        nonce,
      });

      await addresslistVotingSetup.prepareInstallation(
        targetDao.address,
        defaultData
      );

      const factory = await ethers.getContractFactory('AddresslistVoting');
      const addresslistVotingContract = factory.attach(
        anticipatedPluginAddress
      );
      const latestBlock = await ethers.provider.getBlock('latest');
<<<<<<< HEAD
        
      expect(await addresslistVotingContract.dao()).to.be.equal(daoAddress);
      expect(
        await addresslistVotingContract.totalSupportThresholdPct()
      ).to.be.equal(totalSupportThresholdPct);
      expect(
        await addresslistVotingContract.relativeSupportThresholdPct()
      ).to.be.equal(relativeSupportThresholdPct);
=======

      expect(await addresslistVotingContract.getDAO()).to.be.equal(
        targetDao.address
      );
      expect(await addresslistVotingContract.minParticipation()).to.be.equal(
        defaultVotingSettings.minParticipation
      );
      expect(await addresslistVotingContract.supportThreshold()).to.be.equal(
        defaultVotingSettings.supportThreshold
      );
>>>>>>> af1b3f4f
      expect(await addresslistVotingContract.minDuration()).to.be.equal(
        defaultVotingSettings.minDuration
      );
      expect(
        await addresslistVotingContract.minProposerVotingPower()
      ).to.be.equal(defaultVotingSettings.minProposerVotingPower);

      await ethers.provider.send('evm_mine', []);

      expect(
        await addresslistVotingContract.addresslistLengthAtBlock(
          latestBlock.number
        )
      ).to.be.equal(defaultMembers.length);
      expect(
        await addresslistVotingContract.isListedAtBlock(
          defaultMembers[0],
          latestBlock.number
        )
      ).to.be.equal(true);
    });
  });

  describe('prepareUninstallation', async () => {
    it('correctly returns prepare uninstallation data abi', async () => {
      // Human-Readable Abi of data param of `prepareUninstallation`.
      const dataHRABI = '';

      expect(
        await addresslistVotingSetup.prepareUninstallationDataABI()
      ).to.be.eq(dataHRABI);
    });

    it('correctly returns permissions', async () => {
      const plugin = ethers.Wallet.createRandom().address;

      const permissions =
        await addresslistVotingSetup.callStatic.prepareUninstallation(
          targetDao.address,
          plugin,
          [],
          EMPTY_DATA
        );

      expect(permissions.length).to.be.equal(4);
      expect(permissions).to.deep.equal([
        [
          Operation.Revoke,
          plugin,
          targetDao.address,
          AddressZero,
          UPDATE_ADDRESSES_PERMISSION_ID,
        ],
        [
          Operation.Revoke,
          plugin,
          targetDao.address,
          AddressZero,
          UPDATE_VOTING_SETTINGS_PERMISSION_ID,
        ],
        [
          Operation.Revoke,
          plugin,
          targetDao.address,
          AddressZero,
          UPGRADE_PERMISSION_ID,
        ],
        [
          Operation.Revoke,
          targetDao.address,
          plugin,
          AddressZero,
          EXECUTE_PERMISSION_ID,
        ],
      ]);
    });
  });
});<|MERGE_RESOLUTION|>--- conflicted
+++ resolved
@@ -191,27 +191,15 @@
         anticipatedPluginAddress
       );
       const latestBlock = await ethers.provider.getBlock('latest');
-<<<<<<< HEAD
         
-      expect(await addresslistVotingContract.dao()).to.be.equal(daoAddress);
-      expect(
-        await addresslistVotingContract.totalSupportThresholdPct()
-      ).to.be.equal(totalSupportThresholdPct);
-      expect(
-        await addresslistVotingContract.relativeSupportThresholdPct()
-      ).to.be.equal(relativeSupportThresholdPct);
-=======
-
-      expect(await addresslistVotingContract.getDAO()).to.be.equal(
-        targetDao.address
-      );
+      expect(await addresslistVotingContract.dao()).to.be.equal(targetDao.address);
       expect(await addresslistVotingContract.minParticipation()).to.be.equal(
         defaultVotingSettings.minParticipation
       );
       expect(await addresslistVotingContract.supportThreshold()).to.be.equal(
         defaultVotingSettings.supportThreshold
       );
->>>>>>> af1b3f4f
+      
       expect(await addresslistVotingContract.minDuration()).to.be.equal(
         defaultVotingSettings.minDuration
       );
