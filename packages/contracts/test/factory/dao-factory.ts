--- conflicted
+++ resolved
@@ -95,7 +95,7 @@
       ...TokenFactoryArtifact.abi.filter((f: any) => f.type === 'event'),
       ...RegistryArtifact.abi.filter((f: any) => f.type === 'event'),
       ...ERC20Voting.abi.filter((f: any) => f.type === 'event'),
-      ...WhitelistVoting.abi.filter((f: any) => f.type === 'event'),
+      ...AllowlistVoting.abi.filter((f: any) => f.type === 'event'),
       ...Token.abi.filter((f: any) => f.type === 'event'),
     ];
 
@@ -106,17 +106,7 @@
     );
 
     return {
-<<<<<<< HEAD
-      abi: [
-        ...DAOFactoryArtifact.abi,
-        ...RegistryArtifact.abi.filter((f: any) => f.type === 'event'),
-        ...ERC20Voting.abi.filter((f: any) => f.type === 'event'),
-        ...AllowlistVoting.abi.filter((f: any) => f.type === 'event'),
-        ...Token.abi.filter((f: any) => f.type === 'event'),
-      ],
-=======
       abi: merged,
->>>>>>> 050c102d
       bytecode: DAOFactoryArtifact.bytecode,
     };
   }
@@ -167,11 +157,11 @@
     );
     actionExecuteContract = await ActionExecuteContract.deploy();
 
-    // Grant the `REGISTER_DAO_ROLE` permission to the `daoFactory`
+    // Grant the `REGISTER_DAO_PERMISSION_ID` permission to the `daoFactory`
     managingDAO.grant(
       registry.address,
       daoFactory.address,
-      ethers.utils.id('REGISTER_DAO_ROLE')
+      ethers.utils.id('REGISTER_DAO_PERMISSION_ID')
     );
   });
 
@@ -217,8 +207,6 @@
       mintAmount
     );
 
-    const CHANGE_VOTE_CONFIG_PERMISSION_ID_PERMISSION_ID =
-      await voting.CHANGE_VOTE_CONFIG_PERMISSION_ID();
     const EXEC_PERMISSION_ID = await managingDao.EXEC_PERMISSION_ID();
 
     const DAOPermissions = await Promise.all([
@@ -260,7 +248,7 @@
     tx = tx.to
       .emit(managingDao, EVENTS.Granted)
       .withArgs(
-        CHANGE_VOTE_CONFIG_PERMISSION_ID_PERMISSION_ID,
+        CHANGE_VOTE_CONFIG_PERMISSION_ID,
         daoFactory.address,
         managingDao.address,
         voting.address,
@@ -357,7 +345,7 @@
 
     await ethers.provider.send('evm_mine', []);
 
-    const MODIFY_CONFIG_PERMISSION_ID =
+    const CHANGE_VOTE_CONFIG_PERMISSION_ID =
       await voting.CHANGE_VOTE_CONFIG_PERMISSION_ID();
     // @ts-ignore
     const MODIFY_WHITELIST = await voting.MODIFY_WHITELIST();
@@ -402,7 +390,7 @@
     tx = tx.to
       .emit(managingDao, EVENTS.Granted)
       .withArgs(
-        MODIFY_CONFIG_PERMISSION_ID,
+        CHANGE_VOTE_CONFIG_PERMISSION_ID,
         daoFactory.address,
         managingDao.address,
         voting.address,
