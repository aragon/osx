import {expect} from 'chai';
import {SignerWithAddress} from '@nomiclabs/hardhat-ethers/signers';
import {ethers} from 'hardhat';

import {
  deployMockPluginSetup,
  deployPluginRepoRegistry,
} from '../test-utils/repo';
import {deployENSSubdomainRegistrar} from '../test-utils/ens';
import {deployNewDAO} from '../test-utils/dao';

import {PluginRepoRegistry, DAO} from '../../typechain';
import {getMergedABI} from '../../utils/abi';

const EVENTS = {
  PluginRepoRegistered: 'PluginRepoRegistered',
};

const REGISTER_PLUGIN_REPO_PERMISSION_ID = ethers.utils.id(
  'REGISTER_PLUGIN_REPO_PERMISSION'
);

const REGISTER_ENS_SUBDOMAIN_PERMISSION_ID = ethers.utils.id(
  'REGISTER_ENS_SUBDOMAIN_PERMISSION'
);

async function getPluginRepoRegistryEvents(tx: any) {
  const data = await tx.wait();
  const {events} = data;
  const {name, pluginRepo} = events.find(
    ({event}: {event: any}) => event === EVENTS.PluginRepoRegistered
  ).args;

  return {
    name,
    pluginRepo,
  };
}

describe('PluginRepoFactory: ', function () {
  let signers: SignerWithAddress[];
  let pluginRepoRegistry: PluginRepoRegistry;
  let ownerAddress: string;
  let managingDao: DAO;
  let pluginRepoFactory: any;

  let mergedABI: any;
  let pluginRepoFactoryBytecode: any;

  before(async () => {
    signers = await ethers.getSigners();
    ownerAddress = await signers[0].getAddress();

    const {abi, bytecode} = await getMergedABI(
      // @ts-ignore
      hre,
      'PluginRepoFactory',
      ['PluginRepoRegistry']
    );

    mergedABI = abi;
    pluginRepoFactoryBytecode = bytecode;
  });

  beforeEach(async function () {
    // DAO
    managingDao = await deployNewDAO(ownerAddress);

    // ENS subdomain Registry
    const ensSubdomainRegistrar = await deployENSSubdomainRegistrar(
      signers[0],
      managingDao,
      'dao.eth'
    );

    // deploy and initialize PluginRepoRegistry
    pluginRepoRegistry = await deployPluginRepoRegistry(
      managingDao,
      ensSubdomainRegistrar
    );

    // deploy PluginRepoFactory
    const PluginRepoFactory = new ethers.ContractFactory(
      mergedABI,
      pluginRepoFactoryBytecode,
      signers[0]
    );
    pluginRepoFactory = await PluginRepoFactory.deploy(
      pluginRepoRegistry.address
    );

    // grant REGISTER_PERMISSION_ID to pluginRepoFactory
    await managingDao.grant(
      pluginRepoRegistry.address,
      pluginRepoFactory.address,
      REGISTER_PLUGIN_REPO_PERMISSION_ID
    );

    // grant REGISTER_PERMISSION_ID to pluginRepoFactory
    await managingDao.grant(
      ensSubdomainRegistrar.address,
      pluginRepoRegistry.address,
      REGISTER_ENS_SUBDOMAIN_PERMISSION_ID
    );
  });

  it('fail to create new pluginRepo with no PLUGIN_REGISTER_PERMISSION', async () => {
    await managingDao.revoke(
      pluginRepoRegistry.address,
      pluginRepoFactory.address,
      REGISTER_PLUGIN_REPO_PERMISSION_ID
    );

    const pluginRepoName = 'my-pluginRepo';

    await expect(
      pluginRepoFactory.createPluginRepo(pluginRepoName, ownerAddress)
    )
      .to.be.revertedWithCustomError(pluginRepoRegistry, 'DaoUnauthorized')
      .withArgs(
        managingDao.address,
        pluginRepoRegistry.address,
        pluginRepoRegistry.address,
        pluginRepoFactory.address,
        REGISTER_PLUGIN_REPO_PERMISSION_ID
      );
  });

  it('fail to create new pluginRepo with empty name', async () => {
    const pluginRepoName = '';

    await expect(
      pluginRepoFactory.createPluginRepo(pluginRepoName, ownerAddress)
    ).to.be.revertedWithCustomError(pluginRepoFactory, 'EmptyPluginRepoName');
  });

  it('create new pluginRepo', async () => {
    const pluginRepoName = 'my-pluginRepo';

    let tx = await pluginRepoFactory.createPluginRepo(
      pluginRepoName,
      ownerAddress
    );

    const {name, pluginRepo} = await getPluginRepoRegistryEvents(tx);

    expect(name).to.equal(pluginRepoName);
    expect(pluginRepo).not.undefined;
  });

  it('fail creating new pluginRepo with wrong major version', async () => {
    const pluginSetupMock = await deployMockPluginSetup();

    const pluginRepoName = 'my-pluginRepo';
<<<<<<< HEAD
=======
    const wrongInitialSemanticVersion = [0, 0, 0];
>>>>>>> 27b3a4db
    const pluginSetupAddress = pluginSetupMock.address;
    const contentURI = '0x00';

    // Get the contract to be deployed by calling `createPluginRepoWithVersion` with `callStatic`

    const PluginRepo = await ethers.getContractFactory('PluginRepo');
    const pluginRepoToBeCreated = PluginRepo.attach(
      pluginRepoFactory.callStatic.createPluginRepoWithVersion(
        pluginRepoName,
        [1, 0, 0],
        pluginSetupAddress,
        contentURI,
        ownerAddress
      )
    );

    await expect(
      pluginRepoFactory.createPluginRepoWithContractAndContentURI(
        pluginRepoName,
<<<<<<< HEAD
=======
        wrongInitialSemanticVersion,
>>>>>>> 27b3a4db
        pluginSetupAddress,
        contentURI,
        ownerAddress
      )
    )
      .to.be.revertedWithCustomError(pluginRepoToBeCreated, 'BumpInvalid')
      .withArgs([0, 0, 0], [0, 0, 0]);
  });

  it('create new pluginRepo with version', async () => {
    const pluginSetupMock = await deployMockPluginSetup();

    const pluginRepoName = 'my-pluginRepo';
    const pluginSetupAddress = pluginSetupMock.address;
    const contentURI = '0x00';

    let tx = await pluginRepoFactory.createPluginRepoWithContractAndContentURI(
      pluginRepoName,
      pluginSetupAddress,
      contentURI,
      ownerAddress
    );

    const {name, pluginRepo} = await getPluginRepoRegistryEvents(tx);

    expect(name).to.equal(pluginRepoName);
    expect(pluginRepo).not.undefined;
  });
});<|MERGE_RESOLUTION|>--- conflicted
+++ resolved
@@ -152,10 +152,6 @@
     const pluginSetupMock = await deployMockPluginSetup();
 
     const pluginRepoName = 'my-pluginRepo';
-<<<<<<< HEAD
-=======
-    const wrongInitialSemanticVersion = [0, 0, 0];
->>>>>>> 27b3a4db
     const pluginSetupAddress = pluginSetupMock.address;
     const contentURI = '0x00';
 
@@ -175,10 +171,6 @@
     await expect(
       pluginRepoFactory.createPluginRepoWithContractAndContentURI(
         pluginRepoName,
-<<<<<<< HEAD
-=======
-        wrongInitialSemanticVersion,
->>>>>>> 27b3a4db
         pluginSetupAddress,
         contentURI,
         ownerAddress
