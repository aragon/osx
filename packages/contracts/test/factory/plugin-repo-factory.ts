--- conflicted
+++ resolved
@@ -151,12 +151,8 @@
   it.skip('fail creating new pluginRepo with wrong major version', async () => {
     const pluginSetupMock = await deployMockPluginSetup();
 
-<<<<<<< HEAD
     const pluginRepoName = 'my-plugin-repo';
-    const wrongInitialSemanticVersion = [0, 0, 0];
-=======
     const pluginRepoName = 'my-pluginRepo';
->>>>>>> 151dc2ca
     const pluginSetupAddress = pluginSetupMock.address;
     const contentURI = '0x00';
 
@@ -187,12 +183,7 @@
   it('create new pluginRepo with version', async () => {
     const pluginSetupMock = await deployMockPluginSetup();
 
-<<<<<<< HEAD
     const pluginRepoName = 'my-plugin-repo';
-    const initialSemanticVersion = [1, 0, 0];
-=======
-    const pluginRepoName = 'my-pluginRepo';
->>>>>>> 151dc2ca
     const pluginSetupAddress = pluginSetupMock.address;
     const contentURI = '0x00';
 
