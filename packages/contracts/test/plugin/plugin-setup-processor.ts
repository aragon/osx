import {expect} from 'chai';
import console from 'console';
import {ethers} from 'hardhat';
import {SignerWithAddress} from '@nomiclabs/hardhat-ethers/signers';

import {
  PluginSetupProcessor,
  PluginClonableMock,
  PluginSetupV1Mock,
  PluginSetupV2Mock,
  PluginSetupV1MockBad,
  PluginRepoRegistry,
  PluginRepo,
} from '../../typechain';

import {customError} from '../test-utils/custom-error-helper';
import {deployENSSubdomainRegistrar} from '../test-utils/ens';

import {deployNewDAO} from '../test-utils/dao';
import {findEvent} from '../test-utils/event';
import {
  deployPluginSetupProcessor,
  prepareInstallation,
} from '../test-utils/plugin-setup-processor';
import {
  deployPluginRepoFactory,
  deployPluginRepoRegistry,
} from '../test-utils/repo';

enum Op {
  Grant,
  Revoke,
  Freeze,
  GrantWithOracle,
}

const EVENTS = {
  InstallationPrepared: 'InstallationPrepared',
  InstallationApplied: 'InstallationApplied',
  UpdatePrepared: 'UpdatePrepared',
  UpdateApplied: 'UpdateApplied',
  UninstallationPrepared: 'UninstallationPrepared',
  UninstallationApplied: 'UninstallationApplied',
  PluginRepoRegistered: 'PluginRepoRegistered',
  Granted: 'Granted',
  Revoked: 'Revoked',
};

const EMPTY_DATA = '0x';

const AddressZero = ethers.constants.AddressZero;
const ADDRESS_TWO = `0x${'00'.repeat(19)}02`;

const EMPTY_ID = `0x${'00'.repeat(32)}`;

const ROOT_PERMISSION_ID = ethers.utils.id('ROOT_PERMISSION');
const APPLY_INSTALLATION_PERMISSION_ID = ethers.utils.id(
  'APPLY_INSTALLATION_PERMISSION'
);
const APPLY_UPDATE_PERMISSION_ID = ethers.utils.id('APPLY_UPDATE_PERMISSION');
const APPLY_UNINSTALLATION_PERMISSION_ID = ethers.utils.id(
  'APPLY_UNINSTALLATION_PERMISSION'
);
const SET_REPO_REGISTRY_PERMISSION_ID = ethers.utils.id(
  'SET_REPO_REGISTRY_PERMISSION'
);
const REGISTER_PLUGIN_REPO_PERMISSION_ID = ethers.utils.id(
  'REGISTER_PLUGIN_REPO_PERMISSION'
);
const UPGRADE_PERMISSION_ID = ethers.utils.id('UPGRADE_PERMISSION');

const REGISTER_ENS_SUBDOMAIN_PERMISSION_ID = ethers.utils.id(
  'REGISTER_ENS_SUBDOMAIN_PERMISSION'
);

let counter = 0;

describe('Plugin Setup Processor', function () {
  let signers: SignerWithAddress[];
  let psp: PluginSetupProcessor;
  let pluginRepo: PluginRepo;
  let pluginClonableMock: PluginClonableMock;
  let pluginSetupV1Mock: PluginSetupV1Mock;
  let pluginSetupMockRepoAddress: any;
  let pluginSetupV2Mock: PluginSetupV2Mock;
  let pluginSetupV1MockBad: PluginSetupV1MockBad;
  let ownerAddress: string;
  let targetDao: any;
  let managingDao: any;
  let pluginRepoFactory: any;
  let pluginRepoRegistry: PluginRepoRegistry;

  before(async () => {
    signers = await ethers.getSigners();
    ownerAddress = await signers[0].getAddress();
  });

  before(async () => {
    // Directly deploy PluginCloneableMock
    const _PluginClonableMock = await ethers.getContractFactory(
      'PluginClonableMock'
    );
    pluginClonableMock = await _PluginClonableMock.deploy();

    // PluginSetupV1
    const PluginSetupV1Mock = await ethers.getContractFactory(
      'PluginSetupV1Mock'
    );
    pluginSetupV1Mock = await PluginSetupV1Mock.deploy();

    // PluginSetupV2
    const PluginSetupV2Mock = await ethers.getContractFactory(
      'PluginSetupV2Mock'
    );
    pluginSetupV2Mock = await PluginSetupV2Mock.deploy();

    // Managing DAO that have permission to manage PluginSetupProcessor
    managingDao = await deployNewDAO(ownerAddress);

    // ENS subdomain Registry
    const ensSubdomainRegistrar = await deployENSSubdomainRegistrar(
      signers[0],
      managingDao,
      'dao.eth'
    );

    // Plugin Repo Registry
    pluginRepoRegistry = await deployPluginRepoRegistry(
      managingDao,
      ensSubdomainRegistrar
    );

    // Plugin Repo Factory
    pluginRepoFactory = await deployPluginRepoFactory(
      signers,
      pluginRepoRegistry
    );

    // Grant `PLUGIN_REGISTER_PERMISSION` to `PluginRepoFactory`.
    await managingDao.grant(
      pluginRepoRegistry.address,
      pluginRepoFactory.address,
      REGISTER_PLUGIN_REPO_PERMISSION_ID
    );

    // Grant `REGISTER_ENS_SUBDOMAIN_PERMISSION` to `PluginRepoFactory`.
    await managingDao.grant(
      ensSubdomainRegistrar.address,
      pluginRepoRegistry.address,
      REGISTER_ENS_SUBDOMAIN_PERMISSION_ID
    );

    // Plugin Setup Processor
    psp = await deployPluginSetupProcessor(managingDao, pluginRepoRegistry);
  });

  beforeEach(async function () {
    // Target DAO to be used as an example DAO
    targetDao = await deployNewDAO(ownerAddress);

    // Create and register a plugin on the PluginRepoRegistry
    const tx = await pluginRepoFactory.createPluginRepoWithVersion(
      `PluginSetupV1Mock-${counter}`,
      [1, 0, 0],
      pluginSetupV1Mock.address,
      '0x00',
      ownerAddress
    );

    counter++;

    const event = await findEvent(tx, EVENTS.PluginRepoRegistered);

    pluginSetupMockRepoAddress = event.args.pluginRepo;

    // Add PluginSetupV2Mock to the PluginRepo.
    const PluginRepo = await ethers.getContractFactory('PluginRepo');
    pluginRepo = PluginRepo.attach(pluginSetupMockRepoAddress);
    await pluginRepo.createVersion(
      [2, 0, 0],
      pluginSetupV2Mock.address,
      '0x00'
    );

    const PluginSetupV1MockBad = await ethers.getContractFactory(
      'PluginSetupV1MockBad'
    );
    pluginSetupV1MockBad = await PluginSetupV1MockBad.deploy();

    // register the bad plugin setup on `PluginRepoRegistry`.
    await pluginRepo.createVersion(
      [3, 0, 0],
      pluginSetupV1MockBad.address,
      '0x00'
    );

    // Grant
    await targetDao.grant(targetDao.address, psp.address, ROOT_PERMISSION_ID);
  });

  describe('Install Plugin', function () {
    beforeEach(async () => {
      // Grant necessary permission to `ownerAddress` so it can install plugin on behalf of the DAO,
      // this way we don't have to create DAO execute call.
      await targetDao.grant(
        psp.address,
        ownerAddress,
        APPLY_INSTALLATION_PERMISSION_ID
      );
    });

    describe('PrepareInstallation', function () {
      it('reverts if `PluginSetupRepo` do not exist on `PluginRepoRegistry`', async () => {
        const data = '0x';
        const pluginSetupRepoAddr = ADDRESS_TWO;

        await expect(
          psp.prepareInstallation(
            targetDao.address,
            pluginSetupV1Mock.address,
            pluginSetupRepoAddr,
            data
          )
        ).to.be.revertedWith(customError('EmptyPluginRepo'));
      });

      it('reverts if installation already prepared', async () => {
        const pluginSetupBad = pluginSetupV1MockBad.address;

        const data1 = ethers.utils.defaultAbiCoder.encode(
          ['address'],
          [AddressZero]
        );
        const {plugin, prepareInstallpermissions} = await prepareInstallation(
          psp,
          targetDao.address,
          pluginSetupBad,
          pluginSetupMockRepoAddress,
          data1
        );

        const data2 = ethers.utils.defaultAbiCoder.encode(
          ['address'],
          [plugin]
        );

        await expect(
          psp.prepareInstallation(
            targetDao.address,
            pluginSetupBad,
            pluginSetupMockRepoAddress,
            data2
          )
        ).to.be.revertedWith(customError('SetupAlreadyPrepared'));
      });

<<<<<<< HEAD
      it('Return correctly the permissions', async () => {
        const {plugin, helpers, prepareInstallpermissions} =
          await prepareInstallation(
            psp,
=======
      it('retruns correctly the plugin, helpers, and permissions', async () => {
        const {plugin, helpers, permissions} =
          await psp.callStatic.prepareInstallation(
>>>>>>> 0e8fb34c
            targetDao.address,
            pluginSetupV1Mock.address,
            pluginSetupMockRepoAddress,
            EMPTY_DATA
          );

        expect(plugin).not.to.be.equal(AddressZero);
        expect(helpers.length).to.be.equal(1);
        expect(permissions).to.deep.equal([
          [
            Op.Grant,
            targetDao.address,
            plugin,
            AddressZero,
            ethers.utils.id('EXECUTE_PERMISSION'),
          ],
          [
            Op.Grant,
            plugin,
            helpers[0],
            AddressZero,
            ethers.utils.id('SETTINGS_PERMISSION'),
          ],
        ]);
      });
    });

    describe('ApplyInstallation', function () {
      it('reverts if caller does not have `APPLY_INSTALLATION_PERMISSION`', async () => {
        // revoke `APPLY_INSTALLATION_PERMISSION_ID` on dao for plugin installer
        // to see that it can't set permissions without it.
        await targetDao.revoke(
          psp.address,
          ownerAddress,
          APPLY_INSTALLATION_PERMISSION_ID
        );

        const pluginSetup = pluginSetupV1Mock.address;

        const {plugin, prepareInstallpermissions} = await prepareInstallation(
          psp,
          targetDao.address,
          pluginSetup,
          pluginSetupMockRepoAddress,
          EMPTY_DATA
        );

        await expect(
          psp.applyInstallation(
            targetDao.address,
            pluginSetup,
            plugin,
            prepareInstallpermissions
          )
        ).to.be.revertedWith(
          customError(
            'SetupApplicationUnauthorized',
            targetDao.address,
            ownerAddress,
            APPLY_INSTALLATION_PERMISSION_ID
          )
        );
      });

      it("reverts if PluginSetupProcessor does not have DAO's `ROOT_PERMISSION`", async () => {
        // revoke root permission on dao for plugin installer
        // to see that it can't set permissions without it.
        await targetDao.revoke(
          targetDao.address,
          psp.address,
          ROOT_PERMISSION_ID
        );

        const pluginSetup = pluginSetupV1Mock.address;

        const {plugin, prepareInstallpermissions} = await prepareInstallation(
          psp,
          targetDao.address,
          pluginSetup,
          pluginSetupMockRepoAddress,
          EMPTY_DATA
        );

        await expect(
          psp.applyInstallation(
            targetDao.address,
            pluginSetup,
            plugin,
            prepareInstallpermissions
          )
        ).to.be.revertedWith(
          customError(
            'Unauthorized',
            targetDao.address,
            targetDao.address,
            psp.address,
            ROOT_PERMISSION_ID
          )
        );
      });

      it('reverts if plugin setup return the same address', async () => {
        const pluginSetupBad = pluginSetupV1MockBad.address;

        const dataUser1 = ethers.utils.defaultAbiCoder.encode(
          ['address'],
          [AddressZero]
        );
        const {plugin, prepareInstallpermissions} = await prepareInstallation(
          psp,
          targetDao.address,
          pluginSetupBad,
          pluginSetupMockRepoAddress,
          dataUser1
        );

        await psp.applyInstallation(
          targetDao.address,
          pluginSetupBad,
          plugin,
          prepareInstallpermissions
        );

        // user2 tries to prepare bad installation with the same plugin address.
        const dataUser2 = ethers.utils.defaultAbiCoder.encode(
          ['address'],
          [plugin]
        );

        const secondPreparation = await prepareInstallation(
          psp,
          targetDao.address,
          pluginSetupBad,
          pluginSetupMockRepoAddress,
          dataUser2
        );

        await expect(
          psp.applyInstallation(
            targetDao.address,
            pluginSetupBad,
            secondPreparation.plugin,
            secondPreparation.prepareInstallpermissions
          )
        ).to.be.revertedWith(customError('SetupAlreadyApplied'));
      });

      it('correctly complete an instaltion process', async () => {
        const pluginSetup = pluginSetupV1Mock.address;

        const {plugin, prepareInstallpermissions} = await prepareInstallation(
          psp,
          targetDao.address,
          pluginSetup,
          pluginSetupMockRepoAddress,
          EMPTY_DATA
        );

        await expect(
          psp.applyInstallation(
            targetDao.address,
            pluginSetup,
            plugin,
            prepareInstallpermissions
          )
        )
          .to.emit(psp, EVENTS.InstallationApplied)
          .withArgs(targetDao.address, plugin);
      });
    });
  });

  describe('Plugin Uninstall', function () {
    beforeEach(async () => {
      // Grant necessary permission to `ownerAddress` so it can install/uninstall plugin on behalf of the DAO,
      // this way we don't have to create DAO execute call.
      await targetDao.grant(
        psp.address,
        ownerAddress,
        APPLY_INSTALLATION_PERMISSION_ID
      );
      await targetDao.grant(
        psp.address,
        ownerAddress,
        APPLY_UNINSTALLATION_PERMISSION_ID
      );
    });

    describe('PrepareUninstallation', function () {
      it('reverts if `PluginSetupRepo` do not exist on `PluginRepoRegistry`', async () => {
        await expect(
          psp.prepareUninstallation(
            targetDao.address,
            AddressZero,
            AddressZero,
            AddressZero,
            [AddressZero],
            EMPTY_DATA
          )
        ).to.be.revertedWith(customError('EmptyPluginRepo'));
      });

      it('reverts if plugin is not applied yet', async () => {
        const pluginSetup = pluginSetupV1Mock.address;

        const {plugin, helpers} = await prepareInstallation(
          psp,
          targetDao.address,
          pluginSetup,
          pluginSetupMockRepoAddress,
          EMPTY_DATA
        );

        await expect(
          psp.prepareUninstallation(
            targetDao.address,
            plugin,
            pluginSetup,
            pluginSetupMockRepoAddress,
            helpers,
            EMPTY_DATA
          )
        ).to.be.revertedWith(customError('SetupNotApplied'));
      });

      it('reverts if plugin uninstallation is already prepared', async () => {
        const pluginSetupBad = pluginSetupV1MockBad.address;

        const installData = ethers.utils.defaultAbiCoder.encode(
          ['address'],
          [AddressZero]
        );
        const {plugin, helpers, prepareInstallpermissions} =
          await prepareInstallation(
            psp,
            targetDao.address,
            pluginSetupBad,
            pluginSetupMockRepoAddress,
            installData
          );

        await psp.applyInstallation(
          targetDao.address,
          pluginSetupBad,
          plugin,
          prepareInstallpermissions
        );

        // prepare first uninstallation
        const uninstallData = ethers.utils.defaultAbiCoder.encode(
          ['bool'],
          [false]
        );

        await psp.prepareUninstallation(
          targetDao.address,
          plugin,
          pluginSetupBad,
          pluginSetupMockRepoAddress,
          helpers,
          uninstallData
        );

        // prepare second uninstallation
        await expect(
          psp.prepareUninstallation(
            targetDao.address,
            plugin,
            pluginSetupBad,
            pluginSetupMockRepoAddress,
            helpers,
            ethers.utils.defaultAbiCoder.encode(['bool'], [true])
          )
        ).to.be.revertedWith(customError('SetupAlreadyPrepared'));
      });
    });

    describe('ApplyUninstallation', function () {
      it('reverts if caller does not have `APPLY_UNINSTALLATION_PERMISSION`', async () => {
        // revoke `APPLY_INSTALLATION_PERMISSION_ID` on dao for plugin installer
        // to see that it can't set permissions without it.
        await targetDao.revoke(
          psp.address,
          ownerAddress,
          APPLY_UNINSTALLATION_PERMISSION_ID
        );

        await expect(
          psp.applyUninstallation(
            targetDao.address,
            AddressZero,
            AddressZero,
            [],
            []
          )
        ).to.be.revertedWith(
          customError(
            'SetupApplicationUnauthorized',
            targetDao.address,
            ownerAddress,
            APPLY_UNINSTALLATION_PERMISSION_ID
          )
        );
      });

      it('reverts if helpers do not match', async () => {
        const pluginSetup = pluginSetupV1Mock.address;

        const {plugin} = await prepareInstallation(
          psp,
          targetDao.address,
          pluginSetup,
          pluginSetupMockRepoAddress,
          EMPTY_DATA
        );

        await expect(
          psp.applyUninstallation(
            targetDao.address,
            plugin,
            pluginSetup,
            [],
            []
          )
        ).to.be.revertedWith(customError('HelpersHashMismatch'));
      });

      it('revert bad permissions is passed', async () => {
        const pluginSetup = pluginSetupV1Mock.address;

        const {plugin, helpers, prepareInstallpermissions} =
          await prepareInstallation(
            psp,
            targetDao.address,
            pluginSetup,
            pluginSetupMockRepoAddress,
            EMPTY_DATA
          );

        await psp.applyInstallation(
          targetDao.address,
          pluginSetup,
          plugin,
          prepareInstallpermissions
        );

        await psp.callStatic.prepareUninstallation(
          targetDao.address,
          plugin,
          pluginSetup,
          pluginSetupMockRepoAddress,
          helpers,
          EMPTY_DATA
        );

        await expect(
          psp.applyUninstallation(
            targetDao.address,
            plugin,
            pluginSetup,
            helpers,
            []
          )
        ).to.be.revertedWith(customError('PermissionsHashMismatch'));
      });

      it('correctly complete an uninstallation process', async () => {
        const pluginSetup = pluginSetupV1Mock.address;

        const {plugin, helpers, prepareInstallpermissions} =
          await prepareInstallation(
            psp,
            targetDao.address,
            pluginSetup,
            pluginSetupMockRepoAddress,
            EMPTY_DATA
          );

        await psp.applyInstallation(
          targetDao.address,
          pluginSetup,
          plugin,
          prepareInstallpermissions
        );

        const tx = await psp.prepareUninstallation(
          targetDao.address,
          plugin,
          pluginSetup,
          pluginSetupMockRepoAddress,
          helpers,
          EMPTY_DATA
        );

        const event = await findEvent(tx, 'UninstallationPrepared');
        const {permissions} = event.args;

        await expect(
          psp.applyUninstallation(
            targetDao.address,
            plugin,
            pluginSetup,
            helpers,
            permissions
          )
        )
          .to.emit(psp, EVENTS.UninstallationApplied)
          .withArgs(targetDao.address, plugin);
      });
    });
  });

  describe('Plugin Update', function () {
    beforeEach(async () => {
      await targetDao.grant(
        psp.address,
        ownerAddress,
        APPLY_INSTALLATION_PERMISSION_ID
      );
      await targetDao.grant(
        psp.address,
        ownerAddress,
        APPLY_UPDATE_PERMISSION_ID
      );
    });

    describe('PrepareUpdate', function () {
<<<<<<< HEAD
      it('Reverts if plugin does not support `IPlugin` interface', async () => {
=======
      it('reverts if plugin does not support `PluginUUPSUpgradeable` interface', async () => {
>>>>>>> 0e8fb34c
        const pluginSetupRepoAddr = ADDRESS_TWO;
        const plugin = AddressZero;
        let pluginUpdateParams = {
          plugin: plugin,
          oldPluginSetup: pluginSetupV1Mock.address,
          pluginSetupRepo: pluginSetupRepoAddr,
          currentPluginSetup: AddressZero,
          newPluginSetup: AddressZero,
        };
        const helpers = [AddressZero];

        await expect(
          psp.prepareUpdate(
            targetDao.address,
            pluginUpdateParams,
            helpers,
            EMPTY_DATA
          )
        ).to.be.revertedWith(customError('WrongInterface', plugin));
      });

      it('Reverts if plugin supports IPlugin, but is non upgradable', async () => {
        let pluginUpdateParams = {
          plugin: pluginClonableMock.address,
          pluginSetupRepo: ADDRESS_TWO,
          currentPluginSetup: AddressZero,
          newPluginSetup: AddressZero,
        };

        const helpers = [AddressZero];
        await expect(
          psp.prepareUpdate(
            targetDao.address,
            pluginUpdateParams,
            helpers,
            EMPTY_DATA
          )
        ).to.be.revertedWith(
          customError('PluginNonupgradeable', pluginClonableMock.address)
        );
      });

      it('reverts if `PluginSetupRepo` do not exist on `PluginRepoRegistry`', async () => {
        const daoAddress = targetDao.address;
        const pluginSetupV1 = pluginSetupV1Mock.address;

        const {plugin, helpers} = await prepareInstallation(
          psp,
          daoAddress,
          pluginSetupV1,
          pluginSetupMockRepoAddress,
          EMPTY_DATA
        );

        const pluginSetupRepoAddr = ADDRESS_TWO;
        const pluginUpdateParams = {
          plugin: plugin,
          pluginSetupRepo: pluginSetupRepoAddr,
          currentPluginSetup: pluginSetupV1,
          newPluginSetup: pluginSetupV2Mock.address,
        };

        await expect(
          psp.prepareUpdate(daoAddress, pluginUpdateParams, helpers, EMPTY_DATA)
        ).to.be.revertedWith(customError('EmptyPluginRepo'));
      });

      it('revert if plugin is not applied', async () => {
        const daoAddress = targetDao.address;
        const pluginSetupV1 = pluginSetupV1Mock.address;

        const {plugin, helpers} = await prepareInstallation(
          psp,
          daoAddress,
          pluginSetupV1,
          pluginSetupMockRepoAddress,
          EMPTY_DATA
        );

        const pluginUpdateParams = {
          plugin: plugin,
          pluginSetupRepo: pluginSetupMockRepoAddress,
          currentPluginSetup: pluginSetupV1,
          newPluginSetup: pluginSetupV2Mock.address,
        };

        await expect(
          psp.prepareUpdate(daoAddress, pluginUpdateParams, helpers, EMPTY_DATA)
        ).to.be.revertedWith(customError('SetupNotApplied'));
      });

      it('revert if helpers passed are missmatched', async () => {
        const daoAddress = targetDao.address;
        const pluginSetupV1 = pluginSetupV1Mock.address;

        const {plugin, prepareInstallpermissions} = await prepareInstallation(
          psp,
          daoAddress,
          pluginSetupV1,
          pluginSetupMockRepoAddress,
          EMPTY_DATA
        );

        await psp.applyInstallation(
          targetDao.address,
          pluginSetupV1,
          plugin,
          prepareInstallpermissions
        );

        const pluginUpdateParams = {
          plugin: plugin,
          pluginSetupRepo: pluginSetupMockRepoAddress,
          currentPluginSetup: pluginSetupV1,
          newPluginSetup: pluginSetupV2Mock.address,
        };

        await expect(
          psp.prepareUpdate(daoAddress, pluginUpdateParams, [], EMPTY_DATA)
        ).to.be.revertedWith(customError('HelpersHashMismatch'));
      });

      it('correctly retruns permissions and initData', async () => {
        const daoAddress = targetDao.address;
        const pluginSetupV1 = pluginSetupV1Mock.address;

        const {plugin, helpers, prepareInstallpermissions} =
          await prepareInstallation(
            psp,
            daoAddress,
            pluginSetupV1,
            pluginSetupMockRepoAddress,
            EMPTY_DATA
          );

        await psp.applyInstallation(
          targetDao.address,
          pluginSetupV1,
          plugin,
          prepareInstallpermissions
        );

        const pluginUpdateParams = {
          plugin: plugin,
          pluginSetupRepo: pluginSetupMockRepoAddress,
          currentPluginSetup: pluginSetupV1,
          newPluginSetup: pluginSetupV2Mock.address,
        };

        const result = await psp.callStatic.prepareUpdate(
          daoAddress,
          pluginUpdateParams,
          helpers,
          EMPTY_DATA
        );

        const permissions = result[0];
        const initData = result[1];

        expect(permissions.length).to.be.equal(2);
        expect(initData).not.to.be.equal('');
      });

      it('correctly prepares an update', async () => {
        const daoAddress = targetDao.address;
        const pluginSetupV1 = pluginSetupV1Mock.address;

        const {plugin, helpers, prepareInstallpermissions} =
          await prepareInstallation(
            psp,
            daoAddress,
            pluginSetupV1,
            pluginSetupMockRepoAddress,
            EMPTY_DATA
          );

        await psp.applyInstallation(
          targetDao.address,
          pluginSetupV1,
          plugin,
          prepareInstallpermissions
        );

        const pluginUpdateParams = {
          plugin: plugin,
          pluginSetupRepo: pluginSetupMockRepoAddress,
          currentPluginSetup: pluginSetupV1,
          newPluginSetup: pluginSetupV2Mock.address,
        };

        await expect(
          psp.prepareUpdate(daoAddress, pluginUpdateParams, helpers, EMPTY_DATA)
        ).to.emit(psp, EVENTS.UpdatePrepared);
      });
    });

    describe('ApplyUpdate', function () {
      it('reverts if caller does not have `APPLY_UPDATE_PERMISSION`', async () => {
        // revoke `APPLY_INSTALLATION_PERMISSION_ID` on dao for plugin installer
        // to see that it can't set permissions without it.
        await targetDao.revoke(
          psp.address,
          ownerAddress,
          APPLY_UPDATE_PERMISSION_ID
        );

        await expect(
          psp.applyUpdate(
            targetDao.address,
            AddressZero,
            AddressZero,
            EMPTY_DATA,
            []
          )
        ).to.be.revertedWith(
          customError(
            'SetupApplicationUnauthorized',
            targetDao.address,
            ownerAddress,
            APPLY_UPDATE_PERMISSION_ID
          )
        );
      });

      it('revert if permissions are mismatched', async () => {
        const permissions: any[] = [];

        await expect(
          psp.applyUpdate(
            targetDao.address,
            AddressZero,
            AddressZero,
            EMPTY_DATA,
            permissions
          )
        ).to.be.revertedWith(customError('PermissionsHashMismatch'));
      });

      // TODO: Find a way to test upgradeProxy
      // also chack this function's errors as they might be missleading
      // it also get threw if UPGRADE_PERMISSION is not granted
      // it('applyUpdate: reverts if PluginNonupgradeable', async () => {});

      it('correctly applies an update', async () => {
        const daoAddress = targetDao.address;
        const pluginSetupV1 = pluginSetupV1Mock.address;

        const {plugin, helpers, prepareInstallpermissions} =
          await prepareInstallation(
            psp,
            daoAddress,
            pluginSetupV1,
            pluginSetupMockRepoAddress,
            EMPTY_DATA
          );

        await psp.applyInstallation(
          targetDao.address,
          pluginSetupV1,
          plugin,
          prepareInstallpermissions
        );

        const pluginUpdateParams = {
          plugin: plugin,
          pluginSetupRepo: pluginSetupMockRepoAddress,
          currentPluginSetup: pluginSetupV1,
          newPluginSetup: pluginSetupV2Mock.address,
        };
        const prepareUpdateTx = await psp.prepareUpdate(
          targetDao.address,
          pluginUpdateParams,
          helpers,
          EMPTY_DATA
        );
        const prepareUpdateEvent = await findEvent(
          prepareUpdateTx,
          EVENTS.UpdatePrepared
        );
        const {permissions, initData} = prepareUpdateEvent.args;

        await targetDao.grant(plugin, psp.address, UPGRADE_PERMISSION_ID);

        await expect(
          psp.applyUpdate(
            targetDao.address,
            plugin,
            pluginSetupV2Mock.address,
            initData,
            permissions
          )
        ).to.emit(psp, EVENTS.UpdateApplied);
      });
    });
  });
});<|MERGE_RESOLUTION|>--- conflicted
+++ resolved
@@ -254,16 +254,9 @@
         ).to.be.revertedWith(customError('SetupAlreadyPrepared'));
       });
 
-<<<<<<< HEAD
-      it('Return correctly the permissions', async () => {
-        const {plugin, helpers, prepareInstallpermissions} =
-          await prepareInstallation(
-            psp,
-=======
       it('retruns correctly the plugin, helpers, and permissions', async () => {
         const {plugin, helpers, permissions} =
           await psp.callStatic.prepareInstallation(
->>>>>>> 0e8fb34c
             targetDao.address,
             pluginSetupV1Mock.address,
             pluginSetupMockRepoAddress,
@@ -691,11 +684,7 @@
     });
 
     describe('PrepareUpdate', function () {
-<<<<<<< HEAD
-      it('Reverts if plugin does not support `IPlugin` interface', async () => {
-=======
-      it('reverts if plugin does not support `PluginUUPSUpgradeable` interface', async () => {
->>>>>>> 0e8fb34c
+      it('reverts if plugin does not support `IPlugin` interface', async () => {
         const pluginSetupRepoAddr = ADDRESS_TWO;
         const plugin = AddressZero;
         let pluginUpdateParams = {
@@ -717,7 +706,7 @@
         ).to.be.revertedWith(customError('WrongInterface', plugin));
       });
 
-      it('Reverts if plugin supports IPlugin, but is non upgradable', async () => {
+      it('reverts if plugin supports IPlugin, but is non upgradable', async () => {
         let pluginUpdateParams = {
           plugin: pluginClonableMock.address,
           pluginSetupRepo: ADDRESS_TWO,
