--- conflicted
+++ resolved
@@ -138,16 +138,8 @@
     );
   });
 
-<<<<<<< HEAD
-  it('fail to register if pluginRepo already exists in ens', async function () {
-    await pluginRepoRegistry.registerPluginRepo(
-      pluginRepoName,
-      pluginRepo.address
-    );
-=======
-  it('reverts the registration if the plugin repo's ENS name is already taken', async function () {
+  it("reverts the registration if the plugin repo's ENS name is already taken", async function () {
     await pluginRepoRegistry.registerPluginRepo(pluginRepoName, pluginRepo.address);
->>>>>>> 1d5280e9
 
     const pluginRepoNameDomainHash = ensDomainHash(
       pluginRepoName + '.' + topLevelDomain
