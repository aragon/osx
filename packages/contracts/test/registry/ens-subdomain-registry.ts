import {expect} from 'chai';
import {ethers} from 'hardhat';
import {SignerWithAddress} from '@nomiclabs/hardhat-ethers/signers';
import {deployWithProxy} from '../test-utils/proxy';

import {
  ENSSubdomainRegistrar,
  DAO,
  PublicResolver,
  ENSRegistry,
} from '../../typechain';
<<<<<<< HEAD
import {customError} from '../test-utils/custom-error-helper';
import {deployNewDAO} from '../test-utils/dao';
=======
>>>>>>> c06fbfbe
import {ensDomainHash, ensLabelHash} from '../../utils/ens';
import {OZ_ERRORS} from '../test-utils/error';
import {setupResolver} from '../test-utils/ens';

const REGISTER_ENS_SUBDOMAIN_PERMISSION_ID = ethers.utils.id(
  'REGISTER_ENS_SUBDOMAIN_PERMISSION'
);

const DUMMY_METADATA = '0x';

// Setup ENS with signers[0] owning the the ENS root node (''), the resolver node ('resolver'), the managing DAO, and the subdomain registrar
async function setupENS(
  owner: SignerWithAddress
): Promise<[ENSRegistry, PublicResolver, DAO, ENSSubdomainRegistrar]> {
  const ENSRegistry = await ethers.getContractFactory('ENSRegistry');
  const PublicResolver = await ethers.getContractFactory('PublicResolver');
  const DAO = await ethers.getContractFactory('DAO');
  const ENSSubdomainRegistrar = await ethers.getContractFactory(
    'ENSSubdomainRegistrar'
  );

  // Deploy the ENSRegistry
  let ens = await ENSRegistry.connect(owner).deploy();
  await ens.deployed();

  // Deploy the Resolver
  let resolver = await PublicResolver.connect(owner).deploy(
    ens.address,
    ethers.constants.AddressZero
  );
  await resolver.deployed();
  await setupResolver(ens, resolver, owner);

  // Deploy the managing DAO
  let dao = await deployNewDAO(await owner.getAddress());

  // Deploy the registrar
  let registrar = await deployWithProxy<ENSSubdomainRegistrar>(
    ENSSubdomainRegistrar
  );

  return [ens, resolver, dao, registrar];
}

describe('ENSSubdomainRegistrar', function () {
  let signers: SignerWithAddress[];
  let managingDao: DAO;
  let ens: ENSRegistry;
  let resolver: PublicResolver;
  let registrar: ENSSubdomainRegistrar;

  // A Helper function to register a subdomain under parent domain
  async function registerSubdomainHelper(
    subdomain: string,
    domain: string,
    domainOwner: SignerWithAddress,
    subdomainOwnerAddress: string
  ) {
    let fullDomain: string;
    if (domain === '') {
      fullDomain = subdomain;
    } else {
      fullDomain = subdomain + '.' + domain;
    }

    let tx = await ens
      .connect(domainOwner)
      .setSubnodeRecord(
        ensDomainHash(domain),
        ensLabelHash(subdomain),
        subdomainOwnerAddress,
        resolver.address,
        0
      );
    await tx.wait();

    // Verify that the subdomain is owned by the correct address
    expect(await ens.owner(ensDomainHash(fullDomain))).to.equal(
      subdomainOwnerAddress
    );
    // Verify that that the subdomain's resolver address is set correctly
    expect(await ens.resolver(ensDomainHash(fullDomain))).to.equal(
      resolver.address
    );
  }

  beforeEach(async () => {
    signers = await ethers.getSigners();

    [ens, resolver, managingDao, registrar] = await setupENS(signers[0]);
  });

  describe('Check the initial ENS state', async () => {
    it('unregistered domains are owned by the zero address on ENS', async () => {
      expect(await ens.owner(ensDomainHash('test'))).to.equal(
        ethers.constants.AddressZero
      );
    });

    it('unregistered domains resolve to the zero address on ENS', async () => {
      expect(await resolver['addr(bytes32)'](ensDomainHash('test'))).to.equal(
        ethers.constants.AddressZero
      );
    });
  });

  describe('Registrar is the domain owner but not approved', () => {
    beforeEach(async () => {
      // Register the parent domain 'test' through signers[0] who owns the ENS root node ('') and make the subdomain registrar the owner
      registerSubdomainHelper('test', '', signers[0], registrar.address);
    });

    it('initializes correctly', async () => {
      expect(
        await registrar
          .connect(signers[0])
          .initialize(managingDao.address, ens.address, ensDomainHash('test'))
      );
    });

    postInitializationTests();

    it('reverts if the registrar do not have the ownership of the domain node', async () => {
      // Register the parent domain 'test2' through signers[0] who owns the ENS root node ('') and make the subdomain registrar the owner
      registerSubdomainHelper('test2', '', signers[0], signers[0].address);

      // Initialize the registrar with the 'test' domain
      registrar.initialize(
        managingDao.address,
        ens.address,
        ensDomainHash('test2')
      );

      // Grant signers[1] the `REGISTER_ENS_SUBDOMAIN_PERMISSION_ID` permission
      await managingDao.grant(
        registrar.address,
        await signers[1].getAddress(),
        REGISTER_ENS_SUBDOMAIN_PERMISSION_ID
      );

      // signers[0] can't register subdomains
      await expect(
        registrar
          .connect(signers[1])
          .registerSubnode(ensLabelHash('my1'), await signers[1].getAddress())
      ).to.be.reverted;
    });

    it('reverts if the ownership of the domain node is removed from the registrar', async () => {
      // Initialize the registrar with the 'test' domain
      registrar.initialize(
        managingDao.address,
        ens.address,
        ensDomainHash('test')
      );

      // Grant signers[1] the `REGISTER_ENS_SUBDOMAIN_PERMISSION_ID` permission
      await managingDao.grant(
        registrar.address,
        await signers[1].getAddress(),
        REGISTER_ENS_SUBDOMAIN_PERMISSION_ID
      );

      // signers[1] can register subdomain
      expect(
        await registrar
          .connect(signers[1])
          .registerSubnode(ensLabelHash('my1'), await signers[1].getAddress())
      );

      // Remove ownership of 'test' from the registrar contract address through the parent domain node owner
      await ens
        .connect(signers[0])
        .setSubnodeOwner(
          ensDomainHash(''),
          ensLabelHash('test'),
          await signers[0].getAddress()
        );

      // signers[1] can't register subdomains anymore
      await expect(
        registrar
          .connect(signers[1])
          .registerSubnode(ensLabelHash('my2'), await signers[1].getAddress())
      ).to.be.reverted;
    });
  });

  describe('Registrar is not the domain owner but it is approved', () => {
    beforeEach(async () => {
      // Register the parent domain 'test' through signers[0] who owns the ENS root node ('') and make the signers[0] the owner
      registerSubdomainHelper('test', '', signers[0], signers[0].address);

      // Approve the subdomain registrar contract address to operate for signers[0] (who owns 'test')
      await ens.connect(signers[0]).setApprovalForAll(registrar.address, true);
    });

    it('initializes correctly', async () => {
      expect(
        await registrar
          .connect(signers[0])
          .initialize(managingDao.address, ens.address, ensDomainHash('test'))
      );

      // the default resolver is the resolver of the parent domain node
      expect(await registrar.resolver()).to.equal(resolver.address);
    });

    postInitializationTests();

    it('reverts if the approval of the registrar is removed', async () => {
      // Initialize the registrar with the 'test' domain
      registrar.initialize(
        managingDao.address,
        ens.address,
        ensDomainHash('test')
      );

      // Grant signers[1] the `REGISTER_ENS_SUBDOMAIN_PERMISSION_ID` permission
      await managingDao.grant(
        registrar.address,
        await signers[1].getAddress(),
        REGISTER_ENS_SUBDOMAIN_PERMISSION_ID
      );

      // signers[1] can register subdomain
      expect(
        await registrar
          .connect(signers[1])
          .registerSubnode(ensLabelHash('my1'), await signers[1].getAddress())
      );

      // Remove approval of the registrar to manage  all domains owned by signers[0] including 'test'
      await ens.connect(signers[0]).setApprovalForAll(registrar.address, false);

      // signers[1] can't register subdomains anymore
      await expect(
        registrar
          .connect(signers[1])
          .registerSubnode(ensLabelHash('my2'), await signers[1].getAddress())
      ).to.be.reverted;
    });
  });

  describe('Registrar is not the domain owner and is not approved but has permission', () => {
    beforeEach(async () => {
      // Grant signers[1] the `REGISTER_ENS_SUBDOMAIN_PERMISSION_ID` permission
      await managingDao.grant(
        registrar.address,
        await signers[1].getAddress(),
        REGISTER_ENS_SUBDOMAIN_PERMISSION_ID
      );
    });

    expectedReverts();
  });

  describe('Random signer with no permissions at all', () => {
    expectedReverts();
  });

  function expectedReverts() {
    it('reverts during initialization if node does not have a valid resolver', async () => {
      await expect(
        registrar
          .connect(signers[1])
          .initialize(managingDao.address, ens.address, ensDomainHash('test2'))
      )
        .to.be.revertedWithCustomError(registrar, 'InvalidResolver')
        .withArgs(ensDomainHash('test2'), ethers.constants.AddressZero);
    });

    it('reverts on attempted subnode registration', async () => {
      // signers[1] can register subdomain
      await expect(
        registrar
          .connect(signers[1])
          .registerSubnode(ensLabelHash('my'), await signers[1].getAddress())
      ).to.be.reverted;
    });

    it('reverts on attempted default resolver setting', async () => {
      const newResolverAddr = ethers.constants.AddressZero;

      // signers[1] can register subdomain
      await expect(
        registrar.connect(signers[1]).setDefaultResolver(newResolverAddr)
      ).to.be.reverted;
    });
  }

  function postInitializationTests() {
    describe('After registrar initialization', () => {
      beforeEach(async () => {
        // Initialize the registrar with the 'test' domain
        registrar.initialize(
          managingDao.address,
          ens.address,
          ensDomainHash('test')
        );
      });

      it('reverts if initialized a second time', async () => {
        await expect(
          registrar.initialize(
            managingDao.address,
            ens.address,
            ensDomainHash('foo')
          )
        ).to.be.revertedWith(OZ_ERRORS.ALREADY_INITIALIZED);
      });

      it('reverts subnode registration if the calling address lacks permission of the managing DAO', async () => {
        const targetAddress = managingDao.address;

        // Register the subdomain 'my.test' as signers[1] who does not have the `REGISTER_ENS_SUBDOMAIN_PERMISSION_ID` granted
        await expect(
          registrar
            .connect(signers[1])
            .registerSubnode(ensLabelHash('my'), targetAddress)
        )
          .to.be.revertedWithCustomError(registrar, 'DaoUnauthorized')
          .withArgs(
            managingDao.address,
            registrar.address,
            registrar.address,
            signers[1].address,
            REGISTER_ENS_SUBDOMAIN_PERMISSION_ID
          );
      });

      it('reverts setting the resolver if the calling address lacks permission of the managing DAO', async () => {
        // Set a new resolver as signers[1] who does not have the `REGISTER_ENS_SUBDOMAIN_PERMISSION_ID` granted
        await expect(
          registrar
            .connect(signers[1])
            .setDefaultResolver(ethers.constants.AddressZero)
        )
          .to.be.revertedWithCustomError(registrar, 'DaoUnauthorized')
          .withArgs(
            managingDao.address,
            registrar.address,
            registrar.address,
            signers[1].address,
            REGISTER_ENS_SUBDOMAIN_PERMISSION_ID
          );
      });

      describe('After granting permission to the calling address via the managing DAO', () => {
        beforeEach(async () => {
          // Grant signers[1] and signers[2] the `REGISTER_ENS_SUBDOMAIN_PERMISSION_ID` permission
          await managingDao.grant(
            registrar.address,
            await signers[1].getAddress(),
            REGISTER_ENS_SUBDOMAIN_PERMISSION_ID
          );
          await managingDao.grant(
            registrar.address,
            await signers[2].getAddress(),
            REGISTER_ENS_SUBDOMAIN_PERMISSION_ID
          );
        });

        it('registers the subdomain and resolves to the target address', async () => {
          // register 'my.test' as signers[1] and set it to resovle to the target address
          const targetAddress = managingDao.address;
          let tx = await registrar
            .connect(signers[1])
            .registerSubnode(ensLabelHash('my'), targetAddress);
          await tx.wait();

          // Check that the subdomain is still owned by the subdomain registrar
          expect(await ens.owner(ensDomainHash('my.test'))).to.equal(
            registrar.address
          );

          // Check that the subdomain resolves to the target address
          expect(
            await resolver['addr(bytes32)'](ensDomainHash('my.test'))
          ).to.equal(targetAddress);
        });

        it('reverts subnode registration if the subdomain was already registered before', async () => {
          // register 'my.test' as signers[1] and set it to resovle to the target address
          const targetAddress = managingDao.address;
          let tx = await registrar
            .connect(signers[1])
            .registerSubnode(ensLabelHash('my'), targetAddress);
          await tx.wait();

          // try to register the same subnode again as signers[2]
          await expect(
            registrar
              .connect(signers[2])
              .registerSubnode(
                ensLabelHash('my'),
                await signers[2].getAddress()
              )
          )
            .to.be.revertedWithCustomError(registrar, 'AlreadyRegistered')
            .withArgs(ensDomainHash('my.test'), registrar.address);
        });

        it('reverts subnode registration if the subdomain was already registered before, also for the same caller', async () => {
          // register 'my.test' as signers[1] and set it to resovle to the target address
          const targetAddress = managingDao.address;
          let tx = await registrar
            .connect(signers[1])
            .registerSubnode(ensLabelHash('my'), targetAddress);
          await tx.wait();

          // try to register the same subnode again as signers[1]
          await expect(
            registrar
              .connect(signers[1])
              .registerSubnode(
                ensLabelHash('my'),
                await signers[1].getAddress()
              )
          )
            .to.be.revertedWithCustomError(registrar, 'AlreadyRegistered')
            .withArgs(ensDomainHash('my.test'), registrar.address);
        });

        it('revert if invalid resolver is set', async () => {
          const newResolverAddr = ethers.constants.AddressZero;

          await expect(
            registrar.connect(signers[1]).setDefaultResolver(newResolverAddr)
          )
            .to.be.revertedWithCustomError(registrar, 'InvalidResolver')
            .withArgs(ensDomainHash('test'), newResolverAddr);
        });

        it('sets the resolver correctly', async () => {
          const newResolverAddr = await signers[8].getAddress();
          let tx = await registrar
            .connect(signers[1])
            .setDefaultResolver(newResolverAddr);
          await tx.wait();

          expect(await registrar.resolver()).to.equal(newResolverAddr);
        });
      });
    });
  }
});<|MERGE_RESOLUTION|>--- conflicted
+++ resolved
@@ -9,11 +9,7 @@
   PublicResolver,
   ENSRegistry,
 } from '../../typechain';
-<<<<<<< HEAD
-import {customError} from '../test-utils/custom-error-helper';
 import {deployNewDAO} from '../test-utils/dao';
-=======
->>>>>>> c06fbfbe
 import {ensDomainHash, ensLabelHash} from '../../utils/ens';
 import {OZ_ERRORS} from '../test-utils/error';
 import {setupResolver} from '../test-utils/ens';
@@ -21,8 +17,6 @@
 const REGISTER_ENS_SUBDOMAIN_PERMISSION_ID = ethers.utils.id(
   'REGISTER_ENS_SUBDOMAIN_PERMISSION'
 );
-
-const DUMMY_METADATA = '0x';
 
 // Setup ENS with signers[0] owning the the ENS root node (''), the resolver node ('resolver'), the managing DAO, and the subdomain registrar
 async function setupENS(
