import {expect} from 'chai';
import {ethers} from 'hardhat';

import {DAO, PluginRepo} from '../../typechain';
import {customError} from '../test-utils/custom-error-helper';
import {deployNewDAO} from '../test-utils/dao';
import {deployNewPluginRepo} from '../test-utils/repo';

const EVENTS = {
  PluginRepoRegistered: 'PluginRepoRegistered',
};

describe('Aragon-Plugin-Registry', function () {
  let aragonPluginRegistry: any;
  let ownerAddress: string;
  let managingDAO: DAO;
  let pluginRepo: PluginRepo;

  const REGISTER_ROLE = ethers.utils.id('REGISTER_ROLE');
  const pluginRepoName = 'my-pluginRepo';

  before(async () => {
    const signers = await ethers.getSigners();
    ownerAddress = await signers[0].getAddress();
  });

  beforeEach(async function () {
    // DAO
    managingDAO = await deployNewDAO(ownerAddress);

    // deploy and initialize AragonPluginRegistry
    const AragonPluginRegistry = await ethers.getContractFactory(
      'AragonPluginRegistry'
    );
    aragonPluginRegistry = await AragonPluginRegistry.deploy();
    await aragonPluginRegistry.initialize(managingDAO.address);

    // deploy a pluginRepo and initialize
    pluginRepo = await deployNewPluginRepo(ownerAddress);

<<<<<<< HEAD
    // grant REGISTER_PERMISSION_ID to registrer
    dao.grant(
      aragonPluginRegistry.address,
      ownerAddress,
      ethers.utils.id('REGISTER_PERMISSION_ID')
=======
    // grant REGISTER_ROLE to registrer
    await managingDAO.grant(
      aragonPluginRegistry.address,
      ownerAddress,
      REGISTER_ROLE
>>>>>>> 050c102d
    );
  });

  it('Should register a new pluginRepo successfully', async function () {
    await expect(
      await aragonPluginRegistry.register(pluginRepoName, pluginRepo.address)
    )
      .to.emit(aragonPluginRegistry, EVENTS.PluginRepoRegistered)
      .withArgs(pluginRepoName, pluginRepo.address);

    expect(await aragonPluginRegistry.entries(pluginRepo.address)).to.equal(
      true
    );
  });

  it('fail to register if the sender lacks the required role', async () => {
    // Register a plugin successfully
    await aragonPluginRegistry.register(pluginRepoName, pluginRepo.address);

    // Revoke the permission
    await managingDAO.revoke(
      aragonPluginRegistry.address,
      ownerAddress,
      REGISTER_ROLE
    );

    // deploy a pluginRepo
    const newPluginRepo = await deployNewPluginRepo(ownerAddress);

    await expect(
      aragonPluginRegistry.register(pluginRepoName, newPluginRepo.address)
    ).to.be.revertedWith(
      customError(
        'ACLAuth',
        aragonPluginRegistry.address,
        aragonPluginRegistry.address,
        ownerAddress,
        REGISTER_ROLE
      )
    );
  });

  it('fail to register if pluginRepo already exists', async function () {
    await aragonPluginRegistry.register(pluginRepoName, pluginRepo.address);

    await expect(
      aragonPluginRegistry.register(pluginRepoName, pluginRepo.address)
    ).to.be.revertedWith(
      customError('ContractAlreadyRegistered', pluginRepo.address)
    );
  });
});<|MERGE_RESOLUTION|>--- conflicted
+++ resolved
@@ -16,7 +16,7 @@
   let managingDAO: DAO;
   let pluginRepo: PluginRepo;
 
-  const REGISTER_ROLE = ethers.utils.id('REGISTER_ROLE');
+  const REGISTER_PERMISSION_ID = ethers.utils.id('REGISTER_PERMISSION_ID');
   const pluginRepoName = 'my-pluginRepo';
 
   before(async () => {
@@ -38,19 +38,11 @@
     // deploy a pluginRepo and initialize
     pluginRepo = await deployNewPluginRepo(ownerAddress);
 
-<<<<<<< HEAD
     // grant REGISTER_PERMISSION_ID to registrer
-    dao.grant(
+    managingDAO.grant(
       aragonPluginRegistry.address,
       ownerAddress,
-      ethers.utils.id('REGISTER_PERMISSION_ID')
-=======
-    // grant REGISTER_ROLE to registrer
-    await managingDAO.grant(
-      aragonPluginRegistry.address,
-      ownerAddress,
-      REGISTER_ROLE
->>>>>>> 050c102d
+      REGISTER_PERMISSION_ID
     );
   });
 
@@ -74,7 +66,7 @@
     await managingDAO.revoke(
       aragonPluginRegistry.address,
       ownerAddress,
-      REGISTER_ROLE
+      REGISTER_PERMISSION_ID
     );
 
     // deploy a pluginRepo
@@ -84,11 +76,12 @@
       aragonPluginRegistry.register(pluginRepoName, newPluginRepo.address)
     ).to.be.revertedWith(
       customError(
-        'ACLAuth',
+        'DAOPermissionMissing',
+        managingDAO.address,
         aragonPluginRegistry.address,
         aragonPluginRegistry.address,
         ownerAddress,
-        REGISTER_ROLE
+        REGISTER_PERMISSION_ID
       )
     );
   });
