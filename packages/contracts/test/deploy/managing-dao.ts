import {
  DAO,
  DAORegistry,
  DAORegistry__factory,
  DAO__factory,
  ENSSubdomainRegistrar,
  ENSSubdomainRegistrar__factory,
  Multisig,
  Multisig__factory,
  PluginRepo,
  PluginRepoRegistry,
  PluginRepoRegistry__factory,
  PluginRepo__factory,
} from '../../typechain';
import {initializeDeploymentFixture} from '../test-utils/fixture';
import {
  DAO_PERMISSIONS,
  DAO_REGISTRY_PERMISSIONS,
  ENS_REGISTRAR_PERMISSIONS,
  PLUGIN_REGISTRY_PERMISSIONS,
  PLUGIN_REPO_PERMISSIONS,
} from '@aragon/osx-commons-sdk';
import {SignerWithAddress} from '@nomiclabs/hardhat-ethers/signers';
import {expect} from 'chai';
import hre, {ethers, deployments} from 'hardhat';
import {Deployment} from 'hardhat-deploy/dist/types';

async function deployAll() {
  await initializeDeploymentFixture('New');
}

describe('Management DAO', function () {
  let deployer: SignerWithAddress;
  let approvers: SignerWithAddress[];
  let minApprovals: number;
  let listedOnly: boolean;

  let managementDaoDeployment: Deployment;
  let managementDao: DAO;
  let multisig: Multisig;
  let daoRegistryDeployment: Deployment;
  let daoRegistry: DAORegistry;
  let pluginRepoRegistryDeployment: Deployment;
  let pluginRepoRegistry: PluginRepoRegistry;
  let ensSubdomainRegistrars: {
    pluginRegistrar: ENSSubdomainRegistrar;
    daoRegistrar: ENSSubdomainRegistrar;
  };

  let pluginsRepos: {
    tokenVoting: PluginRepo;
    addresslistVoting: PluginRepo;
    admin: PluginRepo;
    multisig: PluginRepo;
  };

  before(async () => {
    [deployer] = await ethers.getSigners();

    // deployment should be empty
    expect(await deployments.all()).to.be.empty;

    // deploy framework
    await deployAll();

    if (
      process.env.MANAGEMENTDAO_MULTISIG_APPROVERS === undefined ||
      process.env.MANAGEMENTDAO_MULTISIG_MINAPPROVALS === undefined ||
      process.env.MANAGEMENTDAO_MULTISIG_LISTEDONLY === undefined
    ) {
      throw new Error('Management DAO Multisig settings not set in .env');
    }

    listedOnly = process.env.MANAGEMENTDAO_MULTISIG_LISTEDONLY === 'true';

    minApprovals = parseInt(process.env.MANAGEMENTDAO_MULTISIG_MINAPPROVALS);

    // Get approver addresses
    const approverAddresses =
      process.env.MANAGEMENTDAO_MULTISIG_APPROVERS.split(',');

    // Impersonate them as signers
    approvers = await Promise.all(
      approverAddresses.map(async approverAddr =>
        ethers.getImpersonatedSigner(approverAddr)
      )
    );

    // Fund their wallets
    await Promise.all(
      approvers.map(async approver =>
        deployer.sendTransaction({
          to: approver.address,
          value: ethers.utils.parseEther('1'),
        })
      )
    );

    // ManagementDAO
    managementDaoDeployment = await deployments.get('DAO');
    managementDao = DAO__factory.connect(
      managementDaoDeployment.address,
      deployer
    );

    // DAORegistry
    daoRegistryDeployment = await deployments.get('DAORegistry');
    daoRegistry = DAORegistry__factory.connect(
      daoRegistryDeployment.address,
      deployer
    );

    // PluginRepoRegistry
    pluginRepoRegistryDeployment = await deployments.get('PluginRepoRegistry');
    pluginRepoRegistry = PluginRepoRegistry__factory.connect(
      pluginRepoRegistryDeployment.address,
      deployer
    );

    // ENSSubdomainRegistrar
    ensSubdomainRegistrars = {
      daoRegistrar: ENSSubdomainRegistrar__factory.connect(
        (await deployments.get('DAO_ENSSubdomainRegistrar')).address,
        deployer
      ),
      pluginRegistrar: ENSSubdomainRegistrar__factory.connect(
        (await deployments.get('Plugin_ENSSubdomainRegistrar')).address,
        deployer
      ),
    };

    pluginsRepos = {
      tokenVoting: PluginRepo__factory.connect(
        hre.aragonPluginRepos.TokenVotingRepoProxy,
        deployer
      ),
      addresslistVoting: PluginRepo__factory.connect(
        hre.aragonPluginRepos.AddresslistVotingRepoProxy,
        deployer
      ),
      admin: PluginRepo__factory.connect(
        hre.aragonPluginRepos.AdminRepoProxy,
        deployer
      ),
      multisig: PluginRepo__factory.connect(
        hre.aragonPluginRepos.MultisigRepoProxy,
        deployer
      ),
    };

    multisig = Multisig__factory.connect(
      hre.managementDAOMultisigPluginAddress,
      deployer
    );
  });

  it('has deployments', async function () {
    expect(await deployments.all()).to.not.be.empty;
  });

  it('has the `ROOT_PERMISSION_ID` permission on itself', async function () {
    expect(
<<<<<<< HEAD
      await managementDao.hasPermission(
        managementDao.address,
        managementDao.address,
        ROOT_PERMISSION_ID,
=======
      await managingDao.hasPermission(
        managingDao.address,
        managingDao.address,
        DAO_PERMISSIONS.ROOT_PERMISSION_ID,
>>>>>>> 54ae5922
        []
      )
    ).to.be.true;
  });

  describe('Associated Multisig Plugin', function () {
    it('has the `EXECUTE_PERMISSION_ID` permission on the DAO', async function () {
      expect(
        await managementDao.hasPermission(
          managementDao.address,
          multisig.address,
          DAO_PERMISSIONS.EXECUTE_PERMISSION_ID,
          []
        )
      ).to.be.true;
    });

    it('has the correct signers', async function () {
      expect(await multisig.addresslistLength()).to.equal(approvers.length);

      const results = await Promise.all(
        approvers.map(async approver => multisig.isListed(approver.address))
      );
      results.forEach(res => expect(res).to.be.true);
    });

    it('has the correct settings', async function () {
      const settings = await multisig.multisigSettings();
      expect(settings.onlyListed).to.equal(listedOnly);
      expect(settings.minApprovals).to.eq(minApprovals);
    });
  });

  describe('permissions', function () {
    it('has permission to upgrade itself', async function () {
      expect(
<<<<<<< HEAD
        await managementDao.hasPermission(
          managementDao.address,
          managementDao.address,
          UPGRADE_PERMISSIONS.UPGRADE_DAO_PERMISSION_ID,
=======
        await managingDao.hasPermission(
          managingDao.address,
          managingDao.address,
          DAO_PERMISSIONS.UPGRADE_DAO_PERMISSION_ID,
>>>>>>> 54ae5922
          []
        )
      ).to.be.true;
    });

    it('has permission to upgrade DaoRegistry', async function () {
      expect(
        await managementDao.hasPermission(
          daoRegistry.address,
<<<<<<< HEAD
          managementDao.address,
          UPGRADE_PERMISSIONS.UPGRADE_REGISTRY_PERMISSION_ID,
=======
          managingDao.address,
          DAO_REGISTRY_PERMISSIONS.UPGRADE_REGISTRY_PERMISSION_ID,
>>>>>>> 54ae5922
          []
        )
      ).to.be.true;
    });

    it('has permission to upgrade PluginRepoRegistry', async function () {
      expect(
        await managementDao.hasPermission(
          pluginRepoRegistry.address,
<<<<<<< HEAD
          managementDao.address,
          UPGRADE_PERMISSIONS.UPGRADE_REGISTRY_PERMISSION_ID,
=======
          managingDao.address,
          PLUGIN_REGISTRY_PERMISSIONS.UPGRADE_REGISTRY_PERMISSION_ID,
>>>>>>> 54ae5922
          []
        )
      ).to.be.true;
    });

    it('has permission to upgrade DAO_ENSSubdomainRegistrar', async function () {
      expect(
        await managementDao.hasPermission(
          ensSubdomainRegistrars.daoRegistrar.address,
<<<<<<< HEAD
          managementDao.address,
          UPGRADE_PERMISSIONS.UPGRADE_REGISTRAR_PERMISSION_ID,
=======
          managingDao.address,
          ENS_REGISTRAR_PERMISSIONS.UPGRADE_REGISTRAR_PERMISSION_ID,
>>>>>>> 54ae5922
          []
        )
      ).to.be.true;
    });
    it('has permission to upgrade Plugin_ENSSubdomainRegistrar', async function () {
      expect(
        await managementDao.hasPermission(
          ensSubdomainRegistrars.pluginRegistrar.address,
<<<<<<< HEAD
          managementDao.address,
          UPGRADE_PERMISSIONS.UPGRADE_REGISTRAR_PERMISSION_ID,
=======
          managingDao.address,
          ENS_REGISTRAR_PERMISSIONS.UPGRADE_REGISTRAR_PERMISSION_ID,
>>>>>>> 54ae5922
          []
        )
      ).to.be.true;
    });

    context('Multisig Repo', async function () {
      it('has permission to upgrade the TokenVoting PluginRepo', async function () {
        expect(
          await pluginsRepos.tokenVoting.isGranted(
            pluginsRepos.tokenVoting.address,
<<<<<<< HEAD
            managementDao.address,
            UPGRADE_PERMISSIONS.UPGRADE_REPO_PERMISSION_ID,
=======
            managingDao.address,
            PLUGIN_REPO_PERMISSIONS.UPGRADE_REPO_PERMISSION_ID,
>>>>>>> 54ae5922
            []
          )
        ).to.be.true;
      });

      it('has permission to maintain the repo', async function () {
        expect(
          await pluginsRepos.tokenVoting.isGranted(
            pluginsRepos.tokenVoting.address,
<<<<<<< HEAD
            managementDao.address,
            MAINTAINER_PERMISSION_ID,
=======
            managingDao.address,
            PLUGIN_REPO_PERMISSIONS.MAINTAINER_PERMISSION_ID,
>>>>>>> 54ae5922
            []
          )
        ).to.be.true;
      });
    });

    context('AddresslistVoting Repo', async function () {
      it('has permission to upgrade the repo', async function () {
        expect(
          await pluginsRepos.addresslistVoting.isGranted(
            pluginsRepos.addresslistVoting.address,
<<<<<<< HEAD
            managementDao.address,
            UPGRADE_PERMISSIONS.UPGRADE_REPO_PERMISSION_ID,
=======
            managingDao.address,
            PLUGIN_REPO_PERMISSIONS.UPGRADE_REPO_PERMISSION_ID,
>>>>>>> 54ae5922
            []
          )
        ).to.be.true;
      });
      it('has permission to maintain the repo', async function () {
        expect(
          await pluginsRepos.addresslistVoting.isGranted(
            pluginsRepos.addresslistVoting.address,
<<<<<<< HEAD
            managementDao.address,
            MAINTAINER_PERMISSION_ID,
=======
            managingDao.address,
            PLUGIN_REPO_PERMISSIONS.MAINTAINER_PERMISSION_ID,
>>>>>>> 54ae5922
            []
          )
        ).to.be.true;
      });
    });

    context('Admin Repo', async function () {
      it('has permission to upgrade the repo', async function () {
        expect(
          await pluginsRepos.admin.isGranted(
            pluginsRepos.admin.address,
<<<<<<< HEAD
            managementDao.address,
            UPGRADE_PERMISSIONS.UPGRADE_REPO_PERMISSION_ID,
=======
            managingDao.address,
            PLUGIN_REPO_PERMISSIONS.UPGRADE_REPO_PERMISSION_ID,
>>>>>>> 54ae5922
            []
          )
        ).to.be.true;
      });
      it('has permission to maintain the repo', async function () {
        expect(
          await pluginsRepos.admin.isGranted(
            pluginsRepos.admin.address,
<<<<<<< HEAD
            managementDao.address,
            MAINTAINER_PERMISSION_ID,
=======
            managingDao.address,
            PLUGIN_REPO_PERMISSIONS.MAINTAINER_PERMISSION_ID,
>>>>>>> 54ae5922
            []
          )
        ).to.be.true;
      });
    });

    context('Multisig Repo', async function () {
      it('has permission to upgrade the repo', async function () {
        expect(
          await pluginsRepos.multisig.isGranted(
            pluginsRepos.multisig.address,
<<<<<<< HEAD
            managementDao.address,
            UPGRADE_PERMISSIONS.UPGRADE_REPO_PERMISSION_ID,
=======
            managingDao.address,
            PLUGIN_REPO_PERMISSIONS.UPGRADE_REPO_PERMISSION_ID,
>>>>>>> 54ae5922
            []
          )
        ).to.be.true;
      });

      it('has permission to maintain the repo', async function () {
        expect(
          await pluginsRepos.multisig.isGranted(
            pluginsRepos.multisig.address,
<<<<<<< HEAD
            managementDao.address,
            MAINTAINER_PERMISSION_ID,
=======
            managingDao.address,
            PLUGIN_REPO_PERMISSIONS.MAINTAINER_PERMISSION_ID,
>>>>>>> 54ae5922
            []
          )
        ).to.be.true;
      });
    });
  });
});<|MERGE_RESOLUTION|>--- conflicted
+++ resolved
@@ -160,17 +160,10 @@
 
   it('has the `ROOT_PERMISSION_ID` permission on itself', async function () {
     expect(
-<<<<<<< HEAD
       await managementDao.hasPermission(
         managementDao.address,
         managementDao.address,
-        ROOT_PERMISSION_ID,
-=======
-      await managingDao.hasPermission(
-        managingDao.address,
-        managingDao.address,
         DAO_PERMISSIONS.ROOT_PERMISSION_ID,
->>>>>>> 54ae5922
         []
       )
     ).to.be.true;
@@ -207,17 +200,10 @@
   describe('permissions', function () {
     it('has permission to upgrade itself', async function () {
       expect(
-<<<<<<< HEAD
-        await managementDao.hasPermission(
-          managementDao.address,
-          managementDao.address,
-          UPGRADE_PERMISSIONS.UPGRADE_DAO_PERMISSION_ID,
-=======
-        await managingDao.hasPermission(
-          managingDao.address,
-          managingDao.address,
+        await managementDao.hasPermission(
+          managementDao.address,
+          managementDao.address,
           DAO_PERMISSIONS.UPGRADE_DAO_PERMISSION_ID,
->>>>>>> 54ae5922
           []
         )
       ).to.be.true;
@@ -227,13 +213,8 @@
       expect(
         await managementDao.hasPermission(
           daoRegistry.address,
-<<<<<<< HEAD
-          managementDao.address,
-          UPGRADE_PERMISSIONS.UPGRADE_REGISTRY_PERMISSION_ID,
-=======
-          managingDao.address,
+          managementDao.address,
           DAO_REGISTRY_PERMISSIONS.UPGRADE_REGISTRY_PERMISSION_ID,
->>>>>>> 54ae5922
           []
         )
       ).to.be.true;
@@ -243,13 +224,8 @@
       expect(
         await managementDao.hasPermission(
           pluginRepoRegistry.address,
-<<<<<<< HEAD
-          managementDao.address,
-          UPGRADE_PERMISSIONS.UPGRADE_REGISTRY_PERMISSION_ID,
-=======
-          managingDao.address,
+          managementDao.address,
           PLUGIN_REGISTRY_PERMISSIONS.UPGRADE_REGISTRY_PERMISSION_ID,
->>>>>>> 54ae5922
           []
         )
       ).to.be.true;
@@ -259,13 +235,8 @@
       expect(
         await managementDao.hasPermission(
           ensSubdomainRegistrars.daoRegistrar.address,
-<<<<<<< HEAD
-          managementDao.address,
-          UPGRADE_PERMISSIONS.UPGRADE_REGISTRAR_PERMISSION_ID,
-=======
-          managingDao.address,
+          managementDao.address,
           ENS_REGISTRAR_PERMISSIONS.UPGRADE_REGISTRAR_PERMISSION_ID,
->>>>>>> 54ae5922
           []
         )
       ).to.be.true;
@@ -274,13 +245,8 @@
       expect(
         await managementDao.hasPermission(
           ensSubdomainRegistrars.pluginRegistrar.address,
-<<<<<<< HEAD
-          managementDao.address,
-          UPGRADE_PERMISSIONS.UPGRADE_REGISTRAR_PERMISSION_ID,
-=======
-          managingDao.address,
+          managementDao.address,
           ENS_REGISTRAR_PERMISSIONS.UPGRADE_REGISTRAR_PERMISSION_ID,
->>>>>>> 54ae5922
           []
         )
       ).to.be.true;
@@ -291,13 +257,8 @@
         expect(
           await pluginsRepos.tokenVoting.isGranted(
             pluginsRepos.tokenVoting.address,
-<<<<<<< HEAD
-            managementDao.address,
-            UPGRADE_PERMISSIONS.UPGRADE_REPO_PERMISSION_ID,
-=======
-            managingDao.address,
+            managementDao.address,
             PLUGIN_REPO_PERMISSIONS.UPGRADE_REPO_PERMISSION_ID,
->>>>>>> 54ae5922
             []
           )
         ).to.be.true;
@@ -307,13 +268,8 @@
         expect(
           await pluginsRepos.tokenVoting.isGranted(
             pluginsRepos.tokenVoting.address,
-<<<<<<< HEAD
-            managementDao.address,
-            MAINTAINER_PERMISSION_ID,
-=======
-            managingDao.address,
+            managementDao.address,
             PLUGIN_REPO_PERMISSIONS.MAINTAINER_PERMISSION_ID,
->>>>>>> 54ae5922
             []
           )
         ).to.be.true;
@@ -325,13 +281,8 @@
         expect(
           await pluginsRepos.addresslistVoting.isGranted(
             pluginsRepos.addresslistVoting.address,
-<<<<<<< HEAD
-            managementDao.address,
-            UPGRADE_PERMISSIONS.UPGRADE_REPO_PERMISSION_ID,
-=======
-            managingDao.address,
+            managementDao.address,
             PLUGIN_REPO_PERMISSIONS.UPGRADE_REPO_PERMISSION_ID,
->>>>>>> 54ae5922
             []
           )
         ).to.be.true;
@@ -340,13 +291,8 @@
         expect(
           await pluginsRepos.addresslistVoting.isGranted(
             pluginsRepos.addresslistVoting.address,
-<<<<<<< HEAD
-            managementDao.address,
-            MAINTAINER_PERMISSION_ID,
-=======
-            managingDao.address,
+            managementDao.address,
             PLUGIN_REPO_PERMISSIONS.MAINTAINER_PERMISSION_ID,
->>>>>>> 54ae5922
             []
           )
         ).to.be.true;
@@ -358,13 +304,8 @@
         expect(
           await pluginsRepos.admin.isGranted(
             pluginsRepos.admin.address,
-<<<<<<< HEAD
-            managementDao.address,
-            UPGRADE_PERMISSIONS.UPGRADE_REPO_PERMISSION_ID,
-=======
-            managingDao.address,
+            managementDao.address,
             PLUGIN_REPO_PERMISSIONS.UPGRADE_REPO_PERMISSION_ID,
->>>>>>> 54ae5922
             []
           )
         ).to.be.true;
@@ -373,13 +314,8 @@
         expect(
           await pluginsRepos.admin.isGranted(
             pluginsRepos.admin.address,
-<<<<<<< HEAD
-            managementDao.address,
-            MAINTAINER_PERMISSION_ID,
-=======
-            managingDao.address,
+            managementDao.address,
             PLUGIN_REPO_PERMISSIONS.MAINTAINER_PERMISSION_ID,
->>>>>>> 54ae5922
             []
           )
         ).to.be.true;
@@ -391,13 +327,8 @@
         expect(
           await pluginsRepos.multisig.isGranted(
             pluginsRepos.multisig.address,
-<<<<<<< HEAD
-            managementDao.address,
-            UPGRADE_PERMISSIONS.UPGRADE_REPO_PERMISSION_ID,
-=======
-            managingDao.address,
+            managementDao.address,
             PLUGIN_REPO_PERMISSIONS.UPGRADE_REPO_PERMISSION_ID,
->>>>>>> 54ae5922
             []
           )
         ).to.be.true;
@@ -407,13 +338,8 @@
         expect(
           await pluginsRepos.multisig.isGranted(
             pluginsRepos.multisig.address,
-<<<<<<< HEAD
-            managementDao.address,
-            MAINTAINER_PERMISSION_ID,
-=======
-            managingDao.address,
+            managementDao.address,
             PLUGIN_REPO_PERMISSIONS.MAINTAINER_PERMISSION_ID,
->>>>>>> 54ae5922
             []
           )
         ).to.be.true;
