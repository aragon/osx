--- conflicted
+++ resolved
@@ -2,25 +2,14 @@
 import {ethers} from 'hardhat';
 import {SignerWithAddress} from '@nomiclabs/hardhat-ethers/signers';
 
-import {
-  DAO,
-  GovernanceERC20,
-  DAO__factory,
-  ActionExecute__factory,
-  IDAO,
-} from '../../typechain';
+import {DAO, GovernanceERC20} from '../../typechain';
 import {findEvent, DAO_EVENTS} from '../../utils/event';
-<<<<<<< HEAD
-import {setIndex, unsetIndex, getIndex} from '../test-utils/bitmap';
-
-import {ERRORS, customError} from '../test-utils/custom-error-helper';
-import {getInterfaceID} from '../test-utils/interfaces';
+import {setIndex, unsetIndex} from '../test-utils/bitmap';
+
 import {getActions} from '../test-utils/dao';
 
-=======
 import {getInterfaceID} from '../test-utils/interfaces';
 import {OZ_ERRORS} from '../test-utils/error';
->>>>>>> 31e35979
 import {IERC1271__factory} from '../../typechain/factories/IERC1271__factory';
 import {smock} from '@defi-wonderland/smock';
 import {deployWithProxy} from '../test-utils/proxy';
@@ -28,7 +17,7 @@
 
 chai.use(smock.matchers);
 
-const errorSignature = "0x08c379a0" // first 4 bytes of Error(string)
+const errorSignature = '0x08c379a0'; // first 4 bytes of Error(string)
 
 const dummyAddress1 = '0x0000000000000000000000000000000000000001';
 const dummyAddress2 = '0x0000000000000000000000000000000000000002';
@@ -67,7 +56,7 @@
   ),
 };
 
-describe.only('DAO', function () {
+describe('DAO', function () {
   let signers: SignerWithAddress[];
   let ownerAddress: string;
   let dao: DAO;
@@ -208,15 +197,9 @@
         PERMISSION_IDS.EXECUTE_PERMISSION_ID
       );
 
-<<<<<<< HEAD
-      await expect(dao.execute(0, [data.succeedAction], 0)).to.be.revertedWith(
-        customError(
-          'Unauthorized',
-=======
-      await expect(dao.execute(0, dummyActions))
+      await expect(dao.execute(0, [data.succeedAction], 0))
         .to.be.revertedWithCustomError(dao, 'Unauthorized')
         .withArgs(
->>>>>>> 31e35979
           dao.address,
           dao.address,
           ownerAddress,
@@ -235,22 +218,23 @@
       // add one more to make sure it fails
       actions[MAX_ACTIONS] = data.failAction;
 
-      await expect(dao.execute(0, actions, 0)).to.be.revertedWith(
-        customError('TooManyActions')
-      );
-    });
-
-    it("reverts if action is called on EOA address", async () => {
-      let wrongEOAAction = {...data.succeedAction, to: ownerAddress}
-      await expect(dao.execute(0, [wrongEOAAction], 0)).to.be.revertedWith(
-        customError('NotAContract')
-      );
+      await expect(dao.execute(0, actions, 0)).to.be.revertedWithCustomError(
+        dao,
+        'TooManyActions'
+      );
+    });
+
+    it('reverts if action is called on EOA address', async () => {
+      let wrongEOAAction = {...data.succeedAction, to: ownerAddress};
+      await expect(
+        dao.execute(0, [wrongEOAAction], 0)
+      ).to.be.revertedWithCustomError(dao, 'NotAContract');
     });
 
     it("reverts if action is fallable and allowFailureMap doesn't include it", async () => {
-      await expect(dao.execute(0, [data.failAction], 0)).to.be.revertedWith(
-        customError('ActionFailed')
-      );
+      await expect(
+        dao.execute(0, [data.failAction], 0)
+      ).to.be.revertedWithCustomError(dao, 'ActionFailed');
     });
 
     it('succeeds if action is fallable but allowFailureMap allows it', async () => {
@@ -260,16 +244,16 @@
       const tx = await dao.execute(0, [data.failAction], num);
       const event = await findEvent(tx, EVENTS.Executed);
 
-      // Check that failAction's revertMessage was correctly stored in the dao's execResults 
-      expect(event.args.execResults[0]).to.includes(data.failActionMessage)
-      expect(event.args.execResults[0]).to.includes(errorSignature)
+      // Check that failAction's revertMessage was correctly stored in the dao's execResults
+      expect(event.args.execResults[0]).to.includes(data.failActionMessage);
+      expect(event.args.execResults[0]).to.includes(errorSignature);
     });
 
     it('returns the correct result if action succeeds', async () => {
       const tx = await dao.execute(0, [data.succeedAction], 0);
       const event = await findEvent(tx, EVENTS.Executed);
       expect(event.args.execResults[0]).to.equal(data.successActionResult);
-    })
+    });
 
     it('succeeds and correctly constructs failureMap results ', async () => {
       let allowFailureMap = ethers.BigNumber.from(0);
@@ -285,7 +269,7 @@
       actions[4] = data.succeedAction;
       actions[5] = data.succeedAction;
 
-      // Only add first 3 actions in the allowFailureMap 
+      // Only add first 3 actions in the allowFailureMap
       // to make sure tx never succeeds.
       for (let i = 0; i < 3; i++) {
         allowFailureMap = setIndex(i, allowFailureMap);
@@ -306,29 +290,28 @@
       }
       // Check that dao crrectly generated failureMap
       expect(event.args.failureMap).to.equal(failureMap);
-      
+
       // Check that execResult emitted correctly stores action results.
       for (let i = 0; i < 3; i++) {
-        expect(event.args.execResults[i]).to.includes(data.failActionMessage)
-        expect(event.args.execResults[i]).to.includes(errorSignature)
+        expect(event.args.execResults[i]).to.includes(data.failActionMessage);
+        expect(event.args.execResults[i]).to.includes(errorSignature);
       }
       for (let i = 3; i < 6; i++) {
-        expect(event.args.execResults[i]).to.equal(data.successActionResult)
-      }      
+        expect(event.args.execResults[i]).to.equal(data.successActionResult);
+      }
 
       // lets remove one of the action from allowFailureMap
       // to see tx will actually revert.
       allowFailureMap = unsetIndex(2, allowFailureMap);
-      await expect(dao.execute(0, actions, allowFailureMap)).to.be.revertedWith(
-        customError('ActionFailed')
-      );
+      await expect(
+        dao.execute(0, actions, allowFailureMap)
+      ).to.be.revertedWithCustomError(dao, 'ActionFailed');
     });
 
     it('emits an event afterwards', async () => {
       let tx = await dao.execute(0, [data.succeedAction], 0);
       let rc = await tx.wait();
 
-<<<<<<< HEAD
       const event = await findEvent(tx, DAO_EVENTS.EXECUTED);
       expect(event.args.actor).to.equal(ownerAddress);
       expect(event.args.callId).to.equal(0);
@@ -336,18 +319,7 @@
       expect(event.args.actions[0].to).to.equal(data.succeedAction.to);
       expect(event.args.actions[0].value).to.equal(data.succeedAction.value);
       expect(event.args.actions[0].data).to.equal(data.succeedAction.data);
-      expect(event.args.execResults[0]).to.equal(data.successActionResult)
-=======
-      await expect(
-        dao.execute(0, [
-          {
-            to: actionExecute.address,
-            data: '0x0000',
-            value: 0,
-          },
-        ])
-      ).to.be.revertedWithCustomError(dao, 'ActionFailed');
->>>>>>> 31e35979
+      expect(event.args.execResults[0]).to.equal(data.successActionResult);
     });
   });
 
@@ -667,10 +639,9 @@
     // It's coming from UUPSUpgradeable which is already tested though since contracts are very critical,
     // Still testing this most important part wouldn't be bad..
     it.skip('reverts if `UPGRADE_DAO_PERMISSION` is not granted or revoked', async () => {
-      await expect(dao.connect(signers[1]).upgradeTo(dao.address)).to.be.revertedWithCustomError(
-        dao,
-        'Unauthorized'
-      ).withArgs(
+      await expect(dao.connect(signers[1]).upgradeTo(dao.address))
+        .to.be.revertedWithCustomError(dao, 'Unauthorized')
+        .withArgs(
           dao.address,
           dao.address,
           signers[1].address,
@@ -679,8 +650,7 @@
     });
 
     it.skip('successfuly updates DAO contract', async () => {
-      await expect(dao.upgradeTo(dao.address)).to
-        .not.be.reverted;
+      await expect(dao.upgradeTo(dao.address)).to.not.be.reverted;
     });
     it.skip('shouldn not update if new implementation is not UUPS compliant'); // TODO:Implement
   });
