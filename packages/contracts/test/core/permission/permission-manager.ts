import {expect} from 'chai';
import {ethers} from 'hardhat';
import {SignerWithAddress} from '@nomiclabs/hardhat-ethers/signers';

import {PermissionManagerTest, PermissionOracleMock} from '../../../typechain';
import {customError} from '../../test-utils/custom-error-helper';

const ROOT_PERMISSION_ID = ethers.utils.id('ROOT_PERMISSION');
const ADMIN_PERMISSION_ID = ethers.utils.id('ADMIN_PERMISSION');
const UNSET_FLAG = ethers.utils.getAddress(
  '0x0000000000000000000000000000000000000000'
);
const ALLOW_FLAG = ethers.utils.getAddress(
  '0x0000000000000000000000000000000000000002'
);

const addressZero = ethers.constants.AddressZero;

enum Operation {
  Grant,
  Revoke,
  Freeze,
  GrantWithOracle,
}

interface ItemSingleTarget {
  operation: Operation;
  who: string;
  permissionId: string;
}

interface ItemMultiTarget {
  operation: Operation;
  where: string;
  who: string;
  oracle: string;
  permissionId: string;
}

describe('Core: PermissionManager', function () {
  let pm: PermissionManagerTest;
  let ownerSigner: SignerWithAddress;
  let otherSigner: SignerWithAddress;

  before(async () => {
    const signers = await ethers.getSigners();
    ownerSigner = signers[0];
    otherSigner = signers[1];
  });

  beforeEach(async () => {
    const PM = await ethers.getContractFactory('PermissionManagerTest');
    pm = await PM.deploy();
    await pm.init(ownerSigner.address);
  });

  describe('init', () => {
    it('should allow init call only once', async () => {
      await expect(pm.init(ownerSigner.address)).to.be.revertedWith(
        'Initializable: contract is already initialized'
      );
    });

    it('should emit Granted', async () => {
      const PM = await ethers.getContractFactory('PermissionManagerTest');
      pm = await PM.deploy();
      await expect(pm.init(ownerSigner.address)).to.emit(pm, 'Granted');
    });

    it('should add ROOT_PERMISSION', async () => {
      const permission = await pm.getAuthPermission(
        pm.address,
        ownerSigner.address,
        ROOT_PERMISSION_ID
      );
      expect(permission).to.be.equal(ALLOW_FLAG);
    });
  });

  describe('grant', () => {
    it('should add permission', async () => {
      await pm.grant(pm.address, otherSigner.address, ADMIN_PERMISSION_ID);
      const permission = await pm.getAuthPermission(
        pm.address,
        otherSigner.address,
        ADMIN_PERMISSION_ID
      );
      expect(permission).to.be.equal(ALLOW_FLAG);
    });

    it('should emit Granted', async () => {
      await expect(
        pm.grant(pm.address, otherSigner.address, ADMIN_PERMISSION_ID)
      ).to.emit(pm, 'Granted');
    });

    it('should revert with already granted', async () => {
      await pm.grant(pm.address, otherSigner.address, ADMIN_PERMISSION_ID);
      await expect(
        pm.grant(pm.address, otherSigner.address, ADMIN_PERMISSION_ID)
      ).to.be.revertedWith(
        customError(
          'PermissionAlreadyGranted',
          pm.address,
          otherSigner.address,
          ADMIN_PERMISSION_ID
        )
      );
    });

    it('should revert if frozen', async () => {
      await pm.freeze(pm.address, ADMIN_PERMISSION_ID);
      await expect(
        pm.grant(pm.address, otherSigner.address, ADMIN_PERMISSION_ID)
      ).to.be.revertedWith(
        customError('PermissionFrozen', pm.address, ADMIN_PERMISSION_ID)
      );
    });

    it('should not allow grant', async () => {
      await expect(
        pm
          .connect(otherSigner)
          .grant(pm.address, otherSigner.address, ADMIN_PERMISSION_ID)
      ).to.be.revertedWith(
        customError(
          'Unauthorized',
          pm.address,
          pm.address,
          otherSigner.address,
          ROOT_PERMISSION_ID
        )
      );
    });

    it('should not allow for non ROOT', async () => {
      await pm.grant(pm.address, ownerSigner.address, ADMIN_PERMISSION_ID);
      await expect(
        pm
          .connect(otherSigner)
          .grant(pm.address, otherSigner.address, ROOT_PERMISSION_ID)
      ).to.be.revertedWith(
        customError(
          'Unauthorized',
          pm.address,
          pm.address,
          otherSigner.address,
          ROOT_PERMISSION_ID
        )
      );
    });
  });

  describe('grantWithOrpme', () => {
    it('should add permission', async () => {
      await pm.grantWithOracle(
        pm.address,
        otherSigner.address,
        ADMIN_PERMISSION_ID,
        ALLOW_FLAG
      );
      const permission = await pm.getAuthPermission(
        pm.address,
        otherSigner.address,
        ADMIN_PERMISSION_ID
      );
      expect(permission).to.be.equal(ALLOW_FLAG);
    });

    it('should emit Granted', async () => {
      await expect(
        pm.grantWithOracle(
          pm.address,
          otherSigner.address,
          ADMIN_PERMISSION_ID,
          ALLOW_FLAG
        )
      ).to.emit(pm, 'Granted');
    });

    it('should revert with already granted', async () => {
      await pm.grantWithOracle(
        pm.address,
        otherSigner.address,
        ADMIN_PERMISSION_ID,
        ALLOW_FLAG
      );
      await expect(
        pm.grantWithOracle(
          pm.address,
          otherSigner.address,
          ADMIN_PERMISSION_ID,
          ALLOW_FLAG
        )
      ).to.be.revertedWith(
        customError(
          'PermissionAlreadyGranted',
          pm.address,
          otherSigner.address,
          ADMIN_PERMISSION_ID
        )
      );
    });

    it('should revert if frozen', async () => {
      await pm.freeze(pm.address, ADMIN_PERMISSION_ID);
      await expect(
        pm.grantWithOracle(
          pm.address,
          otherSigner.address,
          ADMIN_PERMISSION_ID,
          ALLOW_FLAG
        )
      ).to.be.revertedWith(
        customError('PermissionFrozen', pm.address, ADMIN_PERMISSION_ID)
      );
    });

    it('should set PermissionOracle', async () => {
      const signers = await ethers.getSigners();
      await pm.grantWithOracle(
        pm.address,
        otherSigner.address,
        ADMIN_PERMISSION_ID,
        signers[2].address
      );
      expect(
        await pm.getAuthPermission(
          pm.address,
          otherSigner.address,
          ADMIN_PERMISSION_ID
        )
      ).to.be.equal(signers[2].address);
    });

    it('should not allow grant', async () => {
      await expect(
        pm
          .connect(otherSigner)
          .grantWithOracle(
            pm.address,
            otherSigner.address,
            ADMIN_PERMISSION_ID,
            ALLOW_FLAG
          )
      ).to.be.revertedWith(
        customError(
          'Unauthorized',
          pm.address,
          pm.address,
          otherSigner.address,
          ROOT_PERMISSION_ID
        )
      );
    });

    it('should not allow for non ROOT', async () => {
      await pm.grantWithOracle(
        pm.address,
        ownerSigner.address,
        ADMIN_PERMISSION_ID,
        ALLOW_FLAG
      );
      await expect(
        pm
          .connect(otherSigner)
          .grantWithOracle(
            pm.address,
            otherSigner.address,
            ROOT_PERMISSION_ID,
            ALLOW_FLAG
          )
      ).to.be.revertedWith(
        customError(
          'Unauthorized',
          pm.address,
          pm.address,
          otherSigner.address,
          ROOT_PERMISSION_ID
        )
      );
    });
  });

  describe('revoke', () => {
    it('should revoke', async () => {
      await pm.grant(pm.address, otherSigner.address, ADMIN_PERMISSION_ID);
      await pm.revoke(pm.address, otherSigner.address, ADMIN_PERMISSION_ID);
      const permission = await pm.getAuthPermission(
        pm.address,
        otherSigner.address,
        ADMIN_PERMISSION_ID
      );
      expect(permission).to.be.equal(UNSET_FLAG);
    });

    it('should emit Revoked', async () => {
      await pm.grant(pm.address, otherSigner.address, ADMIN_PERMISSION_ID);
      await expect(
        pm.revoke(pm.address, otherSigner.address, ADMIN_PERMISSION_ID)
      ).to.emit(pm, 'Revoked');
    });

    it('should revert if not granted', async () => {
      await pm.grant(pm.address, otherSigner.address, ADMIN_PERMISSION_ID);
      await expect(
        pm
          .connect(otherSigner)
          .revoke(pm.address, otherSigner.address, ADMIN_PERMISSION_ID)
      ).to.be.revertedWith(
        customError(
          'Unauthorized',
          pm.address,
          pm.address,
          otherSigner.address,
          ROOT_PERMISSION_ID
        )
      );
    });

    it('should revert if frozen', async () => {
      await pm.grant(pm.address, otherSigner.address, ADMIN_PERMISSION_ID);
      await pm.freeze(pm.address, ADMIN_PERMISSION_ID);
      await expect(
        pm.revoke(pm.address, otherSigner.address, ADMIN_PERMISSION_ID)
      ).to.be.revertedWith(
        customError('PermissionFrozen', pm.address, ADMIN_PERMISSION_ID)
      );
    });

    it('should revert if already revoked', async () => {
      await pm.grant(pm.address, otherSigner.address, ADMIN_PERMISSION_ID);
      await pm.revoke(pm.address, otherSigner.address, ADMIN_PERMISSION_ID);
      await expect(
        pm.revoke(pm.address, otherSigner.address, ADMIN_PERMISSION_ID)
      ).to.be.revertedWith(
        customError(
          'PermissionAlreadyRevoked',
          pm.address,
          otherSigner.address,
          ADMIN_PERMISSION_ID
        )
      );
    });

    it('should not allow', async () => {
      await expect(
        pm
          .connect(otherSigner)
          .revoke(pm.address, otherSigner.address, ADMIN_PERMISSION_ID)
      ).to.be.revertedWith(
        customError(
          'Unauthorized',
          pm.address,
          pm.address,
          otherSigner.address,
          ROOT_PERMISSION_ID
        )
      );
    });

    it('should not allow for non ROOT', async () => {
      await pm.grant(pm.address, otherSigner.address, ADMIN_PERMISSION_ID);
      await expect(
        pm
          .connect(otherSigner)
          .revoke(pm.address, otherSigner.address, ADMIN_PERMISSION_ID)
      ).to.be.revertedWith(
        customError(
          'Unauthorized',
          pm.address,
          pm.address,
          otherSigner.address,
          ROOT_PERMISSION_ID
        )
      );
    });
  });

  describe('freeze', () => {
    it('should freeze', async () => {
      await pm.freeze(pm.address, ADMIN_PERMISSION_ID);
      const frozen = await pm.isFrozen(pm.address, ADMIN_PERMISSION_ID);
      expect(frozen).to.be.equal(true);
    });

    it('should emit Frozen', async () => {
      await expect(pm.freeze(pm.address, ADMIN_PERMISSION_ID)).to.emit(
        pm,
        'Frozen'
      );
    });

    it('should revert if already frozen', async () => {
      await pm.freeze(pm.address, ADMIN_PERMISSION_ID);
      await expect(
        pm.freeze(pm.address, ADMIN_PERMISSION_ID)
      ).to.be.revertedWith(
        customError('PermissionFrozen', pm.address, ADMIN_PERMISSION_ID)
      );
    });

    it('should not allow', async () => {
      await expect(
        pm.connect(otherSigner).freeze(pm.address, ADMIN_PERMISSION_ID)
      ).to.be.revertedWith(
        customError(
          'Unauthorized',
          pm.address,
          pm.address,
          otherSigner.address,
          ROOT_PERMISSION_ID
        )
      );
    });

    it('should not allow for non ROOT', async () => {
      await pm.grant(pm.address, otherSigner.address, ADMIN_PERMISSION_ID);
      await expect(
        pm.connect(otherSigner).freeze(pm.address, ADMIN_PERMISSION_ID)
      ).to.be.revertedWith(
        customError(
          'Unauthorized',
          pm.address,
          pm.address,
          otherSigner.address,
          ROOT_PERMISSION_ID
        )
      );
    });
  });

  describe('bulk on multiple target', () => {
    it('should bulk grant ADMIN_PERMISSION on different targets', async () => {
      const signers = await ethers.getSigners();
      await pm.grant(pm.address, signers[0].address, ADMIN_PERMISSION_ID);
      const bulkItems: ItemMultiTarget[] = [
        {
          operation: Operation.Grant,
          where: signers[1].address,
          who: signers[2].address,
          oracle: addressZero,
          permissionId: ADMIN_PERMISSION_ID,
        },
        {
          operation: Operation.Grant,
          where: signers[2].address,
          who: signers[3].address,
          oracle: addressZero,
          permissionId: ADMIN_PERMISSION_ID,
        },
      ];

      await pm.bulkOnMultiTarget(bulkItems);
      for (const item of bulkItems) {
        const permission = await pm.getAuthPermission(
          item.where,
          item.who,
          item.permissionId
        );
        expect(permission).to.be.equal(ALLOW_FLAG);
      }
    });

    it('should bulk freeze', async () => {
      const signers = await ethers.getSigners();
      await pm.grant(
        pm.address,
        signers[0].address,
        ethers.utils.id('PERMISSION_ID_1')
      );
      await pm.grant(
        pm.address,
        signers[0].address,
        ethers.utils.id('PERMISSION_ID_2')
      );
      const bulkItems: ItemMultiTarget[] = [
        {
          operation: Operation.Freeze,
          where: signers[1].address,
          who: signers[2].address,
          oracle: addressZero,
          permissionId: ethers.utils.id('PERMISSION_ID_1'),
        },
        {
          operation: Operation.Freeze,
          where: signers[2].address,
          who: signers[3].address,
          oracle: addressZero,
          permissionId: ethers.utils.id('PERMISSION_ID_2'),
        },
      ];
      await pm.bulkOnMultiTarget(bulkItems);
      for (const item of bulkItems) {
        const permission = await pm.isFrozen(item.where, item.permissionId);
        expect(permission).to.be.equal(true);
      }
    });

    it('should bulk revoke', async () => {
      const signers = await ethers.getSigners();
      await pm.grant(
        signers[1].address,
        signers[0].address,
        ADMIN_PERMISSION_ID
      );
      await pm.grant(
        signers[2].address,
        signers[0].address,
        ADMIN_PERMISSION_ID
      );
      const bulkItems: ItemMultiTarget[] = [
        {
          operation: Operation.Revoke,
          where: signers[1].address,
          who: signers[0].address,
          oracle: addressZero,
          permissionId: ADMIN_PERMISSION_ID,
        },
        {
          operation: Operation.Revoke,
          where: signers[2].address,
          who: signers[0].address,
          oracle: addressZero,
          permissionId: ADMIN_PERMISSION_ID,
        },
      ];
      await pm.bulkOnMultiTarget(bulkItems);
      for (const item of bulkItems) {
        const permission = await pm.getAuthPermission(
          item.where,
          item.who,
          item.permissionId
        );
        expect(permission).to.be.equal(UNSET_FLAG);
      }
    });

    it('should grant with oracle', async () => {
      const signers = await ethers.getSigners();
      await pm.grant(pm.address, signers[0].address, ADMIN_PERMISSION_ID);
      const bulkItems: ItemMultiTarget[] = [
        {
          operation: Operation.GrantWithOracle,
          where: signers[1].address,
          who: signers[0].address,
          oracle: signers[3].address,
          permissionId: ADMIN_PERMISSION_ID,
        },
        {
          operation: Operation.GrantWithOracle,
          where: signers[2].address,
          who: signers[0].address,
          oracle: signers[4].address,
          permissionId: ADMIN_PERMISSION_ID,
        },
      ];
      await pm.bulkOnMultiTarget(bulkItems);
      for (const item of bulkItems) {
        const permission = await pm.getAuthPermission(
          item.where,
          item.who,
          item.permissionId
        );
        expect(permission).to.be.equal(item.oracle);
      }
    });

    // TODO: find out what is wrong with this test
    it.skip('should revert on errors', async () => {
      const signers = await ethers.getSigners();
      const bulkItems: ItemMultiTarget[] = [
        {
          operation: Operation.Grant,
          where: signers[1].address,
          who: signers[0].address,
          oracle: addressZero,
          permissionId: ADMIN_PERMISSION_ID,
        },
      ];

<<<<<<< HEAD
      await expect(pm.connect(signers[2]).bulkOnMultiTarget(bulkItems)).to.be.revertedWith(
        customError('Unauthorized', pm.address, signers[1].address, signers[2].address, ROOT_PERMISSION_ID)
      )
=======
      await expect(pm.bulkOnMultiTarget(bulkItems)).to.be.revertedWith(
        customError(
          'Unauthorized',
          pm.address,
          signers[1].address,
          signers[0].address,
          ADMIN_PERMISSION_ID
        )
      );
>>>>>>> 97b21d0b
    });
  });
  describe('bulk on single target', () => {
    it('should bulk grant ADMIN_PERMISSION', async () => {
      const signers = await ethers.getSigners();
      const bulkItems: ItemSingleTarget[] = [
        {
          operation: Operation.Grant,
          who: signers[1].address,
          permissionId: ADMIN_PERMISSION_ID,
        },
        {
          operation: Operation.Grant,
          who: signers[2].address,
          permissionId: ADMIN_PERMISSION_ID,
        },
        {
          operation: Operation.Grant,
          who: signers[3].address,
          permissionId: ADMIN_PERMISSION_ID,
        },
      ];
      await pm.bulkOnSingleTarget(pm.address, bulkItems);
      for (const item of bulkItems) {
        const permission = await pm.getAuthPermission(
          pm.address,
          item.who,
          item.permissionId
        );
        expect(permission).to.be.equal(ALLOW_FLAG);
      }
    });

    it('should bulk freeze', async () => {
      const signers = await ethers.getSigners();
      const bulkItems: ItemSingleTarget[] = [
        {
          operation: Operation.Freeze,
          who: signers[1].address,
          permissionId: ethers.utils.id('PERMISSION_ID_1'),
        },
        {
          operation: Operation.Freeze,
          who: signers[2].address,
          permissionId: ethers.utils.id('PERMISSION_ID_2'),
        },
        {
          operation: Operation.Freeze,
          who: signers[3].address,
          permissionId: ethers.utils.id('PERMISSION_ID_3'),
        },
      ];
      await pm.bulkOnSingleTarget(pm.address, bulkItems);
      for (const item of bulkItems) {
        const permission = await pm.isFrozen(pm.address, item.permissionId);
        expect(permission).to.be.equal(true);
      }
    });

    it('should bulk revoke', async () => {
      const signers = await ethers.getSigners();
      await pm.grant(pm.address, signers[1].address, ADMIN_PERMISSION_ID);
      await pm.grant(pm.address, signers[2].address, ADMIN_PERMISSION_ID);
      await pm.grant(pm.address, signers[3].address, ADMIN_PERMISSION_ID);
      const bulkItems: ItemSingleTarget[] = [
        {
          operation: Operation.Revoke,
          who: signers[1].address,
          permissionId: ADMIN_PERMISSION_ID,
        },
        {
          operation: Operation.Revoke,
          who: signers[2].address,
          permissionId: ADMIN_PERMISSION_ID,
        },
        {
          operation: Operation.Revoke,
          who: signers[3].address,
          permissionId: ADMIN_PERMISSION_ID,
        },
      ];
      await pm.bulkOnSingleTarget(pm.address, bulkItems);
      for (const item of bulkItems) {
        const permission = await pm.getAuthPermission(
          pm.address,
          item.who,
          item.permissionId
        );
        expect(permission).to.be.equal(UNSET_FLAG);
      }
    });

    it('should handle bulk mixed', async () => {
      const signers = await ethers.getSigners();
      await pm.grant(pm.address, signers[1].address, ADMIN_PERMISSION_ID);
      const bulkItems: ItemSingleTarget[] = [
        {
          operation: Operation.Revoke,
          who: signers[1].address,
          permissionId: ADMIN_PERMISSION_ID,
        },
        {
          operation: Operation.Grant,
          who: signers[2].address,
          permissionId: ADMIN_PERMISSION_ID,
        },
        {
          operation: Operation.Freeze,
          who: signers[3].address,
          permissionId: ADMIN_PERMISSION_ID,
        },
      ];

      await pm.bulkOnSingleTarget(pm.address, bulkItems);
      expect(
        await pm.getAuthPermission(
          pm.address,
          signers[1].address,
          ADMIN_PERMISSION_ID
        )
      ).to.be.equal(UNSET_FLAG);
      expect(
        await pm.getAuthPermission(
          pm.address,
          signers[2].address,
          ADMIN_PERMISSION_ID
        )
      ).to.be.equal(ALLOW_FLAG);
      expect(await pm.isFrozen(pm.address, ADMIN_PERMISSION_ID)).to.be.equal(
        true
      );
    });

    it('should revert on error', async () => {
      const signers = await ethers.getSigners();
      await pm.grant(pm.address, signers[1].address, ADMIN_PERMISSION_ID);
      const bulkItems: ItemSingleTarget[] = [
        {
          operation: Operation.Revoke,
          who: signers[1].address,
          permissionId: ADMIN_PERMISSION_ID,
        },
        {
          operation: Operation.Grant,
          who: signers[2].address,
          permissionId: ADMIN_PERMISSION_ID,
        },
        {
          operation: Operation.Freeze,
          who: signers[3].address,
          permissionId: ADMIN_PERMISSION_ID,
        },
        {
          operation: Operation.Freeze,
          who: signers[3].address,
          permissionId: ADMIN_PERMISSION_ID,
        },
      ];

      await expect(
        pm.bulkOnSingleTarget(pm.address, bulkItems)
      ).to.be.revertedWith(
        customError('PermissionFrozen', pm.address, ADMIN_PERMISSION_ID)
      );
      expect(
        await pm.getAuthPermission(
          pm.address,
          signers[1].address,
          ADMIN_PERMISSION_ID
        )
      ).to.be.equal(ALLOW_FLAG);
      expect(
        await pm.getAuthPermission(
          pm.address,
          signers[2].address,
          ADMIN_PERMISSION_ID
        )
      ).to.be.equal(UNSET_FLAG);
      expect(await pm.isFrozen(pm.address, ADMIN_PERMISSION_ID)).to.be.equal(
        false
      );
    });

    it('should not allow', async () => {
      const bulkItems: ItemSingleTarget[] = [
        {
          operation: Operation.Grant,
          who: otherSigner.address,
          permissionId: ADMIN_PERMISSION_ID,
        },
      ];
      await expect(
        pm.connect(otherSigner).bulkOnSingleTarget(pm.address, bulkItems)
      ).to.be.revertedWith(
        customError(
          'Unauthorized',
          pm.address,
          pm.address,
          otherSigner.address,
          ROOT_PERMISSION_ID
        )
      );
    });

    it('should not allow for non ROOT', async () => {
      await pm.grant(pm.address, otherSigner.address, ADMIN_PERMISSION_ID);
      const bulkItems: ItemSingleTarget[] = [
        {
          operation: Operation.Grant,
          who: otherSigner.address,
          permissionId: ADMIN_PERMISSION_ID,
        },
      ];
      await expect(
        pm.connect(otherSigner).bulkOnSingleTarget(pm.address, bulkItems)
      ).to.be.revertedWith(
        customError(
          'Unauthorized',
          pm.address,
          pm.address,
          otherSigner.address,
          ROOT_PERMISSION_ID
        )
      );
    });
  });

  describe('isGranted', () => {
    it('should return true if the permission is granted to the user', async () => {
      await pm.grant(pm.address, otherSigner.address, ADMIN_PERMISSION_ID);
      const isGranted = await pm.callStatic.isGranted(
        pm.address,
        otherSigner.address,
        ADMIN_PERMISSION_ID,
        []
      );
      expect(isGranted).to.be.equal(true);
    });

    it('should return false if the permissions is not granted to the user', async () => {
      const isGranted = await pm.callStatic.isGranted(
        pm.address,
        otherSigner.address,
        ADMIN_PERMISSION_ID,
        []
      );
      expect(isGranted).to.be.equal(false);
    });

    it('should return true for permissions granted to any address on a specific target contract using the `ANY_ADDR` flag', async () => {
      const anyAddr = await pm.getAnyAddr();
      await pm.grant(pm.address, anyAddr, ADMIN_PERMISSION_ID);
      const isGranted = await pm.callStatic.isGranted(
        pm.address,
        otherSigner.address,
        ADMIN_PERMISSION_ID,
        []
      );
      expect(isGranted).to.be.equal(true);
    });

    it('should return true for permissions granted to a specifc address on any target contract using the `ANY_ADDR` flag', async () => {
      const anyAddr = await pm.getAnyAddr();
      await pm.grant(anyAddr, otherSigner.address, ADMIN_PERMISSION_ID);
      const isGranted = await pm.callStatic.isGranted(
        pm.address,
        otherSigner.address,
        ADMIN_PERMISSION_ID,
        []
      );
      expect(isGranted).to.be.equal(true);
    });

    it('should be callable by anyone', async () => {
      const isGranted = await pm
        .connect(otherSigner)
        .callStatic.isGranted(
          pm.address,
          otherSigner.address,
          ADMIN_PERMISSION_ID,
          []
        );
      expect(isGranted).to.be.equal(false);
    });
  });

  describe('isFrozen', () => {
    it('should return true', async () => {
      await pm.freeze(pm.address, ADMIN_PERMISSION_ID);
      const isFrozen = await pm.callStatic.isFrozen(
        pm.address,
        ADMIN_PERMISSION_ID
      );
      expect(isFrozen).to.be.equal(true);
    });

    it('should return false', async () => {
      const isFrozen = await pm.callStatic.isFrozen(
        pm.address,
        ADMIN_PERMISSION_ID
      );
      expect(isFrozen).to.be.equal(false);
    });

    it('should be callable by anyone', async () => {
      const isFrozen = await pm
        .connect(otherSigner)
        .callStatic.isFrozen(pm.address, ADMIN_PERMISSION_ID);
      expect(isFrozen).to.be.equal(false);
    });
  });

  describe('_hasPermission', () => {
    let permissionOracle: PermissionOracleMock;

    beforeEach(async () => {
      const aclOracleFactory = await ethers.getContractFactory(
        'PermissionOracleMock'
      );
      permissionOracle = await aclOracleFactory.deploy();
    });

    it('should call IPermissionOracle.isGranted', async () => {
      await pm.grantWithOracle(
        pm.address,
        otherSigner.address,
        ADMIN_PERMISSION_ID,
        permissionOracle.address
      );
      expect(
        await pm.callStatic.isGranted(
          pm.address,
          otherSigner.address,
          ADMIN_PERMISSION_ID,
          []
        )
      ).to.be.equal(true);

      await permissionOracle.setWillPerform(false);
      expect(
        await pm.callStatic.isGranted(
          pm.address,
          otherSigner.address,
          ADMIN_PERMISSION_ID,
          []
        )
      ).to.be.equal(false);
    });
  });

  describe('helpers', () => {
    it('should hash PERMISSIONS', async () => {
      const packed = ethers.utils.solidityPack(
        ['string', 'address', 'address', 'address'],
        ['PERMISSION', ownerSigner.address, pm.address, ROOT_PERMISSION_ID]
      );
      const hash = ethers.utils.keccak256(packed);
      const contractHash = await pm.getPermissionHash(
        pm.address,
        ownerSigner.address,
        ROOT_PERMISSION_ID
      );
      expect(hash).to.be.equal(contractHash);
    });

    it('should hash IMMUTABLE', async () => {
      const packed = ethers.utils.solidityPack(
        ['string', 'address', 'address'],
        ['IMMUTABLE', pm.address, ROOT_PERMISSION_ID]
      );
      const hash = ethers.utils.keccak256(packed);
      const contractHash = await pm.getFrozenPermissionHash(
        pm.address,
        ROOT_PERMISSION_ID
      );
      expect(hash).to.be.equal(contractHash);
    });
  });
});<|MERGE_RESOLUTION|>--- conflicted
+++ resolved
@@ -579,21 +579,17 @@
         },
       ];
 
-<<<<<<< HEAD
-      await expect(pm.connect(signers[2]).bulkOnMultiTarget(bulkItems)).to.be.revertedWith(
-        customError('Unauthorized', pm.address, signers[1].address, signers[2].address, ROOT_PERMISSION_ID)
-      )
-=======
-      await expect(pm.bulkOnMultiTarget(bulkItems)).to.be.revertedWith(
+      await expect(
+        pm.connect(signers[2]).bulkOnMultiTarget(bulkItems)
+      ).to.be.revertedWith(
         customError(
           'Unauthorized',
           pm.address,
           signers[1].address,
-          signers[0].address,
-          ADMIN_PERMISSION_ID
-        )
-      );
->>>>>>> 97b21d0b
+          signers[2].address,
+          ROOT_PERMISSION_ID
+        )
+      );
     });
   });
   describe('bulk on single target', () => {
