import {expect} from 'chai';
import {ethers} from 'hardhat';
import {SignerWithAddress} from '@nomiclabs/hardhat-ethers/signers';

import {PermissionManagerTest, PermissionOracleMock} from '../../../typechain';
import {DeployTestPermissionOracle} from '../../test-utils/oracles';
import {OZ_ERRORS} from '../../test-utils/error';

const ROOT_PERMISSION_ID = ethers.utils.id('ROOT_PERMISSION');
const ADMIN_PERMISSION_ID = ethers.utils.id('ADMIN_PERMISSION');
const RESTRICTED_PERMISSIONS_FOR_ANY_ADDR = [
  ROOT_PERMISSION_ID,
  ethers.utils.id('TEST_PERMISSION_1'),
  ethers.utils.id('TEST_PERMISSION_2'),
];

const UNSET_FLAG = ethers.utils.getAddress(
  '0x0000000000000000000000000000000000000000'
);
const ALLOW_FLAG = ethers.utils.getAddress(
  '0x0000000000000000000000000000000000000002'
);

const addressZero = ethers.constants.AddressZero;
const ANY_ADDR = '0xffffffffffffffffffffffffffffffffffffffff';

export enum Operation {
  Grant,
  Revoke,
  Freeze,
  GrantWithOracle,
}

interface ItemSingleTarget {
  operation: Operation;
  who: string;
  permissionId: string;
}

interface ItemMultiTarget {
  operation: Operation;
  where: string;
  who: string;
  oracle: string;
  permissionId: string;
}

describe('Core: PermissionManager', function () {
  let pm: PermissionManagerTest;
  let ownerSigner: SignerWithAddress;
  let otherSigner: SignerWithAddress;

  before(async () => {
    const signers = await ethers.getSigners();
    ownerSigner = signers[0];
    otherSigner = signers[1];
  });

  beforeEach(async () => {
    const PM = await ethers.getContractFactory('PermissionManagerTest');
    pm = await PM.deploy();
    await pm.init(ownerSigner.address);
  });

  describe('init', () => {
    it('should allow init call only once', async () => {
      await expect(pm.init(ownerSigner.address)).to.be.revertedWith(
        OZ_ERRORS.ALREADY_INITIALIZED
      );
    });

    it('should emit Granted', async () => {
      const PM = await ethers.getContractFactory('PermissionManagerTest');
      pm = await PM.deploy();
      await expect(pm.init(ownerSigner.address)).to.emit(pm, 'Granted');
    });

    it('should add ROOT_PERMISSION', async () => {
      const permission = await pm.getAuthPermission(
        pm.address,
        ownerSigner.address,
        ROOT_PERMISSION_ID
      );
      expect(permission).to.be.equal(ALLOW_FLAG);
    });
  });

  describe('grant', () => {
    it('should add permission', async () => {
      await pm.grant(pm.address, otherSigner.address, ADMIN_PERMISSION_ID);
      const permission = await pm.getAuthPermission(
        pm.address,
        otherSigner.address,
        ADMIN_PERMISSION_ID
      );
      expect(permission).to.be.equal(ALLOW_FLAG);
    });

    it('reverts if both `_who = ANY_ADDR` and `_where == ANY_ADDR', async () => {
      await expect(
        pm.grant(ANY_ADDR, ANY_ADDR, ROOT_PERMISSION_ID)
      ).to.be.revertedWithCustomError(pm, 'AnyAddressDisallowedForWhoAndWhere');
    });

    it('reverts if permissionId is restricted and `_who = ANY_ADDR` or `_where = ANY_ADDR`', async () => {
      for (let i = 0; i < RESTRICTED_PERMISSIONS_FOR_ANY_ADDR.length; i++) {
        await expect(
          pm.grant(pm.address, ANY_ADDR, RESTRICTED_PERMISSIONS_FOR_ANY_ADDR[i])
        ).to.be.revertedWithCustomError(
          pm,
          'PermissionsForAnyAddressDisallowed'
        );
        await expect(
          pm.grant(ANY_ADDR, pm.address, RESTRICTED_PERMISSIONS_FOR_ANY_ADDR[i])
        ).to.be.revertedWithCustomError(
          pm,
          'PermissionsForAnyAddressDisallowed'
        );
      }
    });

    it('reverts if permissionId is not restricted and`_who = ANY_ADDR` or `_where = ANY_ADDR` and oracle is not present', async () => {
      await expect(
        pm.grant(pm.address, ANY_ADDR, ADMIN_PERMISSION_ID)
      ).to.be.revertedWithCustomError(pm, 'OracleNotPresentForAnyAddress');

      await expect(
        pm.grant(ANY_ADDR, pm.address, ADMIN_PERMISSION_ID)
      ).to.be.revertedWithCustomError(pm, 'OracleNotPresentForAnyAddress');
    });

    it('should emit Granted', async () => {
      await expect(
        pm.grant(pm.address, otherSigner.address, ADMIN_PERMISSION_ID)
      ).to.emit(pm, 'Granted');
    });

    it('should not emit granted event if already granted', async () => {
      await pm.grant(pm.address, otherSigner.address, ADMIN_PERMISSION_ID);
      await expect(
        pm.grant(pm.address, otherSigner.address, ADMIN_PERMISSION_ID)
<<<<<<< HEAD
      ).to.not.emit(pm, 'Granted');
=======
      )
        .to.be.revertedWithCustomError(pm, 'PermissionAlreadyGranted')
        .withArgs(pm.address, otherSigner.address, ADMIN_PERMISSION_ID);
>>>>>>> c06fbfbe
    });

    it('should revert if frozen', async () => {
      await pm.freeze(pm.address, ADMIN_PERMISSION_ID);
      await expect(
        pm.grant(pm.address, otherSigner.address, ADMIN_PERMISSION_ID)
      )
        .to.be.revertedWithCustomError(pm, 'PermissionFrozen')
        .withArgs(pm.address, ADMIN_PERMISSION_ID);
    });

    it('should not allow grant', async () => {
      await expect(
        pm
          .connect(otherSigner)
          .grant(pm.address, otherSigner.address, ADMIN_PERMISSION_ID)
      )
        .to.be.revertedWithCustomError(pm, 'Unauthorized')
        .withArgs(
          pm.address,
          pm.address,
          otherSigner.address,
          ROOT_PERMISSION_ID
        );
    });

    it('should not allow for non ROOT', async () => {
      await pm.grant(pm.address, ownerSigner.address, ADMIN_PERMISSION_ID);
      await expect(
        pm
          .connect(otherSigner)
          .grant(pm.address, otherSigner.address, ROOT_PERMISSION_ID)
      )
        .to.be.revertedWithCustomError(pm, 'Unauthorized')
        .withArgs(
          pm.address,
          pm.address,
          otherSigner.address,
          ROOT_PERMISSION_ID
        );
    });
  });

  describe('grantWithOracle', () => {
    it('should add permission', async () => {
      await pm.grantWithOracle(
        pm.address,
        otherSigner.address,
        ADMIN_PERMISSION_ID,
        ALLOW_FLAG
      );
      const permission = await pm.getAuthPermission(
        pm.address,
        otherSigner.address,
        ADMIN_PERMISSION_ID
      );
      expect(permission).to.be.equal(ALLOW_FLAG);
    });

    it('should emit Granted', async () => {
      await expect(
        pm.grantWithOracle(
          pm.address,
          otherSigner.address,
          ADMIN_PERMISSION_ID,
          ALLOW_FLAG
        )
      ).to.emit(pm, 'Granted');
    });

    it('should emit Granted when oracle is present and `who = ANY_ADDR` or `where = ANY_ADDR`', async () => {
      await expect(
        pm.grantWithOracle(
          pm.address,
          ANY_ADDR,
          ADMIN_PERMISSION_ID,
          pm.address // not oracle, but enough for the call to succeed.
        )
      ).to.emit(pm, 'Granted');

      await expect(
        pm.grantWithOracle(
          ANY_ADDR,
          pm.address,
          ADMIN_PERMISSION_ID,
          pm.address // not oracle, but enough for the call to succeed.
        )
      ).to.emit(pm, 'Granted');
    });

    it('should not emit Granted with already granted with the same oracle or ALLOW_FLAG', async () => {
      await pm.grantWithOracle(
        pm.address,
        otherSigner.address,
        ADMIN_PERMISSION_ID,
        ALLOW_FLAG
      );
      await expect(
        pm.grantWithOracle(
          pm.address,
          otherSigner.address,
          ADMIN_PERMISSION_ID,
          ALLOW_FLAG
        )
<<<<<<< HEAD
      ).to.not.emit(pm, 'Granted');
    });

    it('reverts if tries to grant the same permission, but with different oracle', async () => {
      await pm.grantWithOracle(
        pm.address,
        otherSigner.address,
        ADMIN_PERMISSION_ID,
        ALLOW_FLAG
      );

      const newOracle = ownerSigner.address; // different address from what we pass in the previous grantWithOracle
      await expect(
        pm.grantWithOracle(
          pm.address,
          otherSigner.address,
          ADMIN_PERMISSION_ID,
          newOracle // different address from what we pass in the previous grantWithOracle
        )
      ).to.be.revertedWith(
        customError(
          'PermissionAlreadyGrantedForDifferentOracle',
          pm.address,
          otherSigner.address,
          ADMIN_PERMISSION_ID,
          ALLOW_FLAG,
          newOracle
        )
      );
=======
      )
        .to.be.revertedWithCustomError(pm, 'PermissionAlreadyGranted')
        .withArgs(pm.address, otherSigner.address, ADMIN_PERMISSION_ID);
>>>>>>> c06fbfbe
    });

    it('should revert when oracle is not present for `who = ANY_ADDR` or `where = ANY_ADDR` and permissionId is not restricted', async () => {
      await expect(
        pm.grantWithOracle(
          pm.address,
          ANY_ADDR,
          ADMIN_PERMISSION_ID,
          ALLOW_FLAG
        )
      ).to.be.revertedWithCustomError(pm, 'OracleNotPresentForAnyAddress');
    });

    it('should revert if frozen', async () => {
      await pm.freeze(pm.address, ADMIN_PERMISSION_ID);
      await expect(
        pm.grantWithOracle(
          pm.address,
          otherSigner.address,
          ADMIN_PERMISSION_ID,
          ALLOW_FLAG
        )
      )
        .to.be.revertedWithCustomError(pm, 'PermissionFrozen')
        .withArgs(pm.address, ADMIN_PERMISSION_ID);
    });

    it('should set PermissionOracle', async () => {
      const signers = await ethers.getSigners();
      await pm.grantWithOracle(
        pm.address,
        otherSigner.address,
        ADMIN_PERMISSION_ID,
        signers[2].address
      );
      expect(
        await pm.getAuthPermission(
          pm.address,
          otherSigner.address,
          ADMIN_PERMISSION_ID
        )
      ).to.be.equal(signers[2].address);
    });

    it('should not allow grant', async () => {
      await expect(
        pm
          .connect(otherSigner)
          .grantWithOracle(
            pm.address,
            otherSigner.address,
            ADMIN_PERMISSION_ID,
            ALLOW_FLAG
          )
      )
        .to.be.revertedWithCustomError(pm, 'Unauthorized')
        .withArgs(
          pm.address,
          pm.address,
          otherSigner.address,
          ROOT_PERMISSION_ID
        );
    });

    it('should not allow for non ROOT', async () => {
      await pm.grantWithOracle(
        pm.address,
        ownerSigner.address,
        ADMIN_PERMISSION_ID,
        ALLOW_FLAG
      );
      await expect(
        pm
          .connect(otherSigner)
          .grantWithOracle(
            pm.address,
            otherSigner.address,
            ROOT_PERMISSION_ID,
            ALLOW_FLAG
          )
      )
        .to.be.revertedWithCustomError(pm, 'Unauthorized')
        .withArgs(
          pm.address,
          pm.address,
          otherSigner.address,
          ROOT_PERMISSION_ID
        );
    });
  });

  describe('revoke', () => {
    it('should revoke', async () => {
      await pm.grant(pm.address, otherSigner.address, ADMIN_PERMISSION_ID);
      await pm.revoke(pm.address, otherSigner.address, ADMIN_PERMISSION_ID);
      const permission = await pm.getAuthPermission(
        pm.address,
        otherSigner.address,
        ADMIN_PERMISSION_ID
      );
      expect(permission).to.be.equal(UNSET_FLAG);
    });

    it('should emit Revoked', async () => {
      await pm.grant(pm.address, otherSigner.address, ADMIN_PERMISSION_ID);
      await expect(
        pm.revoke(pm.address, otherSigner.address, ADMIN_PERMISSION_ID)
      ).to.emit(pm, 'Revoked');
    });

    it('should revert if not granted', async () => {
      await pm.grant(pm.address, otherSigner.address, ADMIN_PERMISSION_ID);
      await expect(
        pm
          .connect(otherSigner)
          .revoke(pm.address, otherSigner.address, ADMIN_PERMISSION_ID)
      )
        .to.be.revertedWithCustomError(pm, 'Unauthorized')
        .withArgs(
          pm.address,
          pm.address,
          otherSigner.address,
          ROOT_PERMISSION_ID
        );
    });

    it('should revert if frozen', async () => {
      await pm.grant(pm.address, otherSigner.address, ADMIN_PERMISSION_ID);
      await pm.freeze(pm.address, ADMIN_PERMISSION_ID);
      await expect(
        pm.revoke(pm.address, otherSigner.address, ADMIN_PERMISSION_ID)
      )
        .to.be.revertedWithCustomError(pm, 'PermissionFrozen')
        .withArgs(pm.address, ADMIN_PERMISSION_ID);
    });

    it('should not emit revoked if already revoked', async () => {
      await pm.grant(pm.address, otherSigner.address, ADMIN_PERMISSION_ID);
      await pm.revoke(pm.address, otherSigner.address, ADMIN_PERMISSION_ID);
      await expect(
        pm.revoke(pm.address, otherSigner.address, ADMIN_PERMISSION_ID)
<<<<<<< HEAD
      ).to.not.emit(pm, 'Revoked');
=======
      )
        .to.be.revertedWithCustomError(pm, 'PermissionAlreadyRevoked')
        .withArgs(pm.address, otherSigner.address, ADMIN_PERMISSION_ID);
>>>>>>> c06fbfbe
    });

    it('should not allow', async () => {
      await expect(
        pm
          .connect(otherSigner)
          .revoke(pm.address, otherSigner.address, ADMIN_PERMISSION_ID)
      )
        .to.be.revertedWithCustomError(pm, 'Unauthorized')
        .withArgs(
          pm.address,
          pm.address,
          otherSigner.address,
          ROOT_PERMISSION_ID
        );
    });

    it('should not allow for non ROOT', async () => {
      await pm.grant(pm.address, otherSigner.address, ADMIN_PERMISSION_ID);
      await expect(
        pm
          .connect(otherSigner)
          .revoke(pm.address, otherSigner.address, ADMIN_PERMISSION_ID)
      )
        .to.be.revertedWithCustomError(pm, 'Unauthorized')
        .withArgs(
          pm.address,
          pm.address,
          otherSigner.address,
          ROOT_PERMISSION_ID
        );
    });
  });

  describe('freeze', () => {
    it('should freeze', async () => {
      await pm.freeze(pm.address, ADMIN_PERMISSION_ID);
      const frozen = await pm.isFrozen(pm.address, ADMIN_PERMISSION_ID);
      expect(frozen).to.be.equal(true);
    });

    it('should emit Frozen', async () => {
      await expect(pm.freeze(pm.address, ADMIN_PERMISSION_ID)).to.emit(
        pm,
        'Frozen'
      );
    });

    it('should not emit frozen if already frozen', async () => {
      await pm.freeze(pm.address, ADMIN_PERMISSION_ID);
<<<<<<< HEAD
      await expect(pm.freeze(pm.address, ADMIN_PERMISSION_ID)).to.not.emit(
        pm,
        'Frozen'
      );
=======
      await expect(pm.freeze(pm.address, ADMIN_PERMISSION_ID))
        .to.be.revertedWithCustomError(pm, 'PermissionFrozen')
        .withArgs(pm.address, ADMIN_PERMISSION_ID);
>>>>>>> c06fbfbe
    });

    it('should not allow', async () => {
      await expect(
        pm.connect(otherSigner).freeze(pm.address, ADMIN_PERMISSION_ID)
      )
        .to.be.revertedWithCustomError(pm, 'Unauthorized')
        .withArgs(
          pm.address,
          pm.address,
          otherSigner.address,
          ROOT_PERMISSION_ID
        );
    });

    it('should not allow for non ROOT', async () => {
      await pm.grant(pm.address, otherSigner.address, ADMIN_PERMISSION_ID);
      await expect(
        pm.connect(otherSigner).freeze(pm.address, ADMIN_PERMISSION_ID)
      )
        .to.be.revertedWithCustomError(pm, 'Unauthorized')
        .withArgs(
          pm.address,
          pm.address,
          otherSigner.address,
          ROOT_PERMISSION_ID
        );
    });

    it('reverts if `_where` is `ANY_ADDR`', async () => {
      await expect(
        pm.freeze(ANY_ADDR, ADMIN_PERMISSION_ID)
      ).to.be.revertedWithCustomError(pm, 'FreezeOnAnyAddressDisallowed');
    });
  });

  describe('bulk on multiple target', () => {
    it('should bulk grant ADMIN_PERMISSION on different targets', async () => {
      const signers = await ethers.getSigners();
      await pm.grant(pm.address, signers[0].address, ADMIN_PERMISSION_ID);
      const bulkItems: ItemMultiTarget[] = [
        {
          operation: Operation.Grant,
          where: signers[1].address,
          who: signers[2].address,
          oracle: addressZero,
          permissionId: ADMIN_PERMISSION_ID,
        },
        {
          operation: Operation.Grant,
          where: signers[2].address,
          who: signers[3].address,
          oracle: addressZero,
          permissionId: ADMIN_PERMISSION_ID,
        },
      ];

      await pm.bulkOnMultiTarget(bulkItems);
      for (const item of bulkItems) {
        const permission = await pm.getAuthPermission(
          item.where,
          item.who,
          item.permissionId
        );
        expect(permission).to.be.equal(ALLOW_FLAG);
      }
    });

    it('should bulk freeze', async () => {
      const signers = await ethers.getSigners();
      await pm.grant(
        pm.address,
        signers[0].address,
        ethers.utils.id('PERMISSION_ID_1')
      );
      await pm.grant(
        pm.address,
        signers[0].address,
        ethers.utils.id('PERMISSION_ID_2')
      );
      const bulkItems: ItemMultiTarget[] = [
        {
          operation: Operation.Freeze,
          where: signers[1].address,
          who: signers[2].address,
          oracle: addressZero,
          permissionId: ethers.utils.id('PERMISSION_ID_1'),
        },
        {
          operation: Operation.Freeze,
          where: signers[2].address,
          who: signers[3].address,
          oracle: addressZero,
          permissionId: ethers.utils.id('PERMISSION_ID_2'),
        },
      ];
      await pm.bulkOnMultiTarget(bulkItems);
      for (const item of bulkItems) {
        const permission = await pm.isFrozen(item.where, item.permissionId);
        expect(permission).to.be.equal(true);
      }
    });

    it('should bulk revoke', async () => {
      const signers = await ethers.getSigners();
      await pm.grant(
        signers[1].address,
        signers[0].address,
        ADMIN_PERMISSION_ID
      );
      await pm.grant(
        signers[2].address,
        signers[0].address,
        ADMIN_PERMISSION_ID
      );
      const bulkItems: ItemMultiTarget[] = [
        {
          operation: Operation.Revoke,
          where: signers[1].address,
          who: signers[0].address,
          oracle: addressZero,
          permissionId: ADMIN_PERMISSION_ID,
        },
        {
          operation: Operation.Revoke,
          where: signers[2].address,
          who: signers[0].address,
          oracle: addressZero,
          permissionId: ADMIN_PERMISSION_ID,
        },
      ];
      await pm.bulkOnMultiTarget(bulkItems);
      for (const item of bulkItems) {
        const permission = await pm.getAuthPermission(
          item.where,
          item.who,
          item.permissionId
        );
        expect(permission).to.be.equal(UNSET_FLAG);
      }
    });

    it('should grant with oracle', async () => {
      const signers = await ethers.getSigners();
      await pm.grant(pm.address, signers[0].address, ADMIN_PERMISSION_ID);
      const bulkItems: ItemMultiTarget[] = [
        {
          operation: Operation.GrantWithOracle,
          where: signers[1].address,
          who: signers[0].address,
          oracle: signers[3].address,
          permissionId: ADMIN_PERMISSION_ID,
        },
        {
          operation: Operation.GrantWithOracle,
          where: signers[2].address,
          who: signers[0].address,
          oracle: signers[4].address,
          permissionId: ADMIN_PERMISSION_ID,
        },
      ];
      await pm.bulkOnMultiTarget(bulkItems);
      for (const item of bulkItems) {
        const permission = await pm.getAuthPermission(
          item.where,
          item.who,
          item.permissionId
        );
        expect(permission).to.be.equal(item.oracle);
      }
    });

    it('throws Unauthorized error when caller does not have ROOT_PERMISSION_ID permission', async () => {
      const signers = await ethers.getSigners();
      const bulkItems: ItemMultiTarget[] = [
        {
          operation: Operation.Grant,
          where: signers[1].address,
          who: signers[0].address,
          oracle: addressZero,
          permissionId: ADMIN_PERMISSION_ID,
        },
      ];

      await expect(pm.connect(signers[2]).bulkOnMultiTarget(bulkItems))
        .to.be.revertedWithCustomError(pm, 'Unauthorized')
        .withArgs(
          pm.address,
          signers[1].address,
          signers[2].address,
          ROOT_PERMISSION_ID
        );
    });
  });
  describe('bulk on single target', () => {
    it('should bulk grant ADMIN_PERMISSION', async () => {
      const signers = await ethers.getSigners();
      const bulkItems: ItemSingleTarget[] = [
        {
          operation: Operation.Grant,
          who: signers[1].address,
          permissionId: ADMIN_PERMISSION_ID,
        },
        {
          operation: Operation.Grant,
          who: signers[2].address,
          permissionId: ADMIN_PERMISSION_ID,
        },
        {
          operation: Operation.Grant,
          who: signers[3].address,
          permissionId: ADMIN_PERMISSION_ID,
        },
      ];
      await pm.bulkOnSingleTarget(pm.address, bulkItems);
      for (const item of bulkItems) {
        const permission = await pm.getAuthPermission(
          pm.address,
          item.who,
          item.permissionId
        );
        expect(permission).to.be.equal(ALLOW_FLAG);
      }
    });

    it('should bulk freeze', async () => {
      const signers = await ethers.getSigners();
      const bulkItems: ItemSingleTarget[] = [
        {
          operation: Operation.Freeze,
          who: signers[1].address,
          permissionId: ethers.utils.id('PERMISSION_ID_1'),
        },
        {
          operation: Operation.Freeze,
          who: signers[2].address,
          permissionId: ethers.utils.id('PERMISSION_ID_2'),
        },
        {
          operation: Operation.Freeze,
          who: signers[3].address,
          permissionId: ethers.utils.id('PERMISSION_ID_3'),
        },
      ];
      await pm.bulkOnSingleTarget(pm.address, bulkItems);
      for (const item of bulkItems) {
        const permission = await pm.isFrozen(pm.address, item.permissionId);
        expect(permission).to.be.equal(true);
      }
    });

    it('should bulk revoke', async () => {
      const signers = await ethers.getSigners();
      await pm.grant(pm.address, signers[1].address, ADMIN_PERMISSION_ID);
      await pm.grant(pm.address, signers[2].address, ADMIN_PERMISSION_ID);
      await pm.grant(pm.address, signers[3].address, ADMIN_PERMISSION_ID);
      const bulkItems: ItemSingleTarget[] = [
        {
          operation: Operation.Revoke,
          who: signers[1].address,
          permissionId: ADMIN_PERMISSION_ID,
        },
        {
          operation: Operation.Revoke,
          who: signers[2].address,
          permissionId: ADMIN_PERMISSION_ID,
        },
        {
          operation: Operation.Revoke,
          who: signers[3].address,
          permissionId: ADMIN_PERMISSION_ID,
        },
      ];
      await pm.bulkOnSingleTarget(pm.address, bulkItems);
      for (const item of bulkItems) {
        const permission = await pm.getAuthPermission(
          pm.address,
          item.who,
          item.permissionId
        );
        expect(permission).to.be.equal(UNSET_FLAG);
      }
    });

    it('should handle bulk mixed', async () => {
      const signers = await ethers.getSigners();
      await pm.grant(pm.address, signers[1].address, ADMIN_PERMISSION_ID);
      const bulkItems: ItemSingleTarget[] = [
        {
          operation: Operation.Revoke,
          who: signers[1].address,
          permissionId: ADMIN_PERMISSION_ID,
        },
        {
          operation: Operation.Grant,
          who: signers[2].address,
          permissionId: ADMIN_PERMISSION_ID,
        },
        {
          operation: Operation.Freeze,
          who: signers[3].address,
          permissionId: ADMIN_PERMISSION_ID,
        },
      ];

      await pm.bulkOnSingleTarget(pm.address, bulkItems);
      expect(
        await pm.getAuthPermission(
          pm.address,
          signers[1].address,
          ADMIN_PERMISSION_ID
        )
      ).to.be.equal(UNSET_FLAG);
      expect(
        await pm.getAuthPermission(
          pm.address,
          signers[2].address,
          ADMIN_PERMISSION_ID
        )
      ).to.be.equal(ALLOW_FLAG);
      expect(await pm.isFrozen(pm.address, ADMIN_PERMISSION_ID)).to.be.equal(
        true
      );
    });

    it('should revert on error', async () => {
      const signers = await ethers.getSigners();
      await pm.grant(pm.address, signers[1].address, ADMIN_PERMISSION_ID);
      const bulkItems: ItemSingleTarget[] = [
        {
          operation: Operation.Revoke,
          who: signers[1].address,
          permissionId: ADMIN_PERMISSION_ID,
        },
        {
          operation: Operation.Grant,
          who: signers[2].address,
          permissionId: ADMIN_PERMISSION_ID,
        },
        {
          operation: Operation.Freeze,
          who: signers[3].address,
          permissionId: ADMIN_PERMISSION_ID,
        },
        {
          operation: Operation.Freeze,
          who: signers[3].address,
          permissionId: ADMIN_PERMISSION_ID,
        },
      ];

      await expect(pm.bulkOnSingleTarget(pm.address, bulkItems))
<<<<<<< HEAD
        .to.emit(pm, 'Revoked')
        .withArgs(
          ADMIN_PERMISSION_ID,
          ownerSigner.address,
=======
        .to.be.revertedWithCustomError(pm, 'PermissionFrozen')
        .withArgs(pm.address, ADMIN_PERMISSION_ID);
      expect(
        await pm.getAuthPermission(
>>>>>>> c06fbfbe
          pm.address,
          signers[1].address
        )
        .to.emit(pm, 'Granted')
        .withArgs(
          ADMIN_PERMISSION_ID,
          ownerSigner.address,
          pm.address,
          signers[2].address
        )
        .to.emit(pm, 'Frozen')
        .withArgs(ADMIN_PERMISSION_ID, ownerSigner.address, pm.address);

      // Even though the ADMIN_PERMISSION_ID becomes frozen, signers[2].address still has it granted.
      expect(
        await pm.getAuthPermission(
          pm.address,
          signers[2].address,
          ADMIN_PERMISSION_ID
        )
      ).to.be.equal(ALLOW_FLAG);
      expect(await pm.isFrozen(pm.address, ADMIN_PERMISSION_ID)).to.be.equal(
        true
      );
    });

    it('should not allow', async () => {
      const bulkItems: ItemSingleTarget[] = [
        {
          operation: Operation.Grant,
          who: otherSigner.address,
          permissionId: ADMIN_PERMISSION_ID,
        },
      ];
      await expect(
        pm.connect(otherSigner).bulkOnSingleTarget(pm.address, bulkItems)
      )
        .to.be.revertedWithCustomError(pm, 'Unauthorized')
        .withArgs(
          pm.address,
          pm.address,
          otherSigner.address,
          ROOT_PERMISSION_ID
        );
    });

    it('should not allow for non ROOT', async () => {
      await pm.grant(pm.address, otherSigner.address, ADMIN_PERMISSION_ID);
      const bulkItems: ItemSingleTarget[] = [
        {
          operation: Operation.Grant,
          who: otherSigner.address,
          permissionId: ADMIN_PERMISSION_ID,
        },
      ];
      await expect(
        pm.connect(otherSigner).bulkOnSingleTarget(pm.address, bulkItems)
      )
        .to.be.revertedWithCustomError(pm, 'Unauthorized')
        .withArgs(
          pm.address,
          pm.address,
          otherSigner.address,
          ROOT_PERMISSION_ID
        );
    });
  });

  describe('isGranted', () => {
    it('should return true if the permission is granted to the user', async () => {
      await pm.grant(pm.address, otherSigner.address, ADMIN_PERMISSION_ID);
      const isGranted = await pm.callStatic.isGranted(
        pm.address,
        otherSigner.address,
        ADMIN_PERMISSION_ID,
        []
      );
      expect(isGranted).to.be.equal(true);
    });

    it('should return false if the permissions is not granted to the user', async () => {
      const isGranted = await pm.callStatic.isGranted(
        pm.address,
        otherSigner.address,
        ADMIN_PERMISSION_ID,
        []
      );
      expect(isGranted).to.be.equal(false);
    });

    it('should return true for permissions granted to any address on a specific target contract using the `ANY_ADDR` flag', async () => {
      const anyAddr = await pm.getAnyAddr();
      const oracle = await DeployTestPermissionOracle();
      await pm.grantWithOracle(
        pm.address,
        anyAddr,
        ADMIN_PERMISSION_ID,
        oracle.address
      );
      await pm.grantWithOracle(
        anyAddr,
        pm.address,
        ADMIN_PERMISSION_ID,
        oracle.address
      );
      const isGranted_1 = await pm.callStatic.isGranted(
        pm.address,
        anyAddr,
        ADMIN_PERMISSION_ID,
        oracle.address
      );
      const isGranted_2 = await pm.callStatic.isGranted(
        pm.address,
        anyAddr,
        ADMIN_PERMISSION_ID,
        oracle.address
      );
      expect(isGranted_1).to.be.equal(true);
      expect(isGranted_2).to.be.equal(true);
    });

    it('should be callable by anyone', async () => {
      const isGranted = await pm
        .connect(otherSigner)
        .callStatic.isGranted(
          pm.address,
          otherSigner.address,
          ADMIN_PERMISSION_ID,
          []
        );
      expect(isGranted).to.be.equal(false);
    });
  });

  describe('isFrozen', () => {
    it('should return true', async () => {
      await pm.freeze(pm.address, ADMIN_PERMISSION_ID);
      const isFrozen = await pm.callStatic.isFrozen(
        pm.address,
        ADMIN_PERMISSION_ID
      );
      expect(isFrozen).to.be.equal(true);
    });

    it('should return false', async () => {
      const isFrozen = await pm.callStatic.isFrozen(
        pm.address,
        ADMIN_PERMISSION_ID
      );
      expect(isFrozen).to.be.equal(false);
    });

    it('should be callable by anyone', async () => {
      const isFrozen = await pm
        .connect(otherSigner)
        .callStatic.isFrozen(pm.address, ADMIN_PERMISSION_ID);
      expect(isFrozen).to.be.equal(false);
    });
  });

  describe('_hasPermission', () => {
    let permissionOracle: PermissionOracleMock;

    beforeEach(async () => {
      permissionOracle = await DeployTestPermissionOracle();
    });

    it('should call IPermissionOracle.isGranted', async () => {
      await pm.grantWithOracle(
        pm.address,
        otherSigner.address,
        ADMIN_PERMISSION_ID,
        permissionOracle.address
      );
      expect(
        await pm.callStatic.isGranted(
          pm.address,
          otherSigner.address,
          ADMIN_PERMISSION_ID,
          []
        )
      ).to.be.equal(true);

      await permissionOracle.setWillPerform(false);
      expect(
        await pm.callStatic.isGranted(
          pm.address,
          otherSigner.address,
          ADMIN_PERMISSION_ID,
          []
        )
      ).to.be.equal(false);
    });
  });

  describe('helpers', () => {
    it('should hash PERMISSIONS', async () => {
      const packed = ethers.utils.solidityPack(
        ['string', 'address', 'address', 'address'],
        ['PERMISSION', ownerSigner.address, pm.address, ROOT_PERMISSION_ID]
      );
      const hash = ethers.utils.keccak256(packed);
      const contractHash = await pm.getPermissionHash(
        pm.address,
        ownerSigner.address,
        ROOT_PERMISSION_ID
      );
      expect(hash).to.be.equal(contractHash);
    });

    it('should hash IMMUTABLE', async () => {
      const packed = ethers.utils.solidityPack(
        ['string', 'address', 'address'],
        ['IMMUTABLE', pm.address, ROOT_PERMISSION_ID]
      );
      const hash = ethers.utils.keccak256(packed);
      const contractHash = await pm.getFrozenPermissionHash(
        pm.address,
        ROOT_PERMISSION_ID
      );
      expect(hash).to.be.equal(contractHash);
    });
  });
});<|MERGE_RESOLUTION|>--- conflicted
+++ resolved
@@ -139,13 +139,7 @@
       await pm.grant(pm.address, otherSigner.address, ADMIN_PERMISSION_ID);
       await expect(
         pm.grant(pm.address, otherSigner.address, ADMIN_PERMISSION_ID)
-<<<<<<< HEAD
       ).to.not.emit(pm, 'Granted');
-=======
-      )
-        .to.be.revertedWithCustomError(pm, 'PermissionAlreadyGranted')
-        .withArgs(pm.address, otherSigner.address, ADMIN_PERMISSION_ID);
->>>>>>> c06fbfbe
     });
 
     it('should revert if frozen', async () => {
@@ -250,7 +244,6 @@
           ADMIN_PERMISSION_ID,
           ALLOW_FLAG
         )
-<<<<<<< HEAD
       ).to.not.emit(pm, 'Granted');
     });
 
@@ -268,23 +261,20 @@
           pm.address,
           otherSigner.address,
           ADMIN_PERMISSION_ID,
-          newOracle // different address from what we pass in the previous grantWithOracle
-        )
-      ).to.be.revertedWith(
-        customError(
-          'PermissionAlreadyGrantedForDifferentOracle',
+          newOracle
+        )
+      )
+        .to.be.revertedWithCustomError(
+          pm,
+          'PermissionAlreadyGrantedForDifferentOracle'
+        )
+        .withArgs(
           pm.address,
           otherSigner.address,
           ADMIN_PERMISSION_ID,
           ALLOW_FLAG,
           newOracle
-        )
-      );
-=======
-      )
-        .to.be.revertedWithCustomError(pm, 'PermissionAlreadyGranted')
-        .withArgs(pm.address, otherSigner.address, ADMIN_PERMISSION_ID);
->>>>>>> c06fbfbe
+        );
     });
 
     it('should revert when oracle is not present for `who = ANY_ADDR` or `where = ANY_ADDR` and permissionId is not restricted', async () => {
@@ -426,13 +416,7 @@
       await pm.revoke(pm.address, otherSigner.address, ADMIN_PERMISSION_ID);
       await expect(
         pm.revoke(pm.address, otherSigner.address, ADMIN_PERMISSION_ID)
-<<<<<<< HEAD
       ).to.not.emit(pm, 'Revoked');
-=======
-      )
-        .to.be.revertedWithCustomError(pm, 'PermissionAlreadyRevoked')
-        .withArgs(pm.address, otherSigner.address, ADMIN_PERMISSION_ID);
->>>>>>> c06fbfbe
     });
 
     it('should not allow', async () => {
@@ -483,16 +467,10 @@
 
     it('should not emit frozen if already frozen', async () => {
       await pm.freeze(pm.address, ADMIN_PERMISSION_ID);
-<<<<<<< HEAD
       await expect(pm.freeze(pm.address, ADMIN_PERMISSION_ID)).to.not.emit(
         pm,
         'Frozen'
       );
-=======
-      await expect(pm.freeze(pm.address, ADMIN_PERMISSION_ID))
-        .to.be.revertedWithCustomError(pm, 'PermissionFrozen')
-        .withArgs(pm.address, ADMIN_PERMISSION_ID);
->>>>>>> c06fbfbe
     });
 
     it('should not allow', async () => {
@@ -818,7 +796,7 @@
       );
     });
 
-    it('should revert on error', async () => {
+    it('should emit correct events on bulk', async () => {
       const signers = await ethers.getSigners();
       await pm.grant(pm.address, signers[1].address, ADMIN_PERMISSION_ID);
       const bulkItems: ItemSingleTarget[] = [
@@ -845,17 +823,10 @@
       ];
 
       await expect(pm.bulkOnSingleTarget(pm.address, bulkItems))
-<<<<<<< HEAD
         .to.emit(pm, 'Revoked')
         .withArgs(
           ADMIN_PERMISSION_ID,
           ownerSigner.address,
-=======
-        .to.be.revertedWithCustomError(pm, 'PermissionFrozen')
-        .withArgs(pm.address, ADMIN_PERMISSION_ID);
-      expect(
-        await pm.getAuthPermission(
->>>>>>> c06fbfbe
           pm.address,
           signers[1].address
         )
@@ -864,7 +835,8 @@
           ADMIN_PERMISSION_ID,
           ownerSigner.address,
           pm.address,
-          signers[2].address
+          signers[2].address,
+          ALLOW_FLAG
         )
         .to.emit(pm, 'Frozen')
         .withArgs(ADMIN_PERMISSION_ID, ownerSigner.address, pm.address);
