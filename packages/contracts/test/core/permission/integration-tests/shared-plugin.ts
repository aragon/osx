import {expect} from 'chai';
import {ethers} from 'hardhat';
import {SignerWithAddress} from '@nomiclabs/hardhat-ethers/signers';

import {TestSharedPlugin, TestIdGatingOracle, DAO} from '../../../../typechain';
<<<<<<< HEAD
import {customError} from '../../../test-utils/custom-error-helper';
import {deployNewDAO} from '../../../test-utils/dao';
=======
>>>>>>> c06fbfbe

const ID_GATED_ACTION_PERMISSION_ID = ethers.utils.id(
  'ID_GATED_ACTION_PERMISSION'
);

describe('SharedPlugin', function () {
  let signers: SignerWithAddress[];
  let testPlugin: TestSharedPlugin;
  let managingDao: DAO;
  let dao1: DAO;
  let dao2: DAO;
  let ownerAddress: string;
  let expectedUnauthorizedErrorArguments: string[];

  beforeEach(async () => {
    signers = await ethers.getSigners();
    ownerAddress = await signers[0].getAddress();

    // Deploy the managing DAO and two other DAOs
    const DAO = await ethers.getContractFactory('DAO');
<<<<<<< HEAD
    managingDAO = await deployNewDAO(ownerAddress);
    dao1 = await deployNewDAO(ownerAddress);
    dao2 = await deployNewDAO(ownerAddress);
=======
    managingDao = await DAO.deploy();
    dao1 = await DAO.deploy();
    dao2 = await DAO.deploy();
    await managingDao.initialize(
      '0x',
      ownerAddress,
      ethers.constants.AddressZero
    );
    await dao1.initialize('0x', ownerAddress, ethers.constants.AddressZero);
    await dao2.initialize('0x', ownerAddress, ethers.constants.AddressZero);
>>>>>>> c06fbfbe

    // Deploy the `TestSharedPlugin`
    const TestSharedPlugin = await ethers.getContractFactory(
      'TestSharedPlugin'
    );
    testPlugin = await TestSharedPlugin.deploy();
    await testPlugin.initialize(managingDao.address);

    expectedUnauthorizedErrorArguments = [
      managingDao.address,
      testPlugin.address,
      testPlugin.address,
      ownerAddress,
      ID_GATED_ACTION_PERMISSION_ID,
    ];
  });

  it('increments IDs', async () => {
    expect(
      await testPlugin.callStatic.createNewObject(dao1.address)
    ).to.be.equal(0);

    const tx = await testPlugin.createNewObject(dao1.address);
    await tx.wait();
    await ethers.provider.send('evm_mine', []);

    expect(
      await testPlugin.callStatic.createNewObject(dao1.address)
    ).to.be.equal(1);
  });

  describe('idGatedAction:', async () => {
    let oracle: TestIdGatingOracle;

    beforeEach(async () => {});
    it('executes if the ID is allowed', async () => {
      const allowedId = 0;

      // Deploy `TestIdGatingOracle` and set the allowed ID in the constructor
      const Oracle = await ethers.getContractFactory('TestIdGatingOracle');
      oracle = await Oracle.deploy(allowedId);

      // Grants signers[0] the permission to do ID gated actions with the deployed `TestIdGatingOracle` oracle
      dao1.grantWithOracle(
        testPlugin.address,
        ownerAddress,
        ID_GATED_ACTION_PERMISSION_ID,
        oracle.address
      );

      // Deploy a new object in the `TestPlugin` which will have the ID 0
      const tx = await testPlugin.createNewObject(dao1.address);
      await tx.wait();
      await ethers.provider.send('evm_mine', []);

      // Check that the ID gated action can be executed
      await expect(testPlugin.callStatic.idGatedAction(allowedId)).to.not.be
        .reverted;
    });

    it('reverts if the ID does not exist', async () => {
      const allowedId = 0;
      const nonExistingId = 1;

      // Deploy the oracle and set the allowed ID
      const Oracle = await ethers.getContractFactory('TestIdGatingOracle');
      oracle = await Oracle.deploy(allowedId);

      // Grants signers[0] the permission to do ID gated actions with the deployed `TestIdGatingOracle` oracle
      dao1.grantWithOracle(
        testPlugin.address,
        ownerAddress,
        ID_GATED_ACTION_PERMISSION_ID,
        oracle.address
      );

      // The call fails because no object with ID 1 exists
      await expect(testPlugin.callStatic.idGatedAction(nonExistingId))
        .to.be.revertedWithCustomError(testPlugin, 'ObjectIdNotAssigned')
        .withArgs(nonExistingId);

      // Create object with ID 0
      let tx = await testPlugin.createNewObject(dao1.address);
      await tx.wait();
      await ethers.provider.send('evm_mine', []);

      // The call still fails because no object with ID 1 exists
      await expect(testPlugin.callStatic.idGatedAction(nonExistingId))
        .to.be.revertedWithCustomError(testPlugin, 'ObjectIdNotAssigned')
        .withArgs(nonExistingId);

      // The call executes for the allowed ID 0
      await expect(testPlugin.callStatic.idGatedAction(allowedId)).to.not.be
        .reverted;
    });

    it('reverts if the ID is not allowed', async () => {
      // deploy oracle and set allowed ID
      const allowedId = 1;
      const existingButNotAllowedId = 0;

      const Oracle = await ethers.getContractFactory('TestIdGatingOracle');
      oracle = await Oracle.deploy(allowedId);

      // Grants signers[0] the permission to do ID gated actions on `testPlugin` via `oracle`
      dao1.grantWithOracle(
        testPlugin.address,
        ownerAddress,
        ID_GATED_ACTION_PERMISSION_ID,
        oracle.address
      );
      dao2.grantWithOracle(
        testPlugin.address,
        ownerAddress,
        ID_GATED_ACTION_PERMISSION_ID,
        oracle.address
      );

      // Create ID-gated object associated with `dao1`
      let tx = await testPlugin.createNewObject(dao1.address);
      await tx.wait();
      tx = await testPlugin.createNewObject(dao2.address);
      await tx.wait();

      await ethers.provider.send('evm_mine', []);

      // The call is allowed for the allowed ID
      await expect(testPlugin.callStatic.idGatedAction(allowedId)).to.not.be
        .reverted;

      // The call fails if the ID differs
      await expect(testPlugin.callStatic.idGatedAction(existingButNotAllowedId))
        .to.be.revertedWithCustomError(testPlugin, 'DaoUnauthorized')
        .withArgs(...expectedUnauthorizedErrorArguments);
    });

    it('reverts if the permission is missing', async () => {
      // Deploy oracle and set allowed ID
      const allowedId = 0;

      const Oracle = await ethers.getContractFactory('TestIdGatingOracle');
      oracle = await Oracle.deploy(allowedId);

      // Create ID-gated object associated with `dao1`
      const tx = await testPlugin.createNewObject(dao1.address);
      await tx.wait();
      await ethers.provider.send('evm_mine', []);

      await expect(testPlugin.callStatic.idGatedAction(allowedId))
        .to.be.revertedWithCustomError(testPlugin, 'DaoUnauthorized')
        .withArgs(...expectedUnauthorizedErrorArguments);
    });

    it('reverts if the permission is set in the wrong DAO', async () => {
      // Deploy oracle and set allowed ID
      const allowedId = 0;

      const Oracle = await ethers.getContractFactory('TestIdGatingOracle');
      oracle = await Oracle.deploy(allowedId);

      // Grants signers[0] the permission to do ID gated actions with the deployed `TestIdGatingOracle` oracle
      dao2.grantWithOracle(
        testPlugin.address,
        ownerAddress,
        ID_GATED_ACTION_PERMISSION_ID,
        oracle.address
      );

      // Create ID-gated object associated with `dao1`
      const tx = await testPlugin.createNewObject(dao1.address);
      await tx.wait();
      await ethers.provider.send('evm_mine', []);

      await expect(testPlugin.callStatic.idGatedAction(allowedId))
        .to.be.revertedWithCustomError(testPlugin, 'DaoUnauthorized')
        .withArgs(...expectedUnauthorizedErrorArguments);
    });

    it('reverts if the object belongs to the wrong DAO', async () => {
      // Deploy oracle and set allowed ID
      const allowedId = 0;

      const Oracle = await ethers.getContractFactory('TestIdGatingOracle');
      oracle = await Oracle.deploy(allowedId);

      // Grants signers[0] the permission to do ID gated actions with the deployed `TestIdGatingOracle` oracle
      dao1.grantWithOracle(
        testPlugin.address,
        ownerAddress,
        ID_GATED_ACTION_PERMISSION_ID,
        oracle.address
      );

      // Create ID-gated object associated with `dao1`
      const tx = await testPlugin.createNewObject(dao2.address);
      await tx.wait();
      await ethers.provider.send('evm_mine', []);

      await expect(testPlugin.callStatic.idGatedAction(allowedId))
        .to.be.revertedWithCustomError(testPlugin, 'DaoUnauthorized')
        .withArgs(...expectedUnauthorizedErrorArguments);
    });
  });
});<|MERGE_RESOLUTION|>--- conflicted
+++ resolved
@@ -3,11 +3,7 @@
 import {SignerWithAddress} from '@nomiclabs/hardhat-ethers/signers';
 
 import {TestSharedPlugin, TestIdGatingOracle, DAO} from '../../../../typechain';
-<<<<<<< HEAD
-import {customError} from '../../../test-utils/custom-error-helper';
 import {deployNewDAO} from '../../../test-utils/dao';
-=======
->>>>>>> c06fbfbe
 
 const ID_GATED_ACTION_PERMISSION_ID = ethers.utils.id(
   'ID_GATED_ACTION_PERMISSION'
@@ -28,22 +24,9 @@
 
     // Deploy the managing DAO and two other DAOs
     const DAO = await ethers.getContractFactory('DAO');
-<<<<<<< HEAD
-    managingDAO = await deployNewDAO(ownerAddress);
+    managingDao = await deployNewDAO(ownerAddress);
     dao1 = await deployNewDAO(ownerAddress);
     dao2 = await deployNewDAO(ownerAddress);
-=======
-    managingDao = await DAO.deploy();
-    dao1 = await DAO.deploy();
-    dao2 = await DAO.deploy();
-    await managingDao.initialize(
-      '0x',
-      ownerAddress,
-      ethers.constants.AddressZero
-    );
-    await dao1.initialize('0x', ownerAddress, ethers.constants.AddressZero);
-    await dao2.initialize('0x', ownerAddress, ethers.constants.AddressZero);
->>>>>>> c06fbfbe
 
     // Deploy the `TestSharedPlugin`
     const TestSharedPlugin = await ethers.getContractFactory(
