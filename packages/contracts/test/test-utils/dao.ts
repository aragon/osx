--- conflicted
+++ resolved
@@ -1,17 +1,11 @@
 import {ethers} from 'hardhat';
-<<<<<<< HEAD
-import {
-  ActionExecute__factory,
-} from '../../typechain';
-=======
-import {DAO} from '../../typechain';
+import {DAO, ActionExecute__factory} from '../../typechain';
 import {deployWithProxy} from './proxy';
->>>>>>> 31e35979
 
 export async function deployNewDAO(ownerAddress: string): Promise<DAO> {
   const DAO = await ethers.getContractFactory('DAO');
   let dao = await deployWithProxy<DAO>(DAO);
-  
+
   await dao.initialize('0x00', ownerAddress, ethers.constants.AddressZero);
 
   return dao;
@@ -34,7 +28,9 @@
       data: iface.encodeFunctionData('setTest', [num]),
       value: 0,
     },
-    failActionMessage: ethers.utils.hexlify(ethers.utils.toUtf8Bytes("ActionExecute:Revert")).substring(2),
-    successActionResult: ethers.utils.hexZeroPad(ethers.utils.hexlify(num), 32)
+    failActionMessage: ethers.utils
+      .hexlify(ethers.utils.toUtf8Bytes('ActionExecute:Revert'))
+      .substring(2),
+    successActionResult: ethers.utils.hexZeroPad(ethers.utils.hexlify(num), 32),
   };
 }