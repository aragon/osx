--- conflicted
+++ resolved
@@ -33,13 +33,8 @@
   },
   "homepage": "https://github.com/aragon/core#readme",
   "devDependencies": {
-<<<<<<< HEAD
-    "@defi-wonderland/smock": "^2.0.7",
-    "@nomiclabs/hardhat-ethers": "^2.2.1",
-=======
     "@defi-wonderland/smock": "^2.3.4",
     "@nomiclabs/hardhat-ethers": "^2.0.2",
->>>>>>> 84fd036a
     "@nomiclabs/hardhat-etherscan": "^3.0.3",
     "@nomiclabs/hardhat-waffle": "^2.0.1",
     "@openzeppelin/hardhat-upgrades": "^1.21.0",
@@ -72,11 +67,7 @@
     "rollup": "^2.70.1",
     "rollup-plugin-dts": "^4.2.0",
     "solhint": "^3.3.6",
-<<<<<<< HEAD
-    "solidity-coverage": "^0.7.17",
-=======
     "solidity-coverage": "^0.8.2",
->>>>>>> 84fd036a
     "solidity-docgen": "^0.6.0-beta.19",
     "tmp-promise": "^3.0.3",
     "ts-node": "^8.1.0",
