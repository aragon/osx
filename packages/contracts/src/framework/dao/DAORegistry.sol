--- conflicted
+++ resolved
@@ -11,12 +11,8 @@
 /// @title Register your unique DAO subdomain
 /// @author Aragon Association - 2022-2023
 /// @notice This contract provides the possibility to register a DAO.
-<<<<<<< HEAD
+/// @custom:security-contact sirt@aragon.org
 contract DAORegistry is InterfaceBasedRegistry, ProtocolVersion {
-=======
-/// @custom:security-contact sirt@aragon.org
-contract DAORegistry is InterfaceBasedRegistry {
->>>>>>> c359ed0f
     /// @notice The ID of the permission required to call the `register` function.
     bytes32 public constant REGISTER_DAO_PERMISSION_ID = keccak256("REGISTER_DAO_PERMISSION");
 
