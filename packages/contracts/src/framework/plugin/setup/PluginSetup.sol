--- conflicted
+++ resolved
@@ -14,12 +14,8 @@
 /// @title PluginSetup
 /// @author Aragon Association - 2022-2023
 /// @notice An abstract contract that developers have to inherit from to write the setup of a plugin.
-<<<<<<< HEAD
+/// @custom:security-contact sirt@aragon.org
 abstract contract PluginSetup is ERC165, IPluginSetup, ProtocolVersion {
-=======
-/// @custom:security-contact sirt@aragon.org
-abstract contract PluginSetup is ERC165, IPluginSetup {
->>>>>>> c359ed0f
     /// @inheritdoc IPluginSetup
     function prepareUpdate(
         address _dao,
