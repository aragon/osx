--- conflicted
+++ resolved
@@ -58,11 +58,7 @@
         SetupPayload calldata _payload
     ) external returns (PermissionLib.MultiTargetPermission[] memory permissions);
 
-<<<<<<< HEAD
-    /// @notice Returns the plugin's base implementation.
-=======
     /// @notice Returns the plugin implementation address.
->>>>>>> 6e73e744
     /// @return The address of the plugin implementation contract.
     /// @dev The implementation can be instantiated via the `new` keyword, cloned via the minimal clones pattern (see [ERC-1167](https://eips.ethereum.org/EIPS/eip-1167)), or proxied via the UUPS pattern (see [ERC-1822](https://eips.ethereum.org/EIPS/eip-1822)).
     function implementation() external view returns (address);
