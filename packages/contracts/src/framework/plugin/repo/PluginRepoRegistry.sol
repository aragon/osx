// SPDX-License-Identifier: AGPL-3.0-or-later

pragma solidity 0.8.17;

import {ProtocolVersion} from "../../../utils/protocol/ProtocolVersion.sol";
import {IDAO} from "../../../core/dao/IDAO.sol";
import {ENSSubdomainRegistrar} from "../../utils/ens/ENSSubdomainRegistrar.sol";
import {InterfaceBasedRegistry} from "../../utils/InterfaceBasedRegistry.sol";
import {isSubdomainValid} from "../../utils/RegistryUtils.sol";
import {IPluginRepo} from "./IPluginRepo.sol";

/// @title PluginRepoRegistry
/// @author Aragon Association - 2022-2023
/// @notice This contract maintains an address-based registry of plugin repositories in the Aragon App DAO framework.
<<<<<<< HEAD
contract PluginRepoRegistry is InterfaceBasedRegistry, ProtocolVersion {
=======
/// @custom:security-contact sirt@aragon.org
contract PluginRepoRegistry is InterfaceBasedRegistry {
>>>>>>> c359ed0f
    /// @notice The ID of the permission required to call the `register` function.
    bytes32 public constant REGISTER_PLUGIN_REPO_PERMISSION_ID =
        keccak256("REGISTER_PLUGIN_REPO_PERMISSION");

    /// @notice The ENS subdomain registrar registering the PluginRepo subdomains.
    ENSSubdomainRegistrar public subdomainRegistrar;

    /// @notice Emitted if a new plugin repository is registered.
    /// @param subdomain The subdomain of the plugin repository.
    /// @param pluginRepo The address of the plugin repository.
    event PluginRepoRegistered(string subdomain, address pluginRepo);

    /// @notice Thrown if the plugin subdomain doesn't match the regex `[0-9a-z\-]`
    error InvalidPluginSubdomain(string subdomain);

    /// @notice Thrown if the plugin repository subdomain is empty.
    error EmptyPluginRepoSubdomain();

    /// @dev Used to disallow initializing the implementation contract by an attacker for extra safety.
    /// @custom:oz-upgrades-unsafe-allow constructor
    constructor() {
        _disableInitializers();
    }

    /// @notice Initializes the contract by setting calling the `InterfaceBasedRegistry` base class initialize method.
    /// @param _dao The address of the managing DAO.
    /// @param _subdomainRegistrar The `ENSSubdomainRegistrar` where `ENS` subdomain will be registered.
    function initialize(IDAO _dao, ENSSubdomainRegistrar _subdomainRegistrar) external initializer {
        bytes4 pluginRepoInterfaceId = type(IPluginRepo).interfaceId;
        __InterfaceBasedRegistry_init(_dao, pluginRepoInterfaceId);

        subdomainRegistrar = _subdomainRegistrar;
    }

    /// @notice Registers a plugin repository with a subdomain and address.
    /// @param subdomain The subdomain of the PluginRepo.
    /// @param pluginRepo The address of the PluginRepo contract.
    function registerPluginRepo(
        string calldata subdomain,
        address pluginRepo
    ) external auth(REGISTER_PLUGIN_REPO_PERMISSION_ID) {
        if (!(bytes(subdomain).length > 0)) {
            revert EmptyPluginRepoSubdomain();
        }

        if (!isSubdomainValid(subdomain)) {
            revert InvalidPluginSubdomain({subdomain: subdomain});
        }

        bytes32 labelhash = keccak256(bytes(subdomain));
        subdomainRegistrar.registerSubnode(labelhash, pluginRepo);

        _register(pluginRepo);

        emit PluginRepoRegistered(subdomain, pluginRepo);
    }

    /// @notice This empty reserved space is put in place to allow future versions to add new variables without shifting down storage in the inheritance chain (see [OpenZeppelin's guide about storage gaps](https://docs.openzeppelin.com/contracts/4.x/upgradeable#storage_gaps)).
    uint256[49] private __gap;
}<|MERGE_RESOLUTION|>--- conflicted
+++ resolved
@@ -12,12 +12,8 @@
 /// @title PluginRepoRegistry
 /// @author Aragon Association - 2022-2023
 /// @notice This contract maintains an address-based registry of plugin repositories in the Aragon App DAO framework.
-<<<<<<< HEAD
+/// @custom:security-contact sirt@aragon.org
 contract PluginRepoRegistry is InterfaceBasedRegistry, ProtocolVersion {
-=======
-/// @custom:security-contact sirt@aragon.org
-contract PluginRepoRegistry is InterfaceBasedRegistry {
->>>>>>> c359ed0f
     /// @notice The ID of the permission required to call the `register` function.
     bytes32 public constant REGISTER_PLUGIN_REPO_PERMISSION_ID =
         keccak256("REGISTER_PLUGIN_REPO_PERMISSION");
