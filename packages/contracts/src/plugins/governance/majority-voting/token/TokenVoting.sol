--- conflicted
+++ resolved
@@ -105,15 +105,8 @@
             revert NoVotingPower();
         }
 
-<<<<<<< HEAD
-        if (votingToken.getPastVotes(_msgSender(), snapshotBlock) < minProposerVotingPower()) {
-            revert ProposalCreationForbidden(_msgSender());
-        }
-
         (_startDate, _endDate) = _validateProposalDates(_startDate, _endDate);
 
-=======
->>>>>>> a4ae6623
         proposalId = _createProposal({
             _creator: _msgSender(),
             _metadata: _metadata,
