--- conflicted
+++ resolved
@@ -472,13 +472,8 @@
     /// @param _items The array of single-targeted permission operations to apply.
     function applySingleTargetPermissions(
         address _where,
-<<<<<<< HEAD
-        PermissionLib.SingleTargetPermission[] calldata items
+        PermissionLib.SingleTargetPermission[] calldata _items
     ) external virtual {
-=======
-        PermissionLib.SingleTargetPermission[] calldata _items
-    ) external virtual { 
->>>>>>> 0819fc5c
         bool isRoot_ = _isRoot(msg.sender);
         if (
             !isGranted(address(this), msg.sender, APPLY_TARGET_PERMISSION_ID, msg.data) && !isRoot_
@@ -489,7 +484,6 @@
         for (uint256 i; i < _items.length; ) {
             PermissionLib.SingleTargetPermission memory item = _items[i];
             Permission storage permission = permissions[permissionHash(_where, item.permissionId)];
-            bool isOwnerAndRoot = permission.owners[msg.sender] != 0 && isRoot_;
 
             if (
                 !_checkOwnerForApplyTargetMethods(
@@ -857,7 +851,10 @@
     /// @param _permission Permission struct to check.
     /// @return True if the permission is frozen and otherwise false
     function _isPermissionFrozen(Permission storage _permission) private view returns (bool) {
-        return _permission.grantCounter == 0 && _permission.revokeCounter == 0 && _permission.owners[address(1)] != 0;
+        return
+            _permission.grantCounter == 0 &&
+            _permission.revokeCounter == 0 &&
+            _permission.owners[address(1)] != 0;
     }
 
     /// @notice A private function to be used to check permissions on the permission manager contract (`address(this)`) itself.
