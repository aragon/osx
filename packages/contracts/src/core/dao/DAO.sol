--- conflicted
+++ resolved
@@ -79,11 +79,7 @@
     string private _daoURI;
 
     /// @notice The state variable for the reentrancy guard of the `execute` function.
-<<<<<<< HEAD
-    /// @dev The variable can of value `_NOT_ENTERED = 1` or `_ENTERED = 2` in usage and shoud be initialized with `_NOT_ENTERED`.
-=======
     /// @dev Added in v1.3.0. The variable can be of value `_NOT_ENTERED = 1` or `_ENTERED = 2` in usage and is initialized with `_NOT_ENTERED`.
->>>>>>> 7b4e1835
     uint256 private _reentrancyStatus;
 
     /// @notice Thrown if a call is reentrant.
@@ -148,11 +144,7 @@
         address _trustedForwarder,
         string calldata daoURI_
     ) external reinitializer(2) {
-<<<<<<< HEAD
-        _reentrancyStatus = _NOT_ENTERED;
-=======
         _reentrancyStatus = _NOT_ENTERED; // added in v1.3.0
->>>>>>> 7b4e1835
 
         _registerInterface(type(IDAO).interfaceId);
         _registerInterface(type(IERC1271).interfaceId);
@@ -179,11 +171,7 @@
             revert ProtocolVersionUpgradeNotSupported(_previousProtocolVersion);
         }
 
-<<<<<<< HEAD
-        // Initialize `_reentrancyStatus` that was added in v1.3.0
-=======
         // Initialize `_reentrancyStatus` that was added in v1.3.0.
->>>>>>> 7b4e1835
         if (_previousProtocolVersion[1] <= 2) {
             _reentrancyStatus = _NOT_ENTERED;
         }
