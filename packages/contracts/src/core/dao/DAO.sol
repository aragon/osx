--- conflicted
+++ resolved
@@ -381,11 +381,6 @@
         emit NewURI(daoURI_);
     }
 
-<<<<<<< HEAD
-    /// @notice This empty reserved space is put in place to allow future versions to add new variables without shifting down storage in the inheritance chain (see [OpenZepplins guide about storage gaps](https://docs.openzeppelin.com/contracts/4.x/upgradeable#storage_gaps)).
+    /// @notice This empty reserved space is put in place to allow future versions to add new variables without shifting down storage in the inheritance chain (see [OpenZeppelin's guide about storage gaps](https://docs.openzeppelin.com/contracts/4.x/upgradeable#storage_gaps)).
     uint256[46] private __gap;
-=======
-    /// @notice This empty reserved space is put in place to allow future versions to add new variables without shifting down storage in the inheritance chain (see [OpenZeppelin's guide about storage gaps](https://docs.openzeppelin.com/contracts/4.x/upgradeable#storage_gaps)).
-    uint256[47] private __gap;
->>>>>>> 527474bb
 }