--- conflicted
+++ resolved
@@ -13,10 +13,7 @@
 import "@openzeppelin/contracts-upgradeable/utils/AddressUpgradeable.sol";
 import "@openzeppelin/contracts/interfaces/IERC1271.sol";
 
-<<<<<<< HEAD
-=======
 import {IProtocolVersion} from "../../utils/protocol/IProtocolVersion.sol";
->>>>>>> 4bd57892
 import {ProtocolVersion} from "../../utils/protocol/ProtocolVersion.sol";
 import {PermissionManager} from "../permission/PermissionManager.sol";
 import {CallbackHandler} from "../utils/CallbackHandler.sol";
@@ -184,11 +181,7 @@
         // Register Interface `ProtocolVersion` that was added in v1.3.0.
         if (_previousProtocolVersion[1] <= 2) {
             _reentrancyStatus = _NOT_ENTERED;
-<<<<<<< HEAD
-            _registerInterface(type(ProtocolVersion).interfaceId);
-=======
             _registerInterface(type(IProtocolVersion).interfaceId);
->>>>>>> 4bd57892
         }
     }
 
