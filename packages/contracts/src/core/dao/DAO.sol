// SPDX-License-Identifier: AGPL-3.0-or-later

pragma solidity 0.8.17;

import "@openzeppelin/contracts-upgradeable/utils/introspection/ERC165StorageUpgradeable.sol";
import "@openzeppelin/contracts-upgradeable/proxy/utils/Initializable.sol";
import "@openzeppelin/contracts-upgradeable/proxy/utils/UUPSUpgradeable.sol";
import "@openzeppelin/contracts-upgradeable/token/ERC20/utils/SafeERC20Upgradeable.sol";
import "@openzeppelin/contracts-upgradeable/token/ERC20/IERC20Upgradeable.sol";
import "@openzeppelin/contracts-upgradeable/token/ERC721/IERC721ReceiverUpgradeable.sol";
import "@openzeppelin/contracts-upgradeable/token/ERC1155/IERC1155Upgradeable.sol";
import "@openzeppelin/contracts-upgradeable/token/ERC1155/IERC1155ReceiverUpgradeable.sol";
import "@openzeppelin/contracts-upgradeable/utils/AddressUpgradeable.sol";
import "@openzeppelin/contracts/interfaces/IERC1271.sol";

import {IProtocolVersion} from "../../utils/protocol/IProtocolVersion.sol";
import {ProtocolVersion} from "../../utils/protocol/ProtocolVersion.sol";
import {PermissionManager} from "../permission/PermissionManager.sol";
import {CallbackHandler} from "../utils/CallbackHandler.sol";
import {hasBit, flipBit} from "../utils/BitMap.sol";
import {IEIP4824} from "./IEIP4824.sol";
import {IDAO} from "./IDAO.sol";

/// @title DAO
/// @author Aragon Association - 2021-2023
/// @notice This contract is the entry point to the Aragon DAO framework and provides our users a simple and easy to use public interface.
/// @dev Public API of the Aragon DAO framework.
/// @custom:security-contact sirt@aragon.org
contract DAO is
    IEIP4824,
    Initializable,
    IERC1271,
    ERC165StorageUpgradeable,
    IDAO,
    UUPSUpgradeable,
    ProtocolVersion,
    PermissionManager,
    CallbackHandler
{
    using SafeERC20Upgradeable for IERC20Upgradeable;
    using AddressUpgradeable for address;

    /// @notice The ID of the permission required to call the `execute` function.
    bytes32 public constant EXECUTE_PERMISSION_ID = keccak256("EXECUTE_PERMISSION");

    /// @notice The ID of the permission required to call the `_authorizeUpgrade` function.
    bytes32 public constant UPGRADE_DAO_PERMISSION_ID = keccak256("UPGRADE_DAO_PERMISSION");

    /// @notice The ID of the permission required to call the `setMetadata` function.
    bytes32 public constant SET_METADATA_PERMISSION_ID = keccak256("SET_METADATA_PERMISSION");

    /// @notice The ID of the permission required to call the `setTrustedForwarder` function.
    bytes32 public constant SET_TRUSTED_FORWARDER_PERMISSION_ID =
        keccak256("SET_TRUSTED_FORWARDER_PERMISSION");

    /// @notice The ID of the permission required to call the `registerStandardCallback` function.
    bytes32 public constant REGISTER_STANDARD_CALLBACK_PERMISSION_ID =
        keccak256("REGISTER_STANDARD_CALLBACK_PERMISSION");

    /// @notice The ID of the permission required to validate [ERC-1271](https://eips.ethereum.org/EIPS/eip-1271) signatures.
    bytes32 public constant VALIDATE_SIGNATURE_PERMISSION_ID =
        keccak256("VALIDATE_SIGNATURE_PERMISSION");

    /// @notice The internal constant storing the maximal action array length.
    uint256 internal constant MAX_ACTIONS = 256;

    /// @notice The first out of two values to which the `_reentrancyStatus` state variable (used by the `nonReentrant` modifier) can be set inidicating that a function was not entered.
    uint256 private constant _NOT_ENTERED = 1;

    /// @notice The second out of two values to which the `_reentrancyStatus` state variable (used by the `nonReentrant` modifier) can be set inidicating that a function was entered.
    uint256 private constant _ENTERED = 2;

    /// @notice Removed variable that is left here to maintain the storage layout.
<<<<<<< HEAD
    /// @dev Introducedd in v1.0.0. Removed in v1.4.0.
=======
    /// @dev Introduced in v1.0.0. Removed in v1.4.0.
>>>>>>> 904efbaf
    /// @custom:oz-renamed-from signatureValidator
    address private __removed0;

    /// @notice The address of the trusted forwarder verifying meta transactions.
    /// @dev Added in v1.0.0.
    address private trustedForwarder;

    /// @notice The [EIP-4824](https://eips.ethereum.org/EIPS/eip-4824) DAO URI.
    /// @dev Added in v1.0.0.
    string private _daoURI;

    /// @notice The state variable for the reentrancy guard of the `execute` function.
    /// @dev Added in v1.3.0. The variable can be of value `_NOT_ENTERED = 1` or `_ENTERED = 2` in usage and is initialized with `_NOT_ENTERED`.
    uint256 private _reentrancyStatus;

    /// @notice Thrown if a call is reentrant.
    error ReentrantCall();

    /// @notice Thrown if the action array length is larger than `MAX_ACTIONS`.
    error TooManyActions();

    /// @notice Thrown if action execution has failed.
    /// @param index The index of the action in the action array that failed.
    error ActionFailed(uint256 index);

    /// @notice Thrown if an action has insufficent gas left.
    error InsufficientGas();

    /// @notice Thrown if the deposit amount is zero.
    error ZeroAmount();

    /// @notice Thrown if there is a mismatch between the expected and actually deposited amount of native tokens.
    /// @param expected The expected native token amount.
    /// @param actual The actual native token amount deposited.
    error NativeTokenDepositAmountMismatch(uint256 expected, uint256 actual);

    /// @notice Thrown if an upgrade is not supported from a specific protocol version .
    error ProtocolVersionUpgradeNotSupported(uint8[3] protocolVersion);

    /// @notice Thrown when a function is removed but left to not corrupt the interface ID.
    error FunctionRemoved();

    /// @notice Emitted when a new DAO URI is set.
    /// @param daoURI The new URI.
    event NewURI(string daoURI);

    /// @notice A modifier to protect a function from calling itself, directly or indirectly (reentrancy).
    /// @dev Currently, this modifier is only applied to the `execute()` function. If this is used multiple times, private `_beforeNonReentrant()` and `_afterNonReentrant()` functions should be created to prevent code duplication.
    modifier nonReentrant() {
        if (_reentrancyStatus == _ENTERED) {
            revert ReentrantCall();
        }
        _reentrancyStatus = _ENTERED;

        _;

        _reentrancyStatus = _NOT_ENTERED;
    }

    /// @notice Disables the initializers on the implementation contract to prevent it from being left uninitialized.
    /// @custom:oz-upgrades-unsafe-allow constructor
    constructor() {
        _disableInitializers();
    }

    /// @notice Initializes the DAO by
    /// - setting the reentrancy status variable to `_NOT_ENTERED`
    /// - registering the [ERC-165](https://eips.ethereum.org/EIPS/eip-165) interface ID
    /// - setting the trusted forwarder for meta transactions
    /// - giving the `ROOT_PERMISSION_ID` permission to the initial owner (that should be revoked and transferred to the DAO after setup).
    /// @dev This method is required to support [ERC-1822](https://eips.ethereum.org/EIPS/eip-1822).
    /// @param _metadata IPFS hash that points to all the metadata (logo, description, tags, etc.) of a DAO.
    /// @param _initialOwner The initial owner of the DAO having the `ROOT_PERMISSION_ID` permission.
    /// @param _trustedForwarder The trusted forwarder responsible for verifying meta transactions.
    /// @param daoURI_ The DAO URI required to support [ERC-4824](https://eips.ethereum.org/EIPS/eip-4824).
    function initialize(
        bytes calldata _metadata,
        address _initialOwner,
        address _trustedForwarder,
        string calldata daoURI_
    ) external reinitializer(2) {
        _reentrancyStatus = _NOT_ENTERED; // added in v1.3.0

        _registerInterface(type(IDAO).interfaceId);
        _registerInterface(type(IERC1271).interfaceId);
        _registerInterface(type(IEIP4824).interfaceId);
        _registerInterface(type(IProtocolVersion).interfaceId); // added in v1.3.0
        _registerTokenInterfaces();

        _setMetadata(_metadata);
        _setTrustedForwarder(_trustedForwarder);
        _setDaoURI(daoURI_);
        __PermissionManager_init(_initialOwner);
    }

    /// @notice Initializes the DAO after an upgrade from a previous protocol version.
    /// @param _previousProtocolVersion The semantic protocol version number of the previous DAO implementation contract this upgrade is transitioning from.
    /// @param _initData The initialization data to be passed to via `upgradeToAndCall` (see [ERC-1967](https://docs.openzeppelin.com/contracts/4.x/api/proxy#ERC1967Upgrade)).
    function initializeFrom(
        uint8[3] calldata _previousProtocolVersion,
        bytes calldata _initData
    ) external reinitializer(2) {
        _initData; // Silences the unused function parameter warning.

        // Check that the contract is not upgrading from a different major release.
        if (_previousProtocolVersion[0] != 1) {
            revert ProtocolVersionUpgradeNotSupported(_previousProtocolVersion);
        }

        // Initialize `_reentrancyStatus` that was added in v1.3.0.
        // Register Interface `ProtocolVersion` that was added in v1.3.0.
        if (_previousProtocolVersion[1] <= 2) {
            _reentrancyStatus = _NOT_ENTERED;
            _registerInterface(type(IProtocolVersion).interfaceId);
        }
    }

    /// @inheritdoc PermissionManager
    function isPermissionRestrictedForAnyAddr(
        bytes32 _permissionId
    ) internal pure override returns (bool) {
        return
            _permissionId == EXECUTE_PERMISSION_ID ||
            _permissionId == UPGRADE_DAO_PERMISSION_ID ||
            _permissionId == SET_METADATA_PERMISSION_ID ||
            _permissionId == SET_TRUSTED_FORWARDER_PERMISSION_ID ||
            _permissionId == REGISTER_STANDARD_CALLBACK_PERMISSION_ID;
    }

    /// @notice Internal method authorizing the upgrade of the contract via the [upgradeability mechanism for UUPS proxies](https://docs.openzeppelin.com/contracts/4.x/api/proxy#UUPSUpgradeable) (see [ERC-1822](https://eips.ethereum.org/EIPS/eip-1822)).
    /// @dev The caller must have the `UPGRADE_DAO_PERMISSION_ID` permission.
    function _authorizeUpgrade(address) internal virtual override auth(UPGRADE_DAO_PERMISSION_ID) {}

    /// @inheritdoc IDAO
    function setTrustedForwarder(
        address _newTrustedForwarder
    ) external override auth(SET_TRUSTED_FORWARDER_PERMISSION_ID) {
        _setTrustedForwarder(_newTrustedForwarder);
    }

    /// @inheritdoc IDAO
    function getTrustedForwarder() external view virtual override returns (address) {
        return trustedForwarder;
    }

    /// @inheritdoc IDAO
    function hasPermission(
        address _where,
        address _who,
        bytes32 _permissionId,
        bytes memory _data
    ) external view override returns (bool) {
        return isGranted({_where: _where, _who: _who, _permissionId: _permissionId, _data: _data});
    }

    /// @inheritdoc IDAO
    function setMetadata(
        bytes calldata _metadata
    ) external override auth(SET_METADATA_PERMISSION_ID) {
        _setMetadata(_metadata);
    }

    /// @inheritdoc IDAO
    function execute(
        bytes32 _callId,
        Action[] calldata _actions,
        uint256 _allowFailureMap
    )
        external
        override
        nonReentrant
        auth(EXECUTE_PERMISSION_ID)
        returns (bytes[] memory execResults, uint256 failureMap)
    {
        // Check that the action array length is within bounds.
        if (_actions.length > MAX_ACTIONS) {
            revert TooManyActions();
        }

        execResults = new bytes[](_actions.length);

        uint256 gasBefore;
        uint256 gasAfter;

        for (uint256 i = 0; i < _actions.length; ) {
            gasBefore = gasleft();

            (bool success, bytes memory result) = _actions[i].to.call{value: _actions[i].value}(
                _actions[i].data
            );
            gasAfter = gasleft();

            // Check if failure is allowed
            if (!hasBit(_allowFailureMap, uint8(i))) {
                // Check if the call failed.
                if (!success) {
                    revert ActionFailed(i);
                }
            } else {
                // Check if the call failed.
                if (!success) {
                    // Make sure that the action call did not fail because 63/64 of `gasleft()` was insufficient to execute the external call `.to.call` (see [ERC-150](https://eips.ethereum.org/EIPS/eip-150)).
                    // In specific scenarios, i.e. proposal execution where the last action in the action array is allowed to fail, the account calling `execute` could force-fail this action by setting a gas limit
                    // where 63/64 is insufficient causing the `.to.call` to fail, but where the remaining 1/64 gas are sufficient to successfully finish the `execute` call.
                    if (gasAfter < gasBefore / 64) {
                        revert InsufficientGas();
                    }

                    // Store that this action failed.
                    failureMap = flipBit(failureMap, uint8(i));
                }
            }

            execResults[i] = result;

            unchecked {
                ++i;
            }
        }

        emit Executed({
            actor: msg.sender,
            callId: _callId,
            actions: _actions,
            allowFailureMap: _allowFailureMap,
            failureMap: failureMap,
            execResults: execResults
        });
    }

    /// @inheritdoc IDAO
    function deposit(
        address _token,
        uint256 _amount,
        string calldata _reference
    ) external payable override {
        if (_amount == 0) revert ZeroAmount();

        if (_token == address(0)) {
            if (msg.value != _amount)
                revert NativeTokenDepositAmountMismatch({expected: _amount, actual: msg.value});
        } else {
            if (msg.value != 0)
                revert NativeTokenDepositAmountMismatch({expected: 0, actual: msg.value});

            IERC20Upgradeable(_token).safeTransferFrom(msg.sender, address(this), _amount);
        }

        emit Deposited(msg.sender, _token, _amount, _reference);
    }

    /// @inheritdoc IDAO
    function setSignatureValidator(address) external pure override {
        revert FunctionRemoved();
    }

    /// @inheritdoc IDAO
    /// @dev Relays the validation logic determining who is allowed to sign on behalf of the DAO to its permission manager.
    /// Caller specific bypassing can be set direct granting (i.e., `grant({_where: dao, _who: specificErc1271Caller, _permissionId: VALIDATE_SIGNATURE_PERMISSION_ID})`).
    /// Caller specific signature validation logic can be set by granting with a `PermissionCondition` (i.e., `grantWithCondition({_where: dao, _who: specificErc1271Caller, _permissionId: VALIDATE_SIGNATURE_PERMISSION_ID, _condition: yourConditionImplementation})`)
    /// Generic signature validation logic can be set for all calling contracts by granting with a `PermissionCondition` to `PermissionManager.ANY_ADDR()` (i.e., `grantWithCondition({_where: dao, _who: PermissionManager.ANY_ADDR(), _permissionId: VALIDATE_SIGNATURE_PERMISSION_ID, _condition: yourConditionImplementation})`).
    function isValidSignature(
        bytes32 _hash,
        bytes memory _signature
    ) external view override(IDAO, IERC1271) returns (bytes4) {
        if (
            isGranted({
                _where: address(this),
                _who: msg.sender,
                _permissionId: VALIDATE_SIGNATURE_PERMISSION_ID,
                _data: abi.encode(_hash, _signature)
            })
        ) {
            return 0x1626ba7e; // `type(IERC1271).interfaceId` = bytes4(keccak256("isValidSignature(bytes32,bytes)")`
        }
        return 0xffffffff; // `bytes4(uint32(type(uint32).max-1))`
    }

    /// @notice Emits the `NativeTokenDeposited` event to track native token deposits that weren't made via the deposit method.
    /// @dev This call is bound by the gas limitations for `send`/`transfer` calls introduced by [ERC-2929](https://eips.ethereum.org/EIPS/eip-2929).
    /// Gas cost increases in future hard forks might break this function. As an alternative, [ERC-2930](https://eips.ethereum.org/EIPS/eip-2930)-type transactions using access lists can be employed.
    receive() external payable {
        emit NativeTokenDeposited(msg.sender, msg.value);
    }

    /// @notice Fallback to handle future versions of the [ERC-165](https://eips.ethereum.org/EIPS/eip-165) standard.
    /// @param _input An alias being equivalent to `msg.data`. This feature of the fallback function was introduced with the [solidity compiler version 0.7.6](https://github.com/ethereum/solidity/releases/tag/v0.7.6)
    /// @return The magic number registered for the function selector triggering the fallback.
    fallback(bytes calldata _input) external returns (bytes memory) {
        bytes4 magicNumber = _handleCallback(msg.sig, _input);
        return abi.encode(magicNumber);
    }

    /// @notice Emits the MetadataSet event if new metadata is set.
    /// @param _metadata Hash of the IPFS metadata object.
    function _setMetadata(bytes calldata _metadata) internal {
        emit MetadataSet(_metadata);
    }

    /// @notice Sets the trusted forwarder on the DAO and emits the associated event.
    /// @param _trustedForwarder The trusted forwarder address.
    function _setTrustedForwarder(address _trustedForwarder) internal {
        trustedForwarder = _trustedForwarder;

        emit TrustedForwarderSet(_trustedForwarder);
    }

    /// @notice Registers the [ERC-721](https://eips.ethereum.org/EIPS/eip-721) and [ERC-1155](https://eips.ethereum.org/EIPS/eip-1155) interfaces and callbacks.
    function _registerTokenInterfaces() private {
        _registerInterface(type(IERC721ReceiverUpgradeable).interfaceId);
        _registerInterface(type(IERC1155ReceiverUpgradeable).interfaceId);

        _registerCallback(
            IERC721ReceiverUpgradeable.onERC721Received.selector,
            IERC721ReceiverUpgradeable.onERC721Received.selector
        );
        _registerCallback(
            IERC1155ReceiverUpgradeable.onERC1155Received.selector,
            IERC1155ReceiverUpgradeable.onERC1155Received.selector
        );
        _registerCallback(
            IERC1155ReceiverUpgradeable.onERC1155BatchReceived.selector,
            IERC1155ReceiverUpgradeable.onERC1155BatchReceived.selector
        );
    }

    /// @inheritdoc IDAO
    function registerStandardCallback(
        bytes4 _interfaceId,
        bytes4 _callbackSelector,
        bytes4 _magicNumber
    ) external override auth(REGISTER_STANDARD_CALLBACK_PERMISSION_ID) {
        _registerInterface(_interfaceId);
        _registerCallback(_callbackSelector, _magicNumber);
        emit StandardCallbackRegistered(_interfaceId, _callbackSelector, _magicNumber);
    }

    /// @inheritdoc IEIP4824
    function daoURI() external view returns (string memory) {
        return _daoURI;
    }

    /// @notice Updates the set DAO URI to a new value.
    /// @param newDaoURI The new DAO URI to be set.
    function setDaoURI(string calldata newDaoURI) external auth(SET_METADATA_PERMISSION_ID) {
        _setDaoURI(newDaoURI);
    }

    /// @notice Sets the new [ERC-4824](https://eips.ethereum.org/EIPS/eip-4824) DAO URI and emits the associated event.
    /// @param daoURI_ The new DAO URI.
    function _setDaoURI(string calldata daoURI_) internal {
        _daoURI = daoURI_;

        emit NewURI(daoURI_);
    }

    /// @notice This empty reserved space is put in place to allow future versions to add new variables without shifting down storage in the inheritance chain (see [OpenZeppelin's guide about storage gaps](https://docs.openzeppelin.com/contracts/4.x/upgradeable#storage_gaps)).
    uint256[46] private __gap;
}<|MERGE_RESOLUTION|>--- conflicted
+++ resolved
@@ -71,11 +71,7 @@
     uint256 private constant _ENTERED = 2;
 
     /// @notice Removed variable that is left here to maintain the storage layout.
-<<<<<<< HEAD
-    /// @dev Introducedd in v1.0.0. Removed in v1.4.0.
-=======
     /// @dev Introduced in v1.0.0. Removed in v1.4.0.
->>>>>>> 904efbaf
     /// @custom:oz-renamed-from signatureValidator
     address private __removed0;
 
