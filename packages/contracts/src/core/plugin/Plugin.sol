// SPDX-License-Identifier: AGPL-3.0-or-later

pragma solidity ^0.8.8;

import {ERC165} from "@openzeppelin/contracts/utils/introspection/ERC165.sol";

import {IProtocolVersion, ProtocolVersion} from "../../utils/protocol/ProtocolVersion.sol";
import {IDAO} from "../dao/IDAO.sol";
import {DaoAuthorizable} from "./dao-authorizable/DaoAuthorizable.sol";
import {IPlugin} from "./IPlugin.sol";

/// @title Plugin
/// @author Aragon Association - 2022-2023
/// @notice An abstract, non-upgradeable contract to inherit from when creating a plugin being deployed via the `new` keyword.
<<<<<<< HEAD
abstract contract Plugin is IPlugin, ERC165, DaoAuthorizable, ProtocolVersion {
=======
/// @custom:security-contact sirt@aragon.org
abstract contract Plugin is IPlugin, ERC165, DaoAuthorizable {
>>>>>>> c359ed0f
    /// @notice Constructs the plugin by storing the associated DAO.
    /// @param _dao The DAO contract.
    constructor(IDAO _dao) DaoAuthorizable(_dao) {}

    /// @inheritdoc IPlugin
    function pluginType() public pure override returns (PluginType) {
        return PluginType.Constructable;
    }

    /// @notice Checks if this or the parent contract supports an interface by its ID.
    /// @param _interfaceId The ID of the interface.
    /// @return Returns `true` if the interface is supported.
    function supportsInterface(bytes4 _interfaceId) public view virtual override returns (bool) {
        return
            _interfaceId == type(IPlugin).interfaceId ||
            _interfaceId == type(IProtocolVersion).interfaceId ||
            super.supportsInterface(_interfaceId);
    }
}<|MERGE_RESOLUTION|>--- conflicted
+++ resolved
@@ -12,12 +12,8 @@
 /// @title Plugin
 /// @author Aragon Association - 2022-2023
 /// @notice An abstract, non-upgradeable contract to inherit from when creating a plugin being deployed via the `new` keyword.
-<<<<<<< HEAD
+/// @custom:security-contact sirt@aragon.org
 abstract contract Plugin is IPlugin, ERC165, DaoAuthorizable, ProtocolVersion {
-=======
-/// @custom:security-contact sirt@aragon.org
-abstract contract Plugin is IPlugin, ERC165, DaoAuthorizable {
->>>>>>> c359ed0f
     /// @notice Constructs the plugin by storing the associated DAO.
     /// @param _dao The DAO contract.
     constructor(IDAO _dao) DaoAuthorizable(_dao) {}
