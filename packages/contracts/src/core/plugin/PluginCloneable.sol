--- conflicted
+++ resolved
@@ -12,17 +12,13 @@
 /// @title PluginCloneable
 /// @author Aragon Association - 2022-2023
 /// @notice An abstract, non-upgradeable contract to inherit from when creating a plugin being deployed via the minimal clones pattern (see [ERC-1167](https://eips.ethereum.org/EIPS/eip-1167)).
-<<<<<<< HEAD
+/// @custom:security-contact sirt@aragon.org
 abstract contract PluginCloneable is
     IPlugin,
     ERC165Upgradeable,
     DaoAuthorizableUpgradeable,
     ProtocolVersion
 {
-=======
-/// @custom:security-contact sirt@aragon.org
-abstract contract PluginCloneable is IPlugin, ERC165Upgradeable, DaoAuthorizableUpgradeable {
->>>>>>> c359ed0f
     /// @notice Disables the initializers on the implementation contract to prevent it from being left uninitialized.
     /// @custom:oz-upgrades-unsafe-allow constructor
     constructor() {
