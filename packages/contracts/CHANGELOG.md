# Aragon Core Contracts

All notable changes to this project will be documented in this file.

The format is based on [Keep a Changelog](https://keepachangelog.com/en/1.0.0/),
and this project adheres to [Semantic Versioning](https://semver.org/spec/v2.0.0.html).

## [UPCOMING]

### Added

- Added `AllowlistVotingSetup` and `ERC20VotingSetup`.
- Added utility functions (`deployPluginRepoRegistry`, `deployPluginSetupProcessor`, `deployPluginRepoFactory`, and `filterEvents`) to the test suite.
- Added `DaoAuthorizableBase` class.
- Added `DaoAuthorizableClonable` using OpenZepplin initialization.
- Added mocks and tests for the `Plugin` and `PluginSetup` classes.
- Added `PluginSetupProcessor` to be the main class processing `PluginSetup` contracts and applying permissions in the installing DAO.
- Added `DaoAuthorizableUpgradeable` and a free `_auth` function to provide an `auth` modifier to the different plugin types and prevent code duplication.
- Added `PluginCloneable`, `PluginTransparentUpgradeable`.
- Added goerli configuration to deploy to the Goerli testnet.
- Added `AragonPlugin` and `AragonUpgradeablePlugin` for developers to inherit from for their concrete plugin implementations.
- Added helper function `test/test-utils/ens.ts` deploying the `ENSSubdomainRegistrar` and `ENS`-related contracts.
- Added Multi Target Bulk Permission object for `PermissionManager` with the oracle option as well.
- Added Abstract `PluginSetup` for the devs to inherit from for their concrete plugin manager implementation.
- Added the `solidity-docgen` hardhat plugin by OpenZepplin to automatically generate documentation via `yarn docgen`.
- Added deployment script for `ENSSubdomainRegistrar`.
- Added `ENSSubdomainRegistrar` `Component` to register subdomains at the ENS.
- Added `IPluginRepo` interface for plugin PluginRepo contract.
- Added `PluginRepo` contract.
- Added `InterfaceBasedRegistry` base to be used for creating any ERC165-based registry such as DAO-Registry and `AragonPluginRegistry`.
- Added `AragonPluginRegistry` contract for registering `PluginRepo`s.
- Added `PluginRepoFactory` contract for creating `PluginRepo`s.
- Added testing for `PluginRepo`, `InterfaceBasedRegistry`, `AragonPluginRegistry` and `PluginRepoFactory`.
- Added deployment script for `managing-dao`, `plugin-registry` and `pluginRepo-factory`.
- Added an abstract `ERC165RegistryBase` `Component` to register contracts by their address based on their ERC165 interface ID.
- Added a concrete `ERC165Registry` implementation.
- Added ENS support for `PluginRepoRegistry`.

### Changed

- Refactored `DAOFactory`to use`PluginSetupProcessor`.
- Refactored NatSpec comments and names for the contracts related to the `Plugin` and `PluginSetup`.
- Renamed `PluginTransparentUpgradeable` to `PluginUpgradeable`.
- Refactored `AdaptiveERC165` into an independent `CallbackHandler` contract and separated `ERC165` from it.
- Adapted `Component` to use `DaoAuthorizableUpgradeable` until it is fully refactored to become `Plugin`.
- Refactored `DaoAuthorizable` to use the newly introduced, free `_auth` function to prevent code duplication.
- Improved `Counter` examples and added respective `PluginSetup` example contracts.
- Renamed `PluginManager` to `PluginSetup` and refactored it to be a two-transaction process consisting of a `prepare` and an `apply` step.
- Replaced `AragonPlugin` and `AragonUpgradeablePlugin` by `Plugin` and `PluginUUPSUpgradeable`, respectively.
- Changed `DAORegistry` to use the `ENSSubdomainRegistrar` so that a DAO name can only be registered once.
- Updated deploy script to correctly use `ERC1967Proxy`.
- Renamed `hasPermission` to `isGranted` in both `PermissionManager` and `IPermissionOracle`.
- Renamed several contracts, methods, variables, and constants as well as associated folder names.
- Updated deployment scripts for `managing-dao`, `dao-registry`, `aragon-plugin-registry`, `dao-factory`.
- Changed `registry.ts` to `dao-registry.ts` and updated testing.
- Changed `Registry` to `DAORegistry` and updated to inherit from `InterfaceBasedRegistry`.
- Bumped `@openzeppelin/contracts` and `@openzeppelin/contracts-upgradeable` to `4.7.0` and fixed `GovernanceWrappedERC20` accordingly.
- Refactored import statements.
- Changed `ERC165RegistryBase` to `InterfaceBasedRegistry`.
- Changed order of deployment scripts.
- Changed folder structure of tests.
- Refactored event names and NatSpec comments.
<<<<<<< HEAD
- Renamed `TestComponent`, `TestSharedComponent` to `TestPlugin`, `TestPluginComponent`.
- Renamed `createProxy` function to `createERC1967Proxy`.
=======
- Replaces custom ERC1271 interface with Openzeppelins interface.
>>>>>>> 993f11c3

### Removed

- Removed `AppStorage` and related helpers `PluginERC1967Proxy`, `TransparentProxy`.
- Removed `PluginConstants` that were related to the previous, indexd plugin setup solution.
- Removed restrictions regarding plugin's address in `PluginRepo`.
- Removed `deepEqual` overwrite of `equal` property in Chai Assertion used for testing of emitted events.
- Removed `ERC165Registry`.
- Removed `Component` and `MetaTxComponent`.

## v0.2.0-alpha

### Added

- Added tests for the `ACL` and `IACLOracle`.
- Allow tokens to be minted to DAO's treasury by passing address(0) as receiver in `TokenFactory`.

### Changed

- Generalized `MerkleMinter` and made it a `MetaTxComponent`.
- Generalized `MerkleDistributor` and made it a `MetaTxComponent`.

### Removed

## v0.1.0-alpha

### Added

- Added workflow and scripts in `.github/helpers/contracts/dummy-dao/` to create dummy daos, deposits and proposals on contract deploy.
- Added `VoteConfig` struct in the `DAOFactory` to allow better typechain support for the creation of daos.
- Added `MetaTxComponent`.

### Changed

- Renamed the event `SetMetadata` to `MetadataSet`.
- Completed the `IDAO` interface and changed `DAO` accordingly.
- Decoupled `Permissions` from `BaseRelayRecipient`.
- Fixed OZ contracts-upgradeable `Initializable`.

### Removed

- Removed `Relay` interface from `Permissions.sol`.

## v0.0.1-alpha

### Added

- First version of the package, exposing the JSON artifacts.<|MERGE_RESOLUTION|>--- conflicted
+++ resolved
@@ -60,12 +60,9 @@
 - Changed order of deployment scripts.
 - Changed folder structure of tests.
 - Refactored event names and NatSpec comments.
-<<<<<<< HEAD
 - Renamed `TestComponent`, `TestSharedComponent` to `TestPlugin`, `TestPluginComponent`.
 - Renamed `createProxy` function to `createERC1967Proxy`.
-=======
 - Replaces custom ERC1271 interface with Openzeppelins interface.
->>>>>>> 993f11c3
 
 ### Removed
 
