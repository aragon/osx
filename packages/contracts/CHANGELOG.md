--- conflicted
+++ resolved
@@ -9,11 +9,8 @@
 
 ### Added
 
-<<<<<<< HEAD
 - Added support for relase metadata.
-=======
 - Added `IMembership` and `IMembershipContract` and the `MembershipContractAnnounced` event.
->>>>>>> a9904038
 - Added a `metadata.json` file for all plugins.
 - Added `startDate` and `endDate` to the `ProposalCreated` event.
 - Added the `ProposalBase`, `Proposal`, and `ProposalUpgradeable` contracts to refactor and unify the proposal creation and execution process across all governance plugins.
