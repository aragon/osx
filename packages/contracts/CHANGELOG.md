--- conflicted
+++ resolved
@@ -21,11 +21,8 @@
 - Changed the type of `ProposalParameter.minApprovals`, `MultisigSettingsUpdated.minApprovals` from `uint256` to `uint16` , and added `approvals`(uint16) in the `Proposal` struct.
 - Changed `_canVote` logic to revert for votes being cast with `VoteOption.None`.
 - Changed `callId` in `DAO.execute()` from `uint256` to `bytes32`.
-<<<<<<< HEAD
 - Changed the `createProposal` function signature which expects `uint256` `allowFaiureMap` argument.
-=======
 - Changed all occurences of `oracle` to `condition`.
->>>>>>> dde63e42
 
 ### Removed
 
