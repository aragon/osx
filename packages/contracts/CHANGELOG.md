# Aragon Core Contracts

All notable changes to this project will be documented in this file.

The format is based on [Keep a Changelog](https://keepachangelog.com/en/1.0.0/),
and this project adheres to [Semantic Versioning](https://semver.org/spec/v2.0.0.html).

## [UPCOMING]

### Added

<<<<<<< HEAD
- Added test util functions such as `deployAragonPluginRegistry`, `deployPluginSetupProcessor`, `deployPluginRepoFactory` and `filterEvents`.
- Added `PluginSetupV1MockNonGovernance` mock and testing `DAOFactory` with non-governance plugins.
=======
- Added `DaoAuthorizableBase` class.
- Added `DaoAuthorizableClonable` using OpenZepplin initialization.
>>>>>>> a3b74fe8
- Added mocks and tests for the `Plugin` and `PluginSetup` classes.
- Added `PluginSetupProcessor` to be the main class processing `PluginSetup` contracts and applying permissions in the installing DAO.
- Added `DaoAuthorizableUpgradeable` and a free `_auth` function to provide an `auth` modifier to the different plugin types and prevent code duplication.
- Added `PluginCloneable`, `PluginTransparentUpgradeable`.
- Added goerli configuration to deploy to the Goerli testnet.
- Added `AragonPlugin` and `AragonUpgradeablePlugin` for developers to inherit from for their concrete plugin implementations.
- Added helper function `test/test-utils/ens.ts` deploying the `ENSSubdomainRegistrar` and `ENS`-related contracts.
- Added Multi Target Bulk Permission object for `PermissionManager` with the oracle option as well.
- Added Abstract `PluginSetup` for the devs to inherit from for their concrete plugin manager implementation.
- Added the `solidity-docgen` hardhat plugin by OpenZepplin to automatically generate documentation via `yarn docgen`.
- Added deployment script for `ENSSubdomainRegistrar`.
- Added `ENSSubdomainRegistrar` `Component` to register subdomains at the ENS.
- Added `IPluginRepo` interface for plugin PluginRepo contract.
- Added `PluginRepo` contract.
- Added `InterfaceBasedRegistry` base to be used for creating any ERC165-based registry such as DAO-Registry and `AragonPluginRegistry`.
- Added `AragonPluginRegistry` contract for registering `PluginRepo`s.
- Added `PluginRepoFactory` contract for creating `PluginRepo`s.
- Added testing for `PluginRepo`, `InterfaceBasedRegistry`, `AragonPluginRegistry` and `PluginRepoFactory`.
- Added deployment script for `managing-dao`, `plugin-registry` and `pluginRepo-factory`.
- Added an abstract `ERC165RegistryBase` `Component` to register contracts by their address based on their ERC165 interface ID.
- Added a concrete `ERC165Registry` implementation.

### Changed

<<<<<<< HEAD
- Refactored 'DAOFactory`to use`PluginSetupProcessor`.
=======
- Refactored NatSpec comments and names for the contracts related to the `Plugin` and `PluginSetup`.
- Renamed `PluginTransparentUpgradeable` to `PluginUpgradeable`.
- Refactored `AdaptiveERC165` into an independent `CallbackHandler` contract and separated `ERC165` from it.
>>>>>>> a3b74fe8
- Adapted `Component` to use `DaoAuthorizableUpgradeable` until it is fully refactored to become `Plugin`.
- Refactored `DaoAuthorizable` to use the newly introduced, free `_auth` function to prevent code duplication.
- Improved `Counter` examples and added respective `PluginSetup` example contracts.
- Renamed `PluginManager` to `PluginSetup` and refactored it to be a two-transaction process consisting of a `prepare` and an `apply` step.
- Replaced `AragonPlugin` and `AragonUpgradeablePlugin` by `Plugin` and `PluginUUPSUpgradeable`, respectively.
- Changed `DAORegistry` to use the `ENSSubdomainRegistrar` so that a DAO name can only be registered once.
- Updated deploy script to correctly use `ERC1967Proxy`.
- Renamed `hasPermission` to `isGranted` in both `PermissionManager` and `IPermissionOracle`.
- Renamed several contracts, methods, variables, and constants as well as associated folder names.
- Updated deployment scripts for `managing-dao`, `dao-registry`, `aragon-plugin-registry`, `dao-factory`.
- Changed `registry.ts` to `dao-registry.ts` and updated testing.
- Changed `Registry` to `DAORegistry` and updated to inherit from `InterfaceBasedRegistry`.
- Bumped `@openzeppelin/contracts` and `@openzeppelin/contracts-upgradeable` to `4.7.0` and fixed `GovernanceWrappedERC20` accordingly.
- Refactored import statements.
- Changed `ERC165RegistryBase` to `InterfaceBasedRegistry`.
- Changed order of deployment scripts.
- Changed folder structure of tests.
- Refactored event names and NatSpec comments.

### Removed

- Removed `AppStorage` and related helpers `PluginERC1967Proxy`, `TransparentProxy`.
- Removed `PluginConstants` that were related to the previous, indexd plugin setup solution.
- Removed restrictions regarding plugin's address in `PluginRepo`.
- Removed `deepEqual` overwrite of `equal` property in Chai Assertion used for testing of emitted events.
- Removed `ERC165Registry`.

## v0.2.0-alpha

### Added

- Added tests for the `ACL` and `IACLOracle`.
- Allow tokens to be minted to DAO's treasury by passing address(0) as receiver in `TokenFactory`.

### Changed

- Generalized `MerkleMinter` and made it a `MetaTxComponent`.
- Generalized `MerkleDistributor` and made it a `MetaTxComponent`.

### Removed

## v0.1.0-alpha

### Added

- Added workflow and scripts in `.github/helpers/contracts/dummy-dao/` to create dummy daos, deposits and proposals on contract deploy.
- Added `VoteConfig` struct in the `DAOFactory` to allow better typechain support for the creation of daos.
- Added `MetaTxComponent`.

### Changed

- Renamed the event `SetMetadata` to `MetadataSet`.
- Completed the `IDAO` interface and changed `DAO` accordingly.
- Decoupled `Permissions` from `BaseRelayRecipient`.
- Fixed OZ contracts-upgradeable `Initializable`.

### Removed

- Removed `Relay` interface from `Permissions.sol`.

## v0.0.1-alpha

### Added

- First version of the package, exposing the JSON artifacts.<|MERGE_RESOLUTION|>--- conflicted
+++ resolved
@@ -9,13 +9,10 @@
 
 ### Added
 
-<<<<<<< HEAD
 - Added test util functions such as `deployAragonPluginRegistry`, `deployPluginSetupProcessor`, `deployPluginRepoFactory` and `filterEvents`.
 - Added `PluginSetupV1MockNonGovernance` mock and testing `DAOFactory` with non-governance plugins.
-=======
 - Added `DaoAuthorizableBase` class.
 - Added `DaoAuthorizableClonable` using OpenZepplin initialization.
->>>>>>> a3b74fe8
 - Added mocks and tests for the `Plugin` and `PluginSetup` classes.
 - Added `PluginSetupProcessor` to be the main class processing `PluginSetup` contracts and applying permissions in the installing DAO.
 - Added `DaoAuthorizableUpgradeable` and a free `_auth` function to provide an `auth` modifier to the different plugin types and prevent code duplication.
@@ -40,13 +37,10 @@
 
 ### Changed
 
-<<<<<<< HEAD
 - Refactored 'DAOFactory`to use`PluginSetupProcessor`.
-=======
 - Refactored NatSpec comments and names for the contracts related to the `Plugin` and `PluginSetup`.
 - Renamed `PluginTransparentUpgradeable` to `PluginUpgradeable`.
 - Refactored `AdaptiveERC165` into an independent `CallbackHandler` contract and separated `ERC165` from it.
->>>>>>> a3b74fe8
 - Adapted `Component` to use `DaoAuthorizableUpgradeable` until it is fully refactored to become `Plugin`.
 - Refactored `DaoAuthorizable` to use the newly introduced, free `_auth` function to prevent code duplication.
 - Improved `Counter` examples and added respective `PluginSetup` example contracts.
