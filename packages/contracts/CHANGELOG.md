# Aragon OSx Contracts

All notable changes to this project will be documented in this file.

The format is based on [Keep a Changelog](https://keepachangelog.com/en/1.0.0/),
and this project adheres to [Semantic Versioning](https://semver.org/spec/v2.0.0.html).

## UPCOMING

### Added

<<<<<<< HEAD
- Added `PermissionConditionBase` to have ERC-165 support for `IPermissionCondition` implementations.
- Inherit `ProtocolVersion` and `ERC165` in `DAOFactory`.
- Inherit `ProtocolVersion` in `DAO`.
=======
- Inherit `ProtocolVersion` and `ERC165` in `DAOFactory` and `PluginRepoFactory`.
- Inherit `ProtocolVersion` in `DAO` and `PluginRepo`.
>>>>>>> 5ae9b0d8
- Added a `nonReentrant` modifier to the `execute` function in the `DAO` contract.
- Added `allowFailureMap` to `IDAO.Executed` event.

### Changed

- Revert with errors (`ConditionNotAContract`, `ConditionInterfacNotSupported`) if the `grantWithCondition` function in `PermissionManager` is called with a condition address that is not a `IPermissionCondition` implementation.
- Revert with an error (`GrantWithConditionNotSupported`) if the `applySingleTargetPermissions` function in `PermissionManager` is called with `PermissionLib.Operation.GrantWithCondition`.
- Fixed logic bug in the `TokenVoting` and `AddresslistVoting` implementations that caused the `createProposal` function to emit the unvalidated `_startDate` and `_endDate` input arguments (that both can be zero) in the `ProposalCreated` event instead of the validated ones.
- Changed the `createProposal` functions in `Multisig` to allow creating proposals when the `_msgSender()` is listed in the current block.
- Changed the `createProposal` functions in `AddresslistVoting` to allow creating proposals when the `_msgSender()` is listed in the current block.
- Changed the `createProposal` functions in `TokenVoting` to allow creating proposals when the `_msgSender()` owns more tokens at least `minProposerVotingPower()` tokens in the current block.
- Changed the `isMember` function in the `TokenVoting` plugin to also take delegators of the token into account.
- Fixed and clarified the NatSpec comments according to the Code4rena audit suggestions.
- Changed the solidity compiler pragma from `0.8.17` to `^0.8.8` for files that external developers inherit from.

### Removed

- Removed unnecessary ERC-165 check for `type(UUPSUpgradeable).interfaceId` from `supportsInterface` in `PluginRepo`.

## v1.2.0

### Added

- Adds check to `Multisig.initialize()` that members length isn't bigger than max uint16.
- Added `PlaceholderSetup` contract and adapted deploy scripts.

### Changed

- Added check to `execute()` in `DAO` to prevent griefing attacks if the caller provides insufficient gas on actions being allowed to fail.
- Disallow creating a new proposal in the Multisig plugin in the same block where the settings have been changed.
- Updates `MultisigSetup` to be used as Release 1 Build 2.

## v1.0.1

### Added

- Created the `IMultisig` interface.

### Changed

- Renamed the function `getImplementationAddress` to `implementation` in `IPluginSetup`.
- Moved `NO_CONDITION` constant to `PermissionLib`.
- Use the `calldata` instead of `memory` keyword in `PluginSetup.prepareInstallation`.
- Moved `_disableInitializers` inside the constructors of `PluginCloneable` and `PluginUUPSUpgradeable`.
- Changed license from `MIT` to `AGPL-3.0-or-later`.
- Renamed `DAOSettings.name` to `DAOSettings.subdomain`.
- Fixed the ERC165 interface ID and `supportsInterface` computations.
- Replaced non-upgradeable contract dependencies by upgradeable ones for the cloneable `Admin` plugin.
- Refactored `ProposalBase` into `IProposal`.
- Refactored the `auth` modifier to always use `where = address(this)` and adapted errors.
- Use OZ's upgradeable contracts for `PluginCloneable`.
- Renamed `getDAO()` to `dao()` and changed the `dao` state variable mutability to private.

### Removed

- Removed unused `DaoAuthorizable` dependency from `PluginSetupProcessor`.
- Merged `IMembershipContract` into `IMembership`.
- Removed the `_auth` in `PermissionManager` that allowed for having the `ROOT_PERMISSION_ID` permission for a specific `where` target contract.
- Removed the `WITHDRAW_PERMISSION_ID`.
- Removed `DaoAuthorizableCloneable` and `DaoAuthorizableBase`.
- Moved the array length check for the `MintSettings` from `TokenVotingSetup` into `GovernanceERC20` contract.

## v0.7.0-alpha

### Added

- Added support for release metadata.
- Added `IMembership` and `IMembershipContract` and the `MembershipContractAnnounced` event.
- Added a `metadata.json` file for all plugins.
- Added `startDate` and `endDate` to the `ProposalCreated` event.
- Added the `ProposalBase`, `Proposal`, and `ProposalUpgradeable` contracts to refactor and unify the proposal creation and execution process across all governance plugins.
- Adds `startDate` and `endDate` to Multisig proposals. Execution and approvals of proposals have now to be in the boundaries of these 2 dates.
- Adds `IEIP4824`
- Adds `event NewURI` implementations for `daoURI()` and `setDaoURI()` definitions in `DAO`
- Added check that plugin and DAO subdomains only contain `a-z`, `0-9` or a dash (`-`).
- Adds `allowFailureMap` to the plugins for creating proposals.
- Added verify steps into deployment scripts.

### Changed

- Changed the folder structure of the `contracts` folder.
- Renamed `PreparedDependency` to `PreparedSetupData`.
- Changed `CallbackReceived` which now emits the sender as well.
- Renamed the `AddressesAdded` and `AddressesRemoved` event to `MembersAdded` and `MembersRemoved`.
- Avoided integer division in the `MajorityVoting` execution criteria to avoid precision loss.
- Replaced `ProposalParameters.minParticipation` by `minVotingPower` in `TokenVoting` and `AddresslistVoting`.
- Rescaled and renamed `PCT_BASE = 10**18` to `RATIO_BASE = 10**6`.
- Changed the type of `ProposalParameter.minApprovals`, `MultisigSettingsUpdated.minApprovals` from `uint256` to `uint16`, and added `approvals`(uint16) in the `Proposal` struct.
- Changed `_canVote` logic to revert for votes being cast with `VoteOption.None`.
- Changed `callId` in `DAO.execute()` from `uint256` to `bytes32`.
- Changed the `createProposal` function signature which expects `uint256` `allowFaiureMap` argument.
- Changed all occurences of `oracle` to `condition`.
- Renamed `ItemSingleTarget` and `ItemMultiTarget` in `PermissionLib` to `SingleTargetPermission` and `MultiTargetPermission`.
- Renamed `bulkOnSingleTarget()` and `bulkOnMultiTarget()` in `PermissionManager` to `applySingleTargetPermissions()` and `applyMultiTargetPermissions()`
- Renames plugins `TokenVoting`, `AddresslistVoting`, `Admin` and `multisig` to be compliant to the new naming rules.
- Renames `name` in `PluginRepoRegistry` and `DAORegistry` to `subdomain`.

### Removed

- Removed redundant storage of `totalVotingPower` in `ProposalParameters.Tally` in `TokenVoting` and `AddresslistVoting` and obtain it from `snapshotBlock` and `votingToken.getPastTotalSupply` and `addresslistLengthAtBlock` instead.
- Removed `prepare*DataABI()` from `IPluginSetup` & `PluginSetup` and all the other contracts that inherit from `PluginSetup`.
- Removes `open` parameter from Multisig proposals.
- Removes `Tally` struct as well as `addressListLength` and moves `approvals` in `Proposal`.
- Removes `freeze` functionality.
- removes EIP-165 implementation from `ProposalBase`.

## v0.4.0-alpha

### Added

- Added the `Multisig` plugin and setup contract.
- Added a `VotingMode` enumeration to specify if the vote should be conducted in `Standard`, `EarlyExecution`, or `VoteReplacement` mode.
- Added the `Admin` plugin and setup contract.
- Added NFT compatibility by using OpenZeppelin's `IVotesUpgradeable` interface in `ERC20Voting` and renaming the contract to `TokenVoting`.
- Added extra check in `PermissionManager` to disallow giving DAO specific permissions to ANY_ADDR + giving any other permissions
  to ANY_ADDR unless oracle is passed. Also, freeze can only be used when where is not ANY_ADDR.
- Added `resolver` check in initialize function and `setDefaultResolver` of `ENSSubdomainRegistrar.sol`.
- Added test related to `resolver` in `ens-subdomain-registry.ts`.
- Added `_checkUpdateValidity` method to `PluginSetupProcessor` to prevent updates to the same or earlier versions that would lead to double initialization.
- Added more tests for the `PluginSetupProcessor`.
- Added `PluginSettings` to the `Multisig` plugin
- Added `onlyListed` to the `PluginSettings` of the `Multisig` plugin.

### Changed

- Abstracted the `Addresslist` to be used by `AddresslistVoting` and `Multisig`.
- Changed the order of the `_voteOption` and `_tryEarlyExecution` in `MajorityVoting`.
- The plugin-wide settings are now stored in a `private` `VotingSettings` struct and made available through getters.
- Structured the `getProposal` return data by adding a `struct ProposalParameters` and `struct Tally`.
- Bounded `minDuration` between one hour and one year and prevent integer overflows during the start date calculation (HAL-03, HAL-04).
- Changed `MajorityVoting` to use `minParticipation` and unified the parameter order.
- Fixed the early execution criterion in `MajorityVoting` by calculating the `worstCaseSupport` quantity.
- Renamed the names of folders, files, contracts, events, functions, and parameters in `MajorityVoting` to match with the SDK and Subgraph naming:
  - `AllowlistVoting` to `AddresslistVoting` and `allowlist` to `addresslist`
  - `VoteCreated` and `VoteExecuted` to `ProposalCreated` and `ProposalExecuted`
  - `voteId` to `proposalId`
  - `user` to `member`
- Fixed inheritance incompatibility with OZ contracts for `Plugin`, `PluginCloneable`, and `PluginUUPSUpgradeable`.
- Throw an error in `MajorityVoting` if the vote creator tries to vote before the start date.
- Refactored mocks for `PluginUUPSUpgradeable` and `PluginCloneable` and the respective setups.
- Moved `event.ts` from `/test/test-utils/` to `/utils/`.

### Removed

- Remove empty helpers array initialization in `AddresslistVotingSetup`.
- Removed the redundant base class `DaoAuthorizableBaseUpgradeable`.
- Removed `isApprovedForAll` check from initialize function of `ENSSubdomainRegistrar.sol`.
- Removed test related to `isApprovedForAll` in `ens-subdomain-registry.ts`.

## v0.3.0-alpha

### Added

- Added `00_create-plugins-repo.ts` for creating and registering plugin repo for plugins.
- Added `00_allowlist_voting_setup.ts` and `10_erc20_voting_setup.ts` for deploying plugin setup.
- Added `getMergedAbi()` function to `abi.ts`.
- Transferred the core docs from aragon/builders-portal to this repository.
- Added `AllowlistVotingSetup` and `ERC20VotingSetup`.
- Added utility functions (`deployPluginRepoRegistry`, `deployPluginSetupProcessor`, `deployPluginRepoFactory`, and `filterEvents`) to the test suite.
- Added `DaoAuthorizableBase` class.
- Added `DaoAuthorizableClonable` using OpenZeppelin initialization.
- Added mocks and tests for the `Plugin` and `PluginSetup` classes.
- Added `PluginSetupProcessor` to be the main class processing `PluginSetup` contracts and applying permissions in the installing DAO.
- Added `DaoAuthorizableUpgradeable` and a free `_auth` function to provide an `auth` modifier to the different plugin types and prevent code duplication.
- Added `PluginCloneable`, `PluginTransparentUpgradeable`.
- Added goerli configuration to deploy to the Goerli testnet.
- Added `AragonPlugin` and `AragonUpgradeablePlugin` for developers to inherit from for their concrete plugin implementations.
- Added helper function `test/test-utils/ens.ts` deploying the `ENSSubdomainRegistrar` and `ENS`-related contracts.
- Added Multi Target Bulk Permission object for `PermissionManager` with the oracle option as well.
- Added Abstract `PluginSetup` for the devs to inherit from for their concrete plugin manager implementation.
- Added the `solidity-docgen` hardhat plugin by OpenZeppelin to automatically generate documentation via `yarn docgen`.
- Added deployment script for `ENSSubdomainRegistrar`.
- Added `ENSSubdomainRegistrar` `Component` to register subdomains at the ENS.
- Added `IPluginRepo` interface for plugin PluginRepo contract.
- Added `PluginRepo` contract.
- Added `InterfaceBasedRegistry` base to be used for creating any ERC165-based registry such as DAO-Registry and `AragonPluginRegistry`.
- Added `AragonPluginRegistry` contract for registering `PluginRepo`s.
- Added `PluginRepoFactory` contract for creating `PluginRepo`s.
- Added testing for `PluginRepo`, `InterfaceBasedRegistry`, `AragonPluginRegistry` and `PluginRepoFactory`.
- Added deployment script for `managing-dao`, `plugin-registry` and `pluginRepo-factory`.
- Added an abstract `ERC165RegistryBase` `Component` to register contracts by their address based on their ERC165 interface ID.
- Added a concrete `ERC165Registry` implementation.
- Added ENS support for `PluginRepoRegistry`.
- Added minting functionality to the `initialize` function of `GovernanceERC20`.

### Changed

- Updated `Verify.ts` for verifying new contracts.
- Split `permissions.ts` into three files corresponding to `00_ens-permissions.ts`, `10_dao-registry-permissions.ts` and `20_plugin-registrty-permissions.ts`.
- Refactored `setupENS` function.
- Renamed `UPGRADE_PERMISSION` to be more specific to `UPGRADE_DAO_PERMISSION`, `UPGRADE_PLUGIN_PERMISSION`, etc.
- Refactored `DAOFactory`to use`PluginSetupProcessor`.
- Refactored NatSpec comments and names for the contracts related to the `Plugin` and `PluginSetup`.
- Renamed `PluginTransparentUpgradeable` to `PluginUpgradeable`.
- Refactored `AdaptiveERC165` into an independent `CallbackHandler` contract and separated `ERC165` from it.
- Adapted `Component` to use `DaoAuthorizableUpgradeable` until it is fully refactored to become `Plugin`.
- Refactored `DaoAuthorizable` to use the newly introduced, free `_auth` function to prevent code duplication.
- Improved `Counter` examples and added respective `PluginSetup` example contracts.
- Renamed `PluginManager` to `PluginSetup` and refactored it to be a two-transaction process consisting of a `prepare` and an `apply` step.
- Replaced `AragonPlugin` and `AragonUpgradeablePlugin` by `Plugin` and `PluginUUPSUpgradeable`, respectively.
- Changed `DAORegistry` to use the `ENSSubdomainRegistrar` so that a DAO name can only be registered once.
- Updated deploy script to correctly use `ERC1967Proxy`.
- Renamed `hasPermission` to `isGranted` in both `PermissionManager` and `IPermissionOracle`.
- Renamed several contracts, methods, variables, and constants as well as associated folder names.
- Updated deployment scripts for `managing-dao`, `dao-registry`, `aragon-plugin-registry`, `dao-factory`.
- Changed `registry.ts` to `dao-registry.ts` and updated testing.
- Changed `Registry` to `DAORegistry` and updated to inherit from `InterfaceBasedRegistry`.
- Bumped `@openzeppelin/contracts` and `@openzeppelin/contracts-upgradeable` to `4.7.0` and fixed `GovernanceWrappedERC20` accordingly.
- Refactored import statements.
- Changed `ERC165RegistryBase` to `InterfaceBasedRegistry`.
- Changed order of deployment scripts.
- Changed folder structure of tests.
- Refactored event names and NatSpec comments.
- Renamed `TestComponent`, `TestSharedComponent` to `TestPlugin`, `TestPluginComponent`.
- Renamed `createProxy` function to `createERC1967Proxy`.
- Replaces custom ERC1271 interface with Openzeppelins interface.
- Switched order of where and who for the events in `PermissionManager`.
- Extends `VersionCreated` event with `PluginSetup` and `contentURI`
- Markes parameters of `InstallationApplied` as `indexed`

### Removed

- Removed `AppStorage` and related helpers `PluginERC1967Proxy`, `TransparentProxy`.
- Removed `PluginConstants` that were related to the previous, indexd plugin setup solution.
- Removed restrictions regarding plugin's address in `PluginRepo`.
- Removed `deepEqual` overwrite of `equal` property in Chai Assertion used for testing of emitted events.
- Removed `ERC165Registry`.
- Removed `Component` and `MetaTxComponent`.
- Removed `MerkleMinter` deployment from `ERC20VotingSetup`.

## v0.2.0-alpha

### Added

- Added tests for the `ACL` and `IACLOracle`.
- Allow tokens to be minted to DAO's treasury by passing address(0) as receiver in `TokenFactory`.

### Changed

- Generalized `MerkleMinter` and made it a `MetaTxComponent`.
- Generalized `MerkleDistributor` and made it a `MetaTxComponent`.

### Removed

## v0.1.0-alpha

### Added

- Added workflow and scripts in `.github/helpers/contracts/dummy-dao/` to create dummy daos, deposits and proposals on contract deploy.
- Added `VoteConfig` struct in the `DAOFactory` to allow better typechain support for the creation of daos.
- Added `MetaTxComponent`.

### Changed

- Renamed the event `SetMetadata` to `MetadataSet`.
- Completed the `IDAO` interface and changed `DAO` accordingly.
- Decoupled `Permissions` from `BaseRelayRecipient`.
- Fixed OZ contracts-upgradeable `Initializable`.

### Removed

- Removed `Relay` interface from `Permissions.sol`.

## v0.0.1-alpha

### Added

- First version of the package, exposing the JSON artifacts.<|MERGE_RESOLUTION|>--- conflicted
+++ resolved
@@ -9,14 +9,9 @@
 
 ### Added
 
-<<<<<<< HEAD
 - Added `PermissionConditionBase` to have ERC-165 support for `IPermissionCondition` implementations.
-- Inherit `ProtocolVersion` and `ERC165` in `DAOFactory`.
-- Inherit `ProtocolVersion` in `DAO`.
-=======
 - Inherit `ProtocolVersion` and `ERC165` in `DAOFactory` and `PluginRepoFactory`.
 - Inherit `ProtocolVersion` in `DAO` and `PluginRepo`.
->>>>>>> 5ae9b0d8
 - Added a `nonReentrant` modifier to the `execute` function in the `DAO` contract.
 - Added `allowFailureMap` to `IDAO.Executed` event.
 
