# Aragon Core Contracts

All notable changes to this project will be documented in this file.

The format is based on [Keep a Changelog](https://keepachangelog.com/en/1.0.0/),
and this project adheres to [Semantic Versioning](https://semver.org/spec/v2.0.0.html).

## [UPCOMING]

### Added

<<<<<<< HEAD
- Added `AragonPlugin` and `AragonUpgradeablePlugin` for the devs to inherit from for their concrete plugin implementations.
=======
- Added helper function `test/test-utils/ens.ts` deploying the `ENSSubdomainRegistrar` and `ENS`-related contracts.
- Added `AragonPlugin` and `AragonUpgradablePlugin` for the devs to inherit from for their concrete plugin implementations.
>>>>>>> 338d6fb9
- Added Multi Target Bulk Permission object for `PermissionManager` with the oracle option as well.
- Added Abstract `PluginSetup` for the devs to inherit from for their concrete plugin manager implementation.
- Added the `solidity-docgen` hardhat plugin by OpenZepplin to automatically generate documentation via `yarn docgen`.
- Added deployment script for `ENSSubdomainRegistrar`.
- Added `ENSSubdomainRegistrar` `Component` to register subdomains at the ENS.
- Added `IPluginRepo` interface for plugin PluginRepo contract.
- Added `PluginRepo` contract.
- Added `InterfaceBasedRegistry` base to be used for creating any ERC165-based registry such as DAO-Registry and `AragonPluginRegistry`.
- Added `AragonPluginRegistry` contract for registering `PluginRepo`s.
- Added `PluginRepoFactory` contract for creating `PluginRepo`s.
- Added testing for `PluginRepo`, `InterfaceBasedRegistry`, `AragonPluginRegistry` and `PluginRepoFactory`.
- Added deployment script for `managing-dao`, `plugin-registry` and `pluginRepo-factory`.
- Added an abstract `ERC165RegistryBase` `Component` to register contracts by their address based on their ERC165 interface ID.
- Added a concrete `ERC165Registry` implementation.
- Added goerli configuration to deploy to goerli.

### Changed

- Changed `DAORegistry` to use the `ENSSubdomainRegistrar` so that a DAO name can only be registered once.
- Updated deploy script to correctly use `ERC1967Proxy`.
- Renamed `hasPermission` to `isGranted` in both `PermissionManager` and `IPermissionOracle`.
- Renamed several contracts, methods, variables, and constants as well as associated folder names.
- Updated deployment scripts for `managing-dao`, `dao-registry`, `aragon-plugin-registry`, `dao-factory`.
- Changed `registry.ts` to `dao-registry.ts` and updated testing.
- Changed `Registry` to `DAORegistry` and updated to inherit from `InterfaceBasedRegistry`.
- Bumped `@openzeppelin/contracts` and `@openzeppelin/contracts-upgradeable` to `4.7.0` and fixed `GovernanceWrappedERC20` accordingly.
- Refactored import statements.
- Changed `ERC165RegistryBase` to `InterfaceBasedRegistry`.
- Changed order of deployment scripts.
- Changed folder struction of tests.
- Refactored event names and NatSpec comments.

### Removed

- Removed restrictions regarding plugin's address in `PluginRepo`.
- Removed `deepEqual` overwrite of `equal` property in Chai Assertion used for testing of emitted events.
- Removed `ERC165Registry`.

## v0.2.0-alpha

### Added

- Added tests for the `ACL` and `IACLOracle`.
- Allow tokens to be minted to DAO's treasury by passing address(0) as receiver in `TokenFactory`.

### Changed

- Generalized `MerkleMinter` and made it a `MetaTxComponent`.
- Generalized `MerkleDistributor` and made it a `MetaTxComponent`.

### Removed

## v0.1.0-alpha

### Added

- Added workflow and scripts in `.github/helpers/contracts/dummy-dao/` to create dummy daos, deposits and proposals on contract deploy.
- Added `VoteConfig` struct in the `DAOFactory` to allow better typechain support for the creation of daos.
- Added `MetaTxComponent`.

### Changed

- Renamed the event `SetMetadata` to `MetadataSet`.
- Completed the `IDAO` interface and changed `DAO` accordingly.
- Decoupled `Permissions` from `BaseRelayRecipient`.
- Fixed OZ contracts-upgradeable `Initializable`.

### Removed

- Removed `Relay` interface from `Permissions.sol`.

## v0.0.1-alpha

### Added

- First version of the package, exposing the JSON artifacts.<|MERGE_RESOLUTION|>--- conflicted
+++ resolved
@@ -9,12 +9,8 @@
 
 ### Added
 
-<<<<<<< HEAD
 - Added `AragonPlugin` and `AragonUpgradeablePlugin` for the devs to inherit from for their concrete plugin implementations.
-=======
 - Added helper function `test/test-utils/ens.ts` deploying the `ENSSubdomainRegistrar` and `ENS`-related contracts.
-- Added `AragonPlugin` and `AragonUpgradablePlugin` for the devs to inherit from for their concrete plugin implementations.
->>>>>>> 338d6fb9
 - Added Multi Target Bulk Permission object for `PermissionManager` with the oracle option as well.
 - Added Abstract `PluginSetup` for the devs to inherit from for their concrete plugin manager implementation.
 - Added the `solidity-docgen` hardhat plugin by OpenZepplin to automatically generate documentation via `yarn docgen`.
