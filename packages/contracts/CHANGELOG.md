--- conflicted
+++ resolved
@@ -34,12 +34,9 @@
 
 ### Changed
 
-<<<<<<< HEAD
 - Refactored NatSpec comments and names for the contracts related to the `Plugin` and `PluginSetup`.
-=======
 - Renamed `PluginTransparentUpgradeable` to `PluginUpgradeable`.
 - Refactored `AdaptiveERC165` into an independent `CallbackHandler` contract and separated `ERC165` from it.
->>>>>>> f2630096
 - Adapted `Component` to use `DaoAuthorizableUpgradeable` until it is fully refactored to become `Plugin`.
 - Refactored `DaoAuthorizable` to use the newly introduced, free `_auth` function to prevent code duplication.
 - Improved `Counter` examples and added respective `PluginSetup` example contracts.
