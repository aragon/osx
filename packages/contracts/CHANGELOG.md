--- conflicted
+++ resolved
@@ -13,24 +13,18 @@
 
 ### Changed
 
-<<<<<<< HEAD
 - Renamed `DAOSettings.name` to `DAOSettings.subdomain`.
 - Fixed the ERC165 interface ID and `supportsInterface` computations.
 - Replaced non-upgradeable contract dependencies by upgradeable ones for the cloneable `Admin` plugin.
 - Refactored `ProposalBase` into `IProposal`.
-=======
 - Refactored the `auth` modifier to always use `where = address(this)` and adapted errors.
->>>>>>> d78b48ed
 - Use OZ's upgradeable contracts for `PluginCloneable`.
 - Renamed `getDAO()` to `dao()` and changed the `dao` state variable mutability to private.
 
 ### Removed
 
-<<<<<<< HEAD
 - Merged `IMembershipContract` into `IMembership`.
-=======
 - Removed the `_auth` in `PermissionManager` that allowed for having the `ROOT_PERMISSION_ID` permission for a specific `where` target contract.
->>>>>>> d78b48ed
 - Removed the `WITHDRAW_PERMISSION_ID`.
 - Removed `DaoAuthorizableCloneable` and `DaoAuthorizableBase`.
 - Moved the array length check for the `MintSettings` from `TokenVotingSetup` into `GovernanceERC20` contract.
