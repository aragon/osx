--- conflicted
+++ resolved
@@ -4,7 +4,6 @@
 
 The format is based on [Keep a Changelog](https://keepachangelog.com/en/1.0.0/),
 and this project adheres to [Semantic Versioning](https://semver.org/spec/v2.0.0.html).
-
 
 ## [UPCOMING]
 
@@ -25,13 +24,10 @@
 
 ### Changed
 
-<<<<<<< HEAD
 - Updated deployment scripts for `managing-dao`, `dao-registry`, `aragon-plugin-registry`, `dao-factory`.
 - Changed `registry.ts` to `dao-registry.ts` and updated testing.
 - Changed `Registry` to `DAORegistry` and updated to inherit from `InterfaceBasedRegistry`.
-=======
 - Refactored import statements.
->>>>>>> c51b2b6f
 - Changed `ERC165RegistryBase` to `InterfaceBasedRegistry`.
 - Changed order of deployment scripts.
 - Changed folder struction of tests.
