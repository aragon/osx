--- conflicted
+++ resolved
@@ -17,13 +17,9 @@
 - Set `votingToken` to private, to allow for registering ERC20Voting interfaceId.
 
 ## v0.1.0-alpha
-- Added `VoteConfig` struct in the `DAOFactory` to allow better typechain support for the creation of daos. 
 
-<<<<<<< HEAD
+- Added `VoteConfig` struct in the `DAOFactory` to allow better typechain support for the creation of daos.
+
 ### Added
 
-- First version of the package, exposing the JSON artifacts
-=======
-## v0.0.1-alpha
-- First version of the package, exposing the JSON artifacts creation of daos.
->>>>>>> 3dc7a80f
+- First version of the package, exposing the JSON artifacts