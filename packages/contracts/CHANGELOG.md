# Aragon Core Contracts

All notable changes to this project will be documented in this file.

The format is based on [Keep a Changelog](https://keepachangelog.com/en/1.0.0/),
and this project adheres to [Semantic Versioning](https://semver.org/spec/v2.0.0.html).

## [UPCOMING]

### Added

### Changed

<<<<<<< HEAD
- Use OZ's upgradeable contracts for `PluginCloneable`.
- Renamed `getDAO()` to `dao()` and changed the `dao` state variable mutability to private.

### Removed

- Removed `DaoAuthorizableCloneable` and `DaoAuthorizableBase`.

=======
- Moved the array length check for the `MintSettings` from `TokenVotingSetup` into `GovernanceERC20` contract.

### Removed

>>>>>>> 7fee36ae
## v0.7.0-alpha

### Added

- Added support for release metadata.
- Added `IMembership` and `IMembershipContract` and the `MembershipContractAnnounced` event.
- Added a `metadata.json` file for all plugins.
- Added `startDate` and `endDate` to the `ProposalCreated` event.
- Added the `ProposalBase`, `Proposal`, and `ProposalUpgradeable` contracts to refactor and unify the proposal creation and execution process across all governance plugins.
- Adds `startDate` and `endDate` to Multisig proposals. Execution and approvals of proposals have now to be in the boundaries of these 2 dates.
- Adds `IEIP4824`
- Adds `event NewURI` implementations for `daoURI()` and `setDaoURI()` definitions in `DAO`
- Added check that plugin and DAO subdomains only contain `a-z`, `0-9` or a dash (`-`).
- Adds `allowFailureMap` to the plugins for creating proposals.
- Added verify steps into deployment scripts.

### Changed

- Changed the folder structure of the `contracts` folder.
- Renamed `PreparedDependency` to `PreparedSetupData`.
- Changed `CallbackReceived` which now emits the sender as well.
- Renamed the `AddressesAdded` and `AddressesRemoved` event to `MembersAdded` and `MembersRemoved`.
- Avoided integer division in the `MajorityVoting` execution criteria to avoid precision loss.
- Replaced `ProposalParameters.minParticipation` by `minVotingPower` in `TokenVoting` and `AddresslistVoting`.
- Rescaled and renamed `PCT_BASE = 10**18` to `RATIO_BASE = 10**6`.
- Changed the type of `ProposalParameter.minApprovals`, `MultisigSettingsUpdated.minApprovals` from `uint256` to `uint16`, and added `approvals`(uint16) in the `Proposal` struct.
- Changed `_canVote` logic to revert for votes being cast with `VoteOption.None`.
- Changed `callId` in `DAO.execute()` from `uint256` to `bytes32`.
- Changed the `createProposal` function signature which expects `uint256` `allowFaiureMap` argument.
- Changed all occurences of `oracle` to `condition`.
- Renamed `ItemSingleTarget` and `ItemMultiTarget` in `PermissionLib` to `SingleTargetPermission` and `MultiTargetPermission`.
- Renamed `bulkOnSingleTarget()` and `bulkOnMultiTarget()` in `PermissionManager` to `applySingleTargetPermissions()` and `applyMultiTargetPermissions()`
- Renames plugins `TokenVoting`, `AddresslistVoting`, `Admin` and `multisig` to be compliant to the new naming rules.
- Renames `name` in `PluginRepoRegistry` and `DAORegistry` to `subdomain`.

### Removed

- Removed redundant storage of `totalVotingPower` in `ProposalParameters.Tally` in `TokenVoting` and `AddresslistVoting` and obtain it from `snapshotBlock` and `votingToken.getPastTotalSupply` and `addresslistLengthAtBlock` instead.
- Removed `prepare*DataABI()` from `IPluginSetup` & `PluginSetup` and all the other contracts that inherit from `PluginSetup`.
- Removes `open` parameter from Multisig proposals.
- Removes `Tally` struct as well as `addressListLength` and moves `approvals` in `Proposal`.
- Removes `freeze` functionality.
- removes EIP-165 implementation from `ProposalBase`.

## v0.4.0-alpha

### Added

- Added the `Multisig` plugin and setup contract.
- Added a `VotingMode` enumeration to specify if the vote should be conducted in `Standard`, `EarlyExecution`, or `VoteReplacement` mode.
- Added the `Admin` plugin and setup contract.
- Added NFT compatibility by using OpenZepplin's `IVotesUpgradeable` interface in `ERC20Voting` and renaming the contract to `TokenVoting`.
- Added extra check in `PermissionManager` to disallow giving DAO specific permissions to ANY_ADDR + giving any other permissions
  to ANY_ADDR unless oracle is passed. Also, freeze can only be used when where is not ANY_ADDR.
- Added `resolver` check in initialize function and `setDefaultResolver` of `ENSSubdomainRegistrar.sol`.
- Added test related to `resolver` in `ens-subdomain-registry.ts`.
- Added `_checkUpdateValidity` method to `PluginSetupProcessor` to prevent updates to the same or earlier versions that would lead to double initialization.
- Added more tests for the `PluginSetupProcessor`.
- Added `PluginSettings` to the `Multisig` plugin
- Added `onlyListed` to the `PluginSettings` of the `Multisig` plugin.

### Changed

- Abstracted the `Addresslist` to be used by `AddresslistVoting` and `Multisig`.
- Changed the order of the `_voteOption` and `_tryEarlyExecution` in `MajorityVoting`.
- The plugin-wide settings are now stored in a `private` `VotingSettings` struct and made available through getters.
- Structured the `getProposal` return data by adding a `struct ProposalParameters` and `struct Tally`.
- Bounded `minDuration` between one hour and one year and prevent integer overflows during the start date calculation (HAL-03, HAL-04).
- Changed `MajorityVoting` to use `minParticipation` and unified the parameter order.
- Fixed the early execution criterion in `MajorityVoting` by calculating the `worstCaseSupport` quantity.
- Renamed the names of folders, files, contracts, events, functions, and parameters in `MajorityVoting` to match with the SDK and Subgraph naming:
  - `AllowlistVoting` to `AddresslistVoting` and `allowlist` to `addresslist`
  - `VoteCreated` and `VoteExecuted` to `ProposalCreated` and `ProposalExecuted`
  - `voteId` to `proposalId`
  - `user` to `member`
- Fixed inheritance incompatibility with OZ contracts for `Plugin`, `PluginCloneable`, and `PluginUUPSUpgradeable`.
- Throw an error in `MajorityVoting` if the vote creator tries to vote before the start date.
- Refactored mocks for `PluginUUPSUpgradeable` and `PluginCloneable` and the respective setups.
- Moved `event.ts` from `/test/test-utils/` to `/utils/`.

### Removed

- Remove empty helpers array initialization in `AddresslistVotingSetup`.
- Removed the redundant base class `DaoAuthorizableBaseUpgradeable`.
- Removed `isApprovedForAll` check from initialize function of `ENSSubdomainRegistrar.sol`.
- Removed test related to `isApprovedForAll` in `ens-subdomain-registry.ts`.

## v0.3.0-alpha

### Added

- Added `00_create-plugins-repo.ts` for creating and registering plugin repo for plugins.
- Added `00_allowlist_voting_setup.ts` and `10_erc20_voting_setup.ts` for deploying plugin setup.
- Added `getMergedAbi()` function to `abi.ts`.
- Transferred the core docs from aragon/builders-portal to this repository.
- Added `AllowlistVotingSetup` and `ERC20VotingSetup`.
- Added utility functions (`deployPluginRepoRegistry`, `deployPluginSetupProcessor`, `deployPluginRepoFactory`, and `filterEvents`) to the test suite.
- Added `DaoAuthorizableBase` class.
- Added `DaoAuthorizableClonable` using OpenZepplin initialization.
- Added mocks and tests for the `Plugin` and `PluginSetup` classes.
- Added `PluginSetupProcessor` to be the main class processing `PluginSetup` contracts and applying permissions in the installing DAO.
- Added `DaoAuthorizableUpgradeable` and a free `_auth` function to provide an `auth` modifier to the different plugin types and prevent code duplication.
- Added `PluginCloneable`, `PluginTransparentUpgradeable`.
- Added goerli configuration to deploy to the Goerli testnet.
- Added `AragonPlugin` and `AragonUpgradeablePlugin` for developers to inherit from for their concrete plugin implementations.
- Added helper function `test/test-utils/ens.ts` deploying the `ENSSubdomainRegistrar` and `ENS`-related contracts.
- Added Multi Target Bulk Permission object for `PermissionManager` with the oracle option as well.
- Added Abstract `PluginSetup` for the devs to inherit from for their concrete plugin manager implementation.
- Added the `solidity-docgen` hardhat plugin by OpenZepplin to automatically generate documentation via `yarn docgen`.
- Added deployment script for `ENSSubdomainRegistrar`.
- Added `ENSSubdomainRegistrar` `Component` to register subdomains at the ENS.
- Added `IPluginRepo` interface for plugin PluginRepo contract.
- Added `PluginRepo` contract.
- Added `InterfaceBasedRegistry` base to be used for creating any ERC165-based registry such as DAO-Registry and `AragonPluginRegistry`.
- Added `AragonPluginRegistry` contract for registering `PluginRepo`s.
- Added `PluginRepoFactory` contract for creating `PluginRepo`s.
- Added testing for `PluginRepo`, `InterfaceBasedRegistry`, `AragonPluginRegistry` and `PluginRepoFactory`.
- Added deployment script for `managing-dao`, `plugin-registry` and `pluginRepo-factory`.
- Added an abstract `ERC165RegistryBase` `Component` to register contracts by their address based on their ERC165 interface ID.
- Added a concrete `ERC165Registry` implementation.
- Added ENS support for `PluginRepoRegistry`.
- Added minting functionality to the `initialize` function of `GovernanceERC20`.

### Changed

- Updated `Verify.ts` for verifying new contracts.
- Split `permissions.ts` into three files corresponding to `00_ens-permissions.ts`, `10_dao-registry-permissions.ts` and `20_plugin-registrty-permissions.ts`.
- Refactored `setupENS` function.
- Renamed `UPGRADE_PERMISSION` to be more specific to `UPGRADE_DAO_PERMISSION`, `UPGRADE_PLUGIN_PERMISSION`, etc.
- Refactored `DAOFactory`to use`PluginSetupProcessor`.
- Refactored NatSpec comments and names for the contracts related to the `Plugin` and `PluginSetup`.
- Renamed `PluginTransparentUpgradeable` to `PluginUpgradeable`.
- Refactored `AdaptiveERC165` into an independent `CallbackHandler` contract and separated `ERC165` from it.
- Adapted `Component` to use `DaoAuthorizableUpgradeable` until it is fully refactored to become `Plugin`.
- Refactored `DaoAuthorizable` to use the newly introduced, free `_auth` function to prevent code duplication.
- Improved `Counter` examples and added respective `PluginSetup` example contracts.
- Renamed `PluginManager` to `PluginSetup` and refactored it to be a two-transaction process consisting of a `prepare` and an `apply` step.
- Replaced `AragonPlugin` and `AragonUpgradeablePlugin` by `Plugin` and `PluginUUPSUpgradeable`, respectively.
- Changed `DAORegistry` to use the `ENSSubdomainRegistrar` so that a DAO name can only be registered once.
- Updated deploy script to correctly use `ERC1967Proxy`.
- Renamed `hasPermission` to `isGranted` in both `PermissionManager` and `IPermissionOracle`.
- Renamed several contracts, methods, variables, and constants as well as associated folder names.
- Updated deployment scripts for `managing-dao`, `dao-registry`, `aragon-plugin-registry`, `dao-factory`.
- Changed `registry.ts` to `dao-registry.ts` and updated testing.
- Changed `Registry` to `DAORegistry` and updated to inherit from `InterfaceBasedRegistry`.
- Bumped `@openzeppelin/contracts` and `@openzeppelin/contracts-upgradeable` to `4.7.0` and fixed `GovernanceWrappedERC20` accordingly.
- Refactored import statements.
- Changed `ERC165RegistryBase` to `InterfaceBasedRegistry`.
- Changed order of deployment scripts.
- Changed folder structure of tests.
- Refactored event names and NatSpec comments.
- Renamed `TestComponent`, `TestSharedComponent` to `TestPlugin`, `TestPluginComponent`.
- Renamed `createProxy` function to `createERC1967Proxy`.
- Replaces custom ERC1271 interface with Openzeppelins interface.
- Switched order of where and who for the events in `PermissionManager`.
- Extends `VersionCreated` event with `PluginSetup` and `contentURI`
- Markes parameters of `InstallationApplied` as `indexed`

### Removed

- Removed `AppStorage` and related helpers `PluginERC1967Proxy`, `TransparentProxy`.
- Removed `PluginConstants` that were related to the previous, indexd plugin setup solution.
- Removed restrictions regarding plugin's address in `PluginRepo`.
- Removed `deepEqual` overwrite of `equal` property in Chai Assertion used for testing of emitted events.
- Removed `ERC165Registry`.
- Removed `Component` and `MetaTxComponent`.
- Removed `MerkleMinter` deployment from `ERC20VotingSetup`.

## v0.2.0-alpha

### Added

- Added tests for the `ACL` and `IACLOracle`.
- Allow tokens to be minted to DAO's treasury by passing address(0) as receiver in `TokenFactory`.

### Changed

- Generalized `MerkleMinter` and made it a `MetaTxComponent`.
- Generalized `MerkleDistributor` and made it a `MetaTxComponent`.

### Removed

## v0.1.0-alpha

### Added

- Added workflow and scripts in `.github/helpers/contracts/dummy-dao/` to create dummy daos, deposits and proposals on contract deploy.
- Added `VoteConfig` struct in the `DAOFactory` to allow better typechain support for the creation of daos.
- Added `MetaTxComponent`.

### Changed

- Renamed the event `SetMetadata` to `MetadataSet`.
- Completed the `IDAO` interface and changed `DAO` accordingly.
- Decoupled `Permissions` from `BaseRelayRecipient`.
- Fixed OZ contracts-upgradeable `Initializable`.

### Removed

- Removed `Relay` interface from `Permissions.sol`.

## v0.0.1-alpha

### Added

- First version of the package, exposing the JSON artifacts.<|MERGE_RESOLUTION|>--- conflicted
+++ resolved
@@ -11,20 +11,14 @@
 
 ### Changed
 
-<<<<<<< HEAD
 - Use OZ's upgradeable contracts for `PluginCloneable`.
 - Renamed `getDAO()` to `dao()` and changed the `dao` state variable mutability to private.
 
 ### Removed
 
 - Removed `DaoAuthorizableCloneable` and `DaoAuthorizableBase`.
-
-=======
 - Moved the array length check for the `MintSettings` from `TokenVotingSetup` into `GovernanceERC20` contract.
 
-### Removed
-
->>>>>>> 7fee36ae
 ## v0.7.0-alpha
 
 ### Added
