--- conflicted
+++ resolved
@@ -5,7 +5,6 @@
 The format is based on [Keep a Changelog](https://keepachangelog.com/en/1.0.0/),
 and this project adheres to [Semantic Versioning](https://semver.org/spec/v2.0.0.html).
 
-<<<<<<< HEAD
 ## v1.4.0-rc0
 
 ### Added
@@ -25,7 +24,6 @@
 - Removed unused `ERC1271Mock` contract.
 - Removed the `setSignatureValidator` function and `signatureValidator` variable in `DAO`. In places, where the function must remain to not alter the `IDAO` interface ID, it will revert and explanatory notes are put in place..
 
-=======
 ## v1.3.1-rc0
 
 ### Added
@@ -36,7 +34,6 @@
 
 ### Removed
 
->>>>>>> b27c084d
 ## v1.3.0-rc0
 
 ### Added
