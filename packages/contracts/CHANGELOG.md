# Aragon Core Contracts

All notable changes to this project will be documented in this file.

The format is based on [Keep a Changelog](https://keepachangelog.com/en/1.0.0/),
and this project adheres to [Semantic Versioning](https://semver.org/spec/v2.0.0.html).

## [UPCOMING]

### Added

- Added utility functions (`deployPluginRepoRegistry`, `deployPluginSetupProcessor`, `deployPluginRepoFactory`, and `filterEvents`) to the test suite.
- Added `DaoAuthorizableBase` class.
- Added `DaoAuthorizableClonable` using OpenZepplin initialization.
- Added mocks and tests for the `Plugin` and `PluginSetup` classes.
- Added `PluginSetupProcessor` to be the main class processing `PluginSetup` contracts and applying permissions in the installing DAO.
- Added `DaoAuthorizableUpgradeable` and a free `_auth` function to provide an `auth` modifier to the different plugin types and prevent code duplication.
- Added `PluginCloneable`, `PluginTransparentUpgradeable`.
- Added goerli configuration to deploy to the Goerli testnet.
- Added `AragonPlugin` and `AragonUpgradeablePlugin` for developers to inherit from for their concrete plugin implementations.
- Added helper function `test/test-utils/ens.ts` deploying the `ENSSubdomainRegistrar` and `ENS`-related contracts.
- Added Multi Target Bulk Permission object for `PermissionManager` with the oracle option as well.
- Added Abstract `PluginSetup` for the devs to inherit from for their concrete plugin manager implementation.
- Added the `solidity-docgen` hardhat plugin by OpenZepplin to automatically generate documentation via `yarn docgen`.
- Added deployment script for `ENSSubdomainRegistrar`.
- Added `ENSSubdomainRegistrar` `Component` to register subdomains at the ENS.
- Added `IPluginRepo` interface for plugin PluginRepo contract.
- Added `PluginRepo` contract.
- Added `InterfaceBasedRegistry` base to be used for creating any ERC165-based registry such as DAO-Registry and `AragonPluginRegistry`.
- Added `AragonPluginRegistry` contract for registering `PluginRepo`s.
- Added `PluginRepoFactory` contract for creating `PluginRepo`s.
- Added testing for `PluginRepo`, `InterfaceBasedRegistry`, `AragonPluginRegistry` and `PluginRepoFactory`.
- Added deployment script for `managing-dao`, `plugin-registry` and `pluginRepo-factory`.
- Added an abstract `ERC165RegistryBase` `Component` to register contracts by their address based on their ERC165 interface ID.
- Added a concrete `ERC165Registry` implementation.
- Added ENS support for `PluginRepoRegistry`.

### Changed

- Refactored `DAOFactory`to use`PluginSetupProcessor`.
- Refactored NatSpec comments and names for the contracts related to the `Plugin` and `PluginSetup`.
- Renamed `PluginTransparentUpgradeable` to `PluginUpgradeable`.
- Refactored `AdaptiveERC165` into an independent `CallbackHandler` contract and separated `ERC165` from it.
- Adapted `Component` to use `DaoAuthorizableUpgradeable` until it is fully refactored to become `Plugin`.
- Refactored `DaoAuthorizable` to use the newly introduced, free `_auth` function to prevent code duplication.
- Improved `Counter` examples and added respective `PluginSetup` example contracts.
- Renamed `PluginManager` to `PluginSetup` and refactored it to be a two-transaction process consisting of a `prepare` and an `apply` step.
- Replaced `AragonPlugin` and `AragonUpgradeablePlugin` by `Plugin` and `PluginUUPSUpgradeable`, respectively.
- Changed `DAORegistry` to use the `ENSSubdomainRegistrar` so that a DAO name can only be registered once.
- Updated deploy script to correctly use `ERC1967Proxy`.
- Renamed `hasPermission` to `isGranted` in both `PermissionManager` and `IPermissionOracle`.
- Renamed several contracts, methods, variables, and constants as well as associated folder names.
- Updated deployment scripts for `managing-dao`, `dao-registry`, `aragon-plugin-registry`, `dao-factory`.
- Changed `registry.ts` to `dao-registry.ts` and updated testing.
- Changed `Registry` to `DAORegistry` and updated to inherit from `InterfaceBasedRegistry`.
- Bumped `@openzeppelin/contracts` and `@openzeppelin/contracts-upgradeable` to `4.7.0` and fixed `GovernanceWrappedERC20` accordingly.
- Refactored import statements.
- Changed `ERC165RegistryBase` to `InterfaceBasedRegistry`.
- Changed order of deployment scripts.
- Changed folder structure of tests.
- Refactored event names and NatSpec comments.
<<<<<<< HEAD
- Renamed `TestComponent`, `TestSharedComponent` to `TestPlugin`, `TestPluginComponent`.
- Renamed `createProxy` function to `createERC1967Proxy`.
=======
- Replaces custom ERC1271 interface with Openzeppelins interface.
>>>>>>> a229df20

### Removed

- Removed `AppStorage` and related helpers `PluginERC1967Proxy`, `TransparentProxy`.
- Removed `PluginConstants` that were related to the previous, indexd plugin setup solution.
- Removed restrictions regarding plugin's address in `PluginRepo`.
- Removed `deepEqual` overwrite of `equal` property in Chai Assertion used for testing of emitted events.
- Removed `ERC165Registry`.
- Removed `Component` and `MetaTxComponent`.

## v0.2.0-alpha

### Added

- Added tests for the `ACL` and `IACLOracle`.
- Allow tokens to be minted to DAO's treasury by passing address(0) as receiver in `TokenFactory`.

### Changed

- Generalized `MerkleMinter` and made it a `MetaTxComponent`.
- Generalized `MerkleDistributor` and made it a `MetaTxComponent`.

### Removed

## v0.1.0-alpha

### Added

- Added workflow and scripts in `.github/helpers/contracts/dummy-dao/` to create dummy daos, deposits and proposals on contract deploy.
- Added `VoteConfig` struct in the `DAOFactory` to allow better typechain support for the creation of daos.
- Added `MetaTxComponent`.

### Changed

- Renamed the event `SetMetadata` to `MetadataSet`.
- Completed the `IDAO` interface and changed `DAO` accordingly.
- Decoupled `Permissions` from `BaseRelayRecipient`.
- Fixed OZ contracts-upgradeable `Initializable`.

### Removed

- Removed `Relay` interface from `Permissions.sol`.

## v0.0.1-alpha

### Added

- First version of the package, exposing the JSON artifacts.<|MERGE_RESOLUTION|>--- conflicted
+++ resolved
@@ -59,12 +59,9 @@
 - Changed order of deployment scripts.
 - Changed folder structure of tests.
 - Refactored event names and NatSpec comments.
-<<<<<<< HEAD
 - Renamed `TestComponent`, `TestSharedComponent` to `TestPlugin`, `TestPluginComponent`.
 - Renamed `createProxy` function to `createERC1967Proxy`.
-=======
 - Replaces custom ERC1271 interface with Openzeppelins interface.
->>>>>>> a229df20
 
 ### Removed
 
