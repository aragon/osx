# Aragon Core Contracts

All notable changes to this project will be documented in this file.

The format is based on [Keep a Changelog](https://keepachangelog.com/en/1.0.0/),
and this project adheres to [Semantic Versioning](https://semver.org/spec/v2.0.0.html).

<<<<<<< HEAD
### Added

- Added a `ENSSubdomainRegistrar` `Component` to register subdomains at the ENS.
=======
## [Upcoming]

### Added

- Added `IPluginFactory` abstract contract to be used in developing a pluginfactory.
- Added `IPluginRepo` interface for plugin PluginRepo contract.
- Added `PluginRepo` contract.
- Added `InterfaceBasedRegistry` base to be used for creating any ERC165-based registry such as DAO-Registry and `AragonPluginRegistry`.
- Added `AragonPluginRegistry` contract for registering `PluginRepo`s.
- Added `PluginRepoFactory` contract for creating `PluginRepo`s.
- Added testing for `PluginRepo`, `InterfaceBasedRegistry`, `AragonPluginRegistry` and `PluginRepoFactory`.
- Added deployment script for `admin-dao`, `apm-registry` and `pluginRepo-factory`.
- Added an abstract `ERC165RegistryBase` `Component` to register contracts by their address based on their ERC165 interface ID.
- Added a concrete `ERC165Registry` implementation.

### Changed

- Changed `ERC165RegistryBase` to `InterfaceBasedRegistry`
- Changed order of deployment scripts
- Changed folder struction of tests
- Refactored event names and NatSpec comments

### Removed

- Removed `deepEqual` overwrite of `equal` property in Chai Assertion used for testing of emitted events
- Removed `ERC165Registry`
>>>>>>> cee2de09

## v0.2.0-alpha

### Added

- Added tests for the `ACL` and `IACLOracle`
- Allow tokens to be minted to DAO's treasury by passing address(0) as receiver in `TokenFactory`.

### Changed

- Generalized `MerkleMinter` and made it a `MetaTxComponent`.
- Generalized `MerkleDistributor` and made it a `MetaTxComponent`.

### Removed

## v0.1.0-alpha

### Added

- Added workflow and scripts in `.github/helpers/contracts/dummy-dao/` to create dummy daos, deposits and proposals on contract deploy.
- Added `VoteConfig` struct in the `DAOFactory` to allow better typechain support for the creation of daos.
- Added `MetaTxComponent`.

### Changed

- Renamed the event `SetMetadata` to `MetadataSet`.
- Completed the `IDAO` interface and changed `DAO` accordingly.
- Decoupled `Permissions` from `BaseRelayRecipient`.
- Fixed OZ contracts-upgradable `Initializable`.

### Removed

- Removed `Relay` interface from `Permissions.sol`.

## v0.0.1-alpha

### Added

- First version of the package, exposing the JSON artifacts.<|MERGE_RESOLUTION|>--- conflicted
+++ resolved
@@ -5,15 +5,10 @@
 The format is based on [Keep a Changelog](https://keepachangelog.com/en/1.0.0/),
 and this project adheres to [Semantic Versioning](https://semver.org/spec/v2.0.0.html).
 
-<<<<<<< HEAD
-### Added
-
-- Added a `ENSSubdomainRegistrar` `Component` to register subdomains at the ENS.
-=======
 ## [Upcoming]
 
 ### Added
-
+- Added a `ENSSubdomainRegistrar` `Component` to register subdomains at the ENS.
 - Added `IPluginFactory` abstract contract to be used in developing a pluginfactory.
 - Added `IPluginRepo` interface for plugin PluginRepo contract.
 - Added `PluginRepo` contract.
@@ -36,7 +31,6 @@
 
 - Removed `deepEqual` overwrite of `equal` property in Chai Assertion used for testing of emitted events
 - Removed `ERC165Registry`
->>>>>>> cee2de09
 
 ## v0.2.0-alpha
 
