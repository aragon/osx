--- conflicted
+++ resolved
@@ -13,14 +13,11 @@
 
 ### Changed
 
-<<<<<<< HEAD
 - Fixed ordering bug in the `createProposal` function used by the `TokenVoting` and `AddresslistVoting` implementations resulting emitting the unvalidated `_startDate` and `_endDate` input arguments (that both can be zero) in the `ProposalCreated` event instead of the validated ones.
-=======
 - Changed the `createProposal` functions in `Multisig` to allow creating proposals when the `_msgSender()` is listed in the current block.
 - Changed the `createProposal` functions in `AddresslistVoting` to allow creating proposals when the `_msgSender()` is listed in the current block.
 - Changed the `createProposal` functions in `TokenVoting` to allow creating proposals when the `_msgSender()` owns more tokens at least `minProposerVotingPower()` tokens in the current block.
 - Changed the `isMember` function in the `TokenVoting` plugin to also take delegators of the token into account.
->>>>>>> a4ae6623
 - Fixed and clarified the NatSpec comments according to the Code4rena audit suggestions.
 - Changed the solidity compiler pragma from `0.8.17` to `^0.8.8` for files that external developers inherit from.
 
