--- conflicted
+++ resolved
@@ -1,23 +1,16 @@
-<<<<<<< HEAD
-# Aragon Core contracts
-=======
 # Aragon Core Contracts
 
->>>>>>> ce24d725
 All notable changes to this project will be documented in this file.
 
 The format is based on [Keep a Changelog](https://keepachangelog.com/en/1.0.0/),
 and this project adheres to [Semantic Versioning](https://semver.org/spec/v2.0.0.html).
-<<<<<<< HEAD
 
 ## v0.1.0-alpha
 ### Added
 - Added `VoteConfig` struct in the `DAOFactory` to allow better typechain support for the creation of daos. 
 - Added `MetaTxComponent`.
-- Added eslint.
 
 ### Changed
-- Refactored subgraph and testing
 - Decoupled `Permissions` from `BaseRelayRecipient`.
 - Fixed OZ contracts-upgradable `Initializable`
 
@@ -25,25 +18,6 @@
 - Removed `Relay` interface from `Permissions.sol`.
 
 ## v0.0.1-alpha
-### Added
-=======
-
-## v0.1.0-alpha
 
 ### Added
-
-- Implement getter function `getVotingToken` in `ERC20Voting`.
-- Added `VoteConfig` struct in the `DAOFactory` to allow better typechain support for the creation of daos.
-
-### Changed
-
-- Set `votingToken` to private, to allow for registering ERC20Voting interfaceId.
-
-## v0.1.0-alpha
-
-- Added `VoteConfig` struct in the `DAOFactory` to allow better typechain support for the creation of daos.
-
-### Added
-
->>>>>>> ce24d725
 - First version of the package, exposing the JSON artifacts