# Aragon Core Contracts

All notable changes to this project will be documented in this file.

The format is based on [Keep a Changelog](https://keepachangelog.com/en/1.0.0/),
and this project adheres to [Semantic Versioning](https://semver.org/spec/v2.0.0.html).

## [UPCOMING]

### Added

- Added `DaoAuthorizableClonable` using OpenZepplin initialization.
- Added mocks and tests for the `Plugin` and `PluginSetup` classes.
- Added `PluginSetupProcessor` to be the main class processing `PluginSetup` contracts and applying permissions in the installing DAO.
- Added `DaoAuthorizableUpgradeable` and a free `_auth` function to provide an `auth` modifier to the different plugin types and prevent code duplication.
- Added `PluginCloneable`, `PluginTransparentUpgradeable`.
- Added goerli configuration to deploy to the Goerli testnet.
- Added `AragonPlugin` and `AragonUpgradeablePlugin` for developers to inherit from for their concrete plugin implementations.
- Added helper function `test/test-utils/ens.ts` deploying the `ENSSubdomainRegistrar` and `ENS`-related contracts.
- Added Multi Target Bulk Permission object for `PermissionManager` with the oracle option as well.
- Added Abstract `PluginSetup` for the devs to inherit from for their concrete plugin manager implementation.
- Added the `solidity-docgen` hardhat plugin by OpenZepplin to automatically generate documentation via `yarn docgen`.
- Added deployment script for `ENSSubdomainRegistrar`.
- Added `ENSSubdomainRegistrar` `Component` to register subdomains at the ENS.
- Added `IPluginRepo` interface for plugin PluginRepo contract.
- Added `PluginRepo` contract.
- Added `InterfaceBasedRegistry` base to be used for creating any ERC165-based registry such as DAO-Registry and `AragonPluginRegistry`.
- Added `AragonPluginRegistry` contract for registering `PluginRepo`s.
- Added `PluginRepoFactory` contract for creating `PluginRepo`s.
- Added testing for `PluginRepo`, `InterfaceBasedRegistry`, `AragonPluginRegistry` and `PluginRepoFactory`.
- Added deployment script for `managing-dao`, `plugin-registry` and `pluginRepo-factory`.
- Added an abstract `ERC165RegistryBase` `Component` to register contracts by their address based on their ERC165 interface ID.
- Added a concrete `ERC165Registry` implementation.

### Changed

<<<<<<< HEAD
- Renamed `PluginTransparentUpgradeable` to `PluginUpgradeable`.
=======
- Refactored `AdaptiveERC165` into an independent `CallbackHandler` contract and separated `ERC165` from it.
>>>>>>> d6868810
- Adapted `Component` to use `DaoAuthorizableUpgradeable` until it is fully refactored to become `Plugin`.
- Refactored `DaoAuthorizable` to use the newly introduced, free `_auth` function to prevent code duplication.
- Improved `Counter` examples and added respective `PluginSetup` example contracts.
- Renamed `PluginManager` to `PluginSetup` and refactored it to be a two-transaction process consisting of a `prepare` and an `apply` step.
- Replaced `AragonPlugin` and `AragonUpgradeablePlugin` by `Plugin` and `PluginUUPSUpgradeable`, respectively.
- Changed `DAORegistry` to use the `ENSSubdomainRegistrar` so that a DAO name can only be registered once.
- Updated deploy script to correctly use `ERC1967Proxy`.
- Renamed `hasPermission` to `isGranted` in both `PermissionManager` and `IPermissionOracle`.
- Renamed several contracts, methods, variables, and constants as well as associated folder names.
- Updated deployment scripts for `managing-dao`, `dao-registry`, `aragon-plugin-registry`, `dao-factory`.
- Changed `registry.ts` to `dao-registry.ts` and updated testing.
- Changed `Registry` to `DAORegistry` and updated to inherit from `InterfaceBasedRegistry`.
- Bumped `@openzeppelin/contracts` and `@openzeppelin/contracts-upgradeable` to `4.7.0` and fixed `GovernanceWrappedERC20` accordingly.
- Refactored import statements.
- Changed `ERC165RegistryBase` to `InterfaceBasedRegistry`.
- Changed order of deployment scripts.
- Changed folder structure of tests.
- Refactored event names and NatSpec comments.

### Removed

- Removed `AppStorage` and related helpers `PluginERC1967Proxy`, `TransparentProxy`.
- Removed `PluginConstants` that were related to the previous, indexd plugin setup solution.
- Removed restrictions regarding plugin's address in `PluginRepo`.
- Removed `deepEqual` overwrite of `equal` property in Chai Assertion used for testing of emitted events.
- Removed `ERC165Registry`.

## v0.2.0-alpha

### Added

- Added tests for the `ACL` and `IACLOracle`.
- Allow tokens to be minted to DAO's treasury by passing address(0) as receiver in `TokenFactory`.

### Changed

- Generalized `MerkleMinter` and made it a `MetaTxComponent`.
- Generalized `MerkleDistributor` and made it a `MetaTxComponent`.

### Removed

## v0.1.0-alpha

### Added

- Added workflow and scripts in `.github/helpers/contracts/dummy-dao/` to create dummy daos, deposits and proposals on contract deploy.
- Added `VoteConfig` struct in the `DAOFactory` to allow better typechain support for the creation of daos.
- Added `MetaTxComponent`.

### Changed

- Renamed the event `SetMetadata` to `MetadataSet`.
- Completed the `IDAO` interface and changed `DAO` accordingly.
- Decoupled `Permissions` from `BaseRelayRecipient`.
- Fixed OZ contracts-upgradeable `Initializable`.

### Removed

- Removed `Relay` interface from `Permissions.sol`.

## v0.0.1-alpha

### Added

- First version of the package, exposing the JSON artifacts.<|MERGE_RESOLUTION|>--- conflicted
+++ resolved
@@ -34,11 +34,8 @@
 
 ### Changed
 
-<<<<<<< HEAD
 - Renamed `PluginTransparentUpgradeable` to `PluginUpgradeable`.
-=======
 - Refactored `AdaptiveERC165` into an independent `CallbackHandler` contract and separated `ERC165` from it.
->>>>>>> d6868810
 - Adapted `Component` to use `DaoAuthorizableUpgradeable` until it is fully refactored to become `Plugin`.
 - Refactored `DaoAuthorizable` to use the newly introduced, free `_auth` function to prevent code duplication.
 - Improved `Counter` examples and added respective `PluginSetup` example contracts.
