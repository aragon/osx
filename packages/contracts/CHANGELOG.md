--- conflicted
+++ resolved
@@ -9,12 +9,8 @@
 
 ### Added
 
-<<<<<<< HEAD
 - Inherit `ProtocolVersion` and `ERC165` in `DAOFactory`.
 - Inherit `ProtocolVersion` in `DAO`.
-=======
-- Added `IProtocolVersion` and `ProtocolVersion` to be inherited by `DAO`.
->>>>>>> 4bd57892
 - Added a `nonReentrant` modifier to the `execute` function in the `DAO` contract.
 - Added `allowFailureMap` to `IDAO.Executed` event.
 
