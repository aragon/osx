# Aragon Core Contracts

All notable changes to this project will be documented in this file.

The format is based on [Keep a Changelog](https://keepachangelog.com/en/1.0.0/),
and this project adheres to [Semantic Versioning](https://semver.org/spec/v2.0.0.html).

## [UPCOMING]

### Added

<<<<<<< HEAD
- Added helper function `test/test-utils/ens.ts` deploying the `ENSSubdomainRegistrar` and `ENS`-related contracts.
=======
- Added `AragonPlugin` and `AragonUpgradablePlugin` for the devs to inherit from for their concrete plugin implementations.
- Added Multi Target Bulk Permission object for `PermissionManager` with the oracle option as well.
- Added Abstract `PluginManager` for the devs to inherit from for their concrete plugin manager implementation.
>>>>>>> 8f6a3d2f
- Added the `solidity-docgen` hardhat plugin by OpenZepplin to automatically generate documentation via `yarn docgen`.
- Added deployment script for `ENSSubdomainRegistrar`.
- Added `ENSSubdomainRegistrar` `Component` to register subdomains at the ENS.
- Added `IPluginRepo` interface for plugin PluginRepo contract.
- Added `PluginRepo` contract.
- Added `InterfaceBasedRegistry` base to be used for creating any ERC165-based registry such as DAO-Registry and `AragonPluginRegistry`.
- Added `AragonPluginRegistry` contract for registering `PluginRepo`s.
- Added `PluginRepoFactory` contract for creating `PluginRepo`s.
- Added testing for `PluginRepo`, `InterfaceBasedRegistry`, `AragonPluginRegistry` and `PluginRepoFactory`.
- Added deployment script for `managing-dao`, `plugin-registry` and `pluginRepo-factory`.
- Added an abstract `ERC165RegistryBase` `Component` to register contracts by their address based on their ERC165 interface ID.
- Added a concrete `ERC165Registry` implementation.

### Changed

- Changed `DAORegistry` to use the `ENSSubdomainRegistrar` so that a DAO name can only be registered once.
- Updated deploy script to correctly use `ERC1967Proxy`.
- Renamed `hasPermission` to `isGranted` in both `PermissionManager` and `IPermissionOracle`.
- Renamed several contracts, methods, variables, and constants as well as associated folder names.
- Updated deployment scripts for `managing-dao`, `dao-registry`, `aragon-plugin-registry`, `dao-factory`.
- Changed `registry.ts` to `dao-registry.ts` and updated testing.
- Changed `Registry` to `DAORegistry` and updated to inherit from `InterfaceBasedRegistry`.
- Bumped `@openzeppelin/contracts` and `@openzeppelin/contracts-upgradeable` to `4.7.0` and fixed `GovernanceWrappedERC20` accordingly.
- Refactored import statements.
- Changed `ERC165RegistryBase` to `InterfaceBasedRegistry`.
- Changed order of deployment scripts.
- Changed folder struction of tests.
- Refactored event names and NatSpec comments.

### Removed

- Removed restrictions regarding plugin's address in `PluginRepo`.
- Removed `deepEqual` overwrite of `equal` property in Chai Assertion used for testing of emitted events.
- Removed `ERC165Registry`.

## v0.2.0-alpha

### Added

- Added tests for the `ACL` and `IACLOracle`.
- Allow tokens to be minted to DAO's treasury by passing address(0) as receiver in `TokenFactory`.

### Changed

- Generalized `MerkleMinter` and made it a `MetaTxComponent`.
- Generalized `MerkleDistributor` and made it a `MetaTxComponent`.

### Removed

## v0.1.0-alpha

### Added

- Added workflow and scripts in `.github/helpers/contracts/dummy-dao/` to create dummy daos, deposits and proposals on contract deploy.
- Added `VoteConfig` struct in the `DAOFactory` to allow better typechain support for the creation of daos.
- Added `MetaTxComponent`.

### Changed

- Renamed the event `SetMetadata` to `MetadataSet`.
- Completed the `IDAO` interface and changed `DAO` accordingly.
- Decoupled `Permissions` from `BaseRelayRecipient`.
- Fixed OZ contracts-upgradable `Initializable`.

### Removed

- Removed `Relay` interface from `Permissions.sol`.

## v0.0.1-alpha

### Added

- First version of the package, exposing the JSON artifacts.<|MERGE_RESOLUTION|>--- conflicted
+++ resolved
@@ -9,13 +9,10 @@
 
 ### Added
 
-<<<<<<< HEAD
 - Added helper function `test/test-utils/ens.ts` deploying the `ENSSubdomainRegistrar` and `ENS`-related contracts.
-=======
 - Added `AragonPlugin` and `AragonUpgradablePlugin` for the devs to inherit from for their concrete plugin implementations.
 - Added Multi Target Bulk Permission object for `PermissionManager` with the oracle option as well.
 - Added Abstract `PluginManager` for the devs to inherit from for their concrete plugin manager implementation.
->>>>>>> 8f6a3d2f
 - Added the `solidity-docgen` hardhat plugin by OpenZepplin to automatically generate documentation via `yarn docgen`.
 - Added deployment script for `ENSSubdomainRegistrar`.
 - Added `ENSSubdomainRegistrar` `Component` to register subdomains at the ENS.
