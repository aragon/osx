--- conflicted
+++ resolved
@@ -17,12 +17,8 @@
 
 ### Changed
 
-<<<<<<< HEAD
 - Revert with an error if the `grantWithCondition` function in `PermissionManager` is called with a condition address that is not a `IPermissionCondition` implementation.
-=======
-- Revert with an error if the `grantWithCondition` function in `PermissionManager` is called with a condition that is not a contract.
 - Revert with an error if the `applySingleTargetPermissions` function in `PermissionManager` is called with `PermissionLib.Operation.GrantWithCondition`.
->>>>>>> f58b9536
 - Fixed logic bug in the `TokenVoting` and `AddresslistVoting` implementations that caused the `createProposal` function to emit the unvalidated `_startDate` and `_endDate` input arguments (that both can be zero) in the `ProposalCreated` event instead of the validated ones.
 - Changed the `createProposal` functions in `Multisig` to allow creating proposals when the `_msgSender()` is listed in the current block.
 - Changed the `createProposal` functions in `AddresslistVoting` to allow creating proposals when the `_msgSender()` is listed in the current block.
