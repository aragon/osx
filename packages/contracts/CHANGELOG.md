# Aragon Core Contracts

All notable changes to this project will be documented in this file.

The format is based on [Keep a Changelog](https://keepachangelog.com/en/1.0.0/),
and this project adheres to [Semantic Versioning](https://semver.org/spec/v2.0.0.html).

## [UPCOMING]

### Added

- Created the `IMultisig` interface.

### Changed

<<<<<<< HEAD
- Renamed the function `getImplementationAddress` to `implementation` in `IPluginSetup`.
=======
- Moved `NO_CONDITION` constant to `PermissionLib`.
>>>>>>> cac51792
- Use the `calldata` instead of `memory` keyword in `PluginSetup.prepareInstallation`.
- Moved `_disableInitializers` inside the constructors of `PluginCloneable` and `PluginUUPSUpgradeable`.
- Changed license from `MIT` to `AGPL-3.0-or-later`.
- Renamed `DAOSettings.name` to `DAOSettings.subdomain`.
- Fixed the ERC165 interface ID and `supportsInterface` computations.
- Replaced non-upgradeable contract dependencies by upgradeable ones for the cloneable `Admin` plugin.
- Refactored `ProposalBase` into `IProposal`.
- Refactored the `auth` modifier to always use `where = address(this)` and adapted errors.
- Use OZ's upgradeable contracts for `PluginCloneable`.
- Renamed `getDAO()` to `dao()` and changed the `dao` state variable mutability to private.

### Removed

- Removed unused `DaoAuthorizable` dependency from `PluginSetupProcessor`.
- Merged `IMembershipContract` into `IMembership`.
- Removed the `_auth` in `PermissionManager` that allowed for having the `ROOT_PERMISSION_ID` permission for a specific `where` target contract.
- Removed the `WITHDRAW_PERMISSION_ID`.
- Removed `DaoAuthorizableCloneable` and `DaoAuthorizableBase`.
- Moved the array length check for the `MintSettings` from `TokenVotingSetup` into `GovernanceERC20` contract.

## v0.7.0-alpha

### Added

- Added support for release metadata.
- Added `IMembership` and `IMembershipContract` and the `MembershipContractAnnounced` event.
- Added a `metadata.json` file for all plugins.
- Added `startDate` and `endDate` to the `ProposalCreated` event.
- Added the `ProposalBase`, `Proposal`, and `ProposalUpgradeable` contracts to refactor and unify the proposal creation and execution process across all governance plugins.
- Adds `startDate` and `endDate` to Multisig proposals. Execution and approvals of proposals have now to be in the boundaries of these 2 dates.
- Adds `IEIP4824`
- Adds `event NewURI` implementations for `daoURI()` and `setDaoURI()` definitions in `DAO`
- Added check that plugin and DAO subdomains only contain `a-z`, `0-9` or a dash (`-`).
- Adds `allowFailureMap` to the plugins for creating proposals.
- Added verify steps into deployment scripts.

### Changed

- Changed the folder structure of the `contracts` folder.
- Renamed `PreparedDependency` to `PreparedSetupData`.
- Changed `CallbackReceived` which now emits the sender as well.
- Renamed the `AddressesAdded` and `AddressesRemoved` event to `MembersAdded` and `MembersRemoved`.
- Avoided integer division in the `MajorityVoting` execution criteria to avoid precision loss.
- Replaced `ProposalParameters.minParticipation` by `minVotingPower` in `TokenVoting` and `AddresslistVoting`.
- Rescaled and renamed `PCT_BASE = 10**18` to `RATIO_BASE = 10**6`.
- Changed the type of `ProposalParameter.minApprovals`, `MultisigSettingsUpdated.minApprovals` from `uint256` to `uint16`, and added `approvals`(uint16) in the `Proposal` struct.
- Changed `_canVote` logic to revert for votes being cast with `VoteOption.None`.
- Changed `callId` in `DAO.execute()` from `uint256` to `bytes32`.
- Changed the `createProposal` function signature which expects `uint256` `allowFaiureMap` argument.
- Changed all occurences of `oracle` to `condition`.
- Renamed `ItemSingleTarget` and `ItemMultiTarget` in `PermissionLib` to `SingleTargetPermission` and `MultiTargetPermission`.
- Renamed `bulkOnSingleTarget()` and `bulkOnMultiTarget()` in `PermissionManager` to `applySingleTargetPermissions()` and `applyMultiTargetPermissions()`
- Renames plugins `TokenVoting`, `AddresslistVoting`, `Admin` and `multisig` to be compliant to the new naming rules.
- Renames `name` in `PluginRepoRegistry` and `DAORegistry` to `subdomain`.

### Removed

- Removed redundant storage of `totalVotingPower` in `ProposalParameters.Tally` in `TokenVoting` and `AddresslistVoting` and obtain it from `snapshotBlock` and `votingToken.getPastTotalSupply` and `addresslistLengthAtBlock` instead.
- Removed `prepare*DataABI()` from `IPluginSetup` & `PluginSetup` and all the other contracts that inherit from `PluginSetup`.
- Removes `open` parameter from Multisig proposals.
- Removes `Tally` struct as well as `addressListLength` and moves `approvals` in `Proposal`.
- Removes `freeze` functionality.
- removes EIP-165 implementation from `ProposalBase`.

## v0.4.0-alpha

### Added

- Added the `Multisig` plugin and setup contract.
- Added a `VotingMode` enumeration to specify if the vote should be conducted in `Standard`, `EarlyExecution`, or `VoteReplacement` mode.
- Added the `Admin` plugin and setup contract.
- Added NFT compatibility by using OpenZepplin's `IVotesUpgradeable` interface in `ERC20Voting` and renaming the contract to `TokenVoting`.
- Added extra check in `PermissionManager` to disallow giving DAO specific permissions to ANY_ADDR + giving any other permissions
  to ANY_ADDR unless oracle is passed. Also, freeze can only be used when where is not ANY_ADDR.
- Added `resolver` check in initialize function and `setDefaultResolver` of `ENSSubdomainRegistrar.sol`.
- Added test related to `resolver` in `ens-subdomain-registry.ts`.
- Added `_checkUpdateValidity` method to `PluginSetupProcessor` to prevent updates to the same or earlier versions that would lead to double initialization.
- Added more tests for the `PluginSetupProcessor`.
- Added `PluginSettings` to the `Multisig` plugin
- Added `onlyListed` to the `PluginSettings` of the `Multisig` plugin.

### Changed

- Abstracted the `Addresslist` to be used by `AddresslistVoting` and `Multisig`.
- Changed the order of the `_voteOption` and `_tryEarlyExecution` in `MajorityVoting`.
- The plugin-wide settings are now stored in a `private` `VotingSettings` struct and made available through getters.
- Structured the `getProposal` return data by adding a `struct ProposalParameters` and `struct Tally`.
- Bounded `minDuration` between one hour and one year and prevent integer overflows during the start date calculation (HAL-03, HAL-04).
- Changed `MajorityVoting` to use `minParticipation` and unified the parameter order.
- Fixed the early execution criterion in `MajorityVoting` by calculating the `worstCaseSupport` quantity.
- Renamed the names of folders, files, contracts, events, functions, and parameters in `MajorityVoting` to match with the SDK and Subgraph naming:
  - `AllowlistVoting` to `AddresslistVoting` and `allowlist` to `addresslist`
  - `VoteCreated` and `VoteExecuted` to `ProposalCreated` and `ProposalExecuted`
  - `voteId` to `proposalId`
  - `user` to `member`
- Fixed inheritance incompatibility with OZ contracts for `Plugin`, `PluginCloneable`, and `PluginUUPSUpgradeable`.
- Throw an error in `MajorityVoting` if the vote creator tries to vote before the start date.
- Refactored mocks for `PluginUUPSUpgradeable` and `PluginCloneable` and the respective setups.
- Moved `event.ts` from `/test/test-utils/` to `/utils/`.

### Removed

- Remove empty helpers array initialization in `AddresslistVotingSetup`.
- Removed the redundant base class `DaoAuthorizableBaseUpgradeable`.
- Removed `isApprovedForAll` check from initialize function of `ENSSubdomainRegistrar.sol`.
- Removed test related to `isApprovedForAll` in `ens-subdomain-registry.ts`.

## v0.3.0-alpha

### Added

- Added `00_create-plugins-repo.ts` for creating and registering plugin repo for plugins.
- Added `00_allowlist_voting_setup.ts` and `10_erc20_voting_setup.ts` for deploying plugin setup.
- Added `getMergedAbi()` function to `abi.ts`.
- Transferred the core docs from aragon/builders-portal to this repository.
- Added `AllowlistVotingSetup` and `ERC20VotingSetup`.
- Added utility functions (`deployPluginRepoRegistry`, `deployPluginSetupProcessor`, `deployPluginRepoFactory`, and `filterEvents`) to the test suite.
- Added `DaoAuthorizableBase` class.
- Added `DaoAuthorizableClonable` using OpenZepplin initialization.
- Added mocks and tests for the `Plugin` and `PluginSetup` classes.
- Added `PluginSetupProcessor` to be the main class processing `PluginSetup` contracts and applying permissions in the installing DAO.
- Added `DaoAuthorizableUpgradeable` and a free `_auth` function to provide an `auth` modifier to the different plugin types and prevent code duplication.
- Added `PluginCloneable`, `PluginTransparentUpgradeable`.
- Added goerli configuration to deploy to the Goerli testnet.
- Added `AragonPlugin` and `AragonUpgradeablePlugin` for developers to inherit from for their concrete plugin implementations.
- Added helper function `test/test-utils/ens.ts` deploying the `ENSSubdomainRegistrar` and `ENS`-related contracts.
- Added Multi Target Bulk Permission object for `PermissionManager` with the oracle option as well.
- Added Abstract `PluginSetup` for the devs to inherit from for their concrete plugin manager implementation.
- Added the `solidity-docgen` hardhat plugin by OpenZepplin to automatically generate documentation via `yarn docgen`.
- Added deployment script for `ENSSubdomainRegistrar`.
- Added `ENSSubdomainRegistrar` `Component` to register subdomains at the ENS.
- Added `IPluginRepo` interface for plugin PluginRepo contract.
- Added `PluginRepo` contract.
- Added `InterfaceBasedRegistry` base to be used for creating any ERC165-based registry such as DAO-Registry and `AragonPluginRegistry`.
- Added `AragonPluginRegistry` contract for registering `PluginRepo`s.
- Added `PluginRepoFactory` contract for creating `PluginRepo`s.
- Added testing for `PluginRepo`, `InterfaceBasedRegistry`, `AragonPluginRegistry` and `PluginRepoFactory`.
- Added deployment script for `managing-dao`, `plugin-registry` and `pluginRepo-factory`.
- Added an abstract `ERC165RegistryBase` `Component` to register contracts by their address based on their ERC165 interface ID.
- Added a concrete `ERC165Registry` implementation.
- Added ENS support for `PluginRepoRegistry`.
- Added minting functionality to the `initialize` function of `GovernanceERC20`.

### Changed

- Updated `Verify.ts` for verifying new contracts.
- Split `permissions.ts` into three files corresponding to `00_ens-permissions.ts`, `10_dao-registry-permissions.ts` and `20_plugin-registrty-permissions.ts`.
- Refactored `setupENS` function.
- Renamed `UPGRADE_PERMISSION` to be more specific to `UPGRADE_DAO_PERMISSION`, `UPGRADE_PLUGIN_PERMISSION`, etc.
- Refactored `DAOFactory`to use`PluginSetupProcessor`.
- Refactored NatSpec comments and names for the contracts related to the `Plugin` and `PluginSetup`.
- Renamed `PluginTransparentUpgradeable` to `PluginUpgradeable`.
- Refactored `AdaptiveERC165` into an independent `CallbackHandler` contract and separated `ERC165` from it.
- Adapted `Component` to use `DaoAuthorizableUpgradeable` until it is fully refactored to become `Plugin`.
- Refactored `DaoAuthorizable` to use the newly introduced, free `_auth` function to prevent code duplication.
- Improved `Counter` examples and added respective `PluginSetup` example contracts.
- Renamed `PluginManager` to `PluginSetup` and refactored it to be a two-transaction process consisting of a `prepare` and an `apply` step.
- Replaced `AragonPlugin` and `AragonUpgradeablePlugin` by `Plugin` and `PluginUUPSUpgradeable`, respectively.
- Changed `DAORegistry` to use the `ENSSubdomainRegistrar` so that a DAO name can only be registered once.
- Updated deploy script to correctly use `ERC1967Proxy`.
- Renamed `hasPermission` to `isGranted` in both `PermissionManager` and `IPermissionOracle`.
- Renamed several contracts, methods, variables, and constants as well as associated folder names.
- Updated deployment scripts for `managing-dao`, `dao-registry`, `aragon-plugin-registry`, `dao-factory`.
- Changed `registry.ts` to `dao-registry.ts` and updated testing.
- Changed `Registry` to `DAORegistry` and updated to inherit from `InterfaceBasedRegistry`.
- Bumped `@openzeppelin/contracts` and `@openzeppelin/contracts-upgradeable` to `4.7.0` and fixed `GovernanceWrappedERC20` accordingly.
- Refactored import statements.
- Changed `ERC165RegistryBase` to `InterfaceBasedRegistry`.
- Changed order of deployment scripts.
- Changed folder structure of tests.
- Refactored event names and NatSpec comments.
- Renamed `TestComponent`, `TestSharedComponent` to `TestPlugin`, `TestPluginComponent`.
- Renamed `createProxy` function to `createERC1967Proxy`.
- Replaces custom ERC1271 interface with Openzeppelins interface.
- Switched order of where and who for the events in `PermissionManager`.
- Extends `VersionCreated` event with `PluginSetup` and `contentURI`
- Markes parameters of `InstallationApplied` as `indexed`

### Removed

- Removed `AppStorage` and related helpers `PluginERC1967Proxy`, `TransparentProxy`.
- Removed `PluginConstants` that were related to the previous, indexd plugin setup solution.
- Removed restrictions regarding plugin's address in `PluginRepo`.
- Removed `deepEqual` overwrite of `equal` property in Chai Assertion used for testing of emitted events.
- Removed `ERC165Registry`.
- Removed `Component` and `MetaTxComponent`.
- Removed `MerkleMinter` deployment from `ERC20VotingSetup`.

## v0.2.0-alpha

### Added

- Added tests for the `ACL` and `IACLOracle`.
- Allow tokens to be minted to DAO's treasury by passing address(0) as receiver in `TokenFactory`.

### Changed

- Generalized `MerkleMinter` and made it a `MetaTxComponent`.
- Generalized `MerkleDistributor` and made it a `MetaTxComponent`.

### Removed

## v0.1.0-alpha

### Added

- Added workflow and scripts in `.github/helpers/contracts/dummy-dao/` to create dummy daos, deposits and proposals on contract deploy.
- Added `VoteConfig` struct in the `DAOFactory` to allow better typechain support for the creation of daos.
- Added `MetaTxComponent`.

### Changed

- Renamed the event `SetMetadata` to `MetadataSet`.
- Completed the `IDAO` interface and changed `DAO` accordingly.
- Decoupled `Permissions` from `BaseRelayRecipient`.
- Fixed OZ contracts-upgradeable `Initializable`.

### Removed

- Removed `Relay` interface from `Permissions.sol`.

## v0.0.1-alpha

### Added

- First version of the package, exposing the JSON artifacts.<|MERGE_RESOLUTION|>--- conflicted
+++ resolved
@@ -13,11 +13,8 @@
 
 ### Changed
 
-<<<<<<< HEAD
 - Renamed the function `getImplementationAddress` to `implementation` in `IPluginSetup`.
-=======
 - Moved `NO_CONDITION` constant to `PermissionLib`.
->>>>>>> cac51792
 - Use the `calldata` instead of `memory` keyword in `PluginSetup.prepareInstallation`.
 - Moved `_disableInitializers` inside the constructors of `PluginCloneable` and `PluginUUPSUpgradeable`.
 - Changed license from `MIT` to `AGPL-3.0-or-later`.
