--- conflicted
+++ resolved
@@ -13,12 +13,9 @@
 
 ### Changed
 
-<<<<<<< HEAD
 - Set the implementation address in the constructor of `PluginSetup`.
-=======
 - Moved `_disableInitializers` inside the constructors of `PluginCloneable` and `PluginUUPSUpgradeable`.
 - Changed license from `MIT` to `AGPL-3.0-or-later`.
->>>>>>> c5c7c23f
 - Renamed `DAOSettings.name` to `DAOSettings.subdomain`.
 - Fixed the ERC165 interface ID and `supportsInterface` computations.
 - Replaced non-upgradeable contract dependencies by upgradeable ones for the cloneable `Admin` plugin.
