--- conflicted
+++ resolved
@@ -35,14 +35,4 @@
 
 export default func;
 func.tags = ['New', 'CreateAdminRepo', 'Verify'];
-<<<<<<< HEAD
-// skip if network is zksync
-func.skip = (hre: HardhatRuntimeEnvironment) =>
-  Promise.resolve(
-      hre.network.name === 'zkTestnet' ||
-      hre.network.name === 'zkLocalTestnet' ||
-      hre.network.name === 'zkMainnet'
-  );
-=======
-func.skip = async hre => await skipIfZkSync(hre, 'CreateAdminRepoConclude');
->>>>>>> d5e19aea
+func.skip = async hre => await skipIfZkSync(hre, 'CreateAdminRepoConclude');