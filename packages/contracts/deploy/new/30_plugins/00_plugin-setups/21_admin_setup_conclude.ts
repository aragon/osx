import {AdminSetup__factory} from '../../../../typechain';
import {DeployFunction} from 'hardhat-deploy/types';
import {HardhatRuntimeEnvironment} from 'hardhat/types';
import {setTimeout} from 'timers/promises';
import {skipIfZkSync} from '../../../helpers';

const func: DeployFunction = async function (hre: HardhatRuntimeEnvironment) {
  console.log(`Concluding admin setup deployment.\n`);
  const [deployer] = await hre.ethers.getSigners();

  const {deployments, network} = hre;

  const AdminSetupDeployment = await deployments.get('AdminSetup');
  const adminSetup = AdminSetup__factory.connect(
    AdminSetupDeployment.address,
    deployer
  );

  // add a timeout for polygon because the call to `implementation()` can fail for newly deployed contracts in the first few seconds
  if (network.name === 'polygon') {
    console.log(`Waiting 30secs for ${network.name} to finish up...`);
    await setTimeout(30000);
  }

  hre.aragonToVerifyContracts.push({
    contract: 'src/plugins/governance/admin/AdminSetup.sol:AdminSetup',
    ...AdminSetupDeployment,
  });
  hre.aragonToVerifyContracts.push({
    contract: 'src/plugins/governance/admin/Admin.sol:Admin',
    address: await adminSetup.implementation(),
    args: [],
  });
};

export default func;
func.tags = ['New', 'AdminSetup', 'Verify'];
<<<<<<< HEAD
func.skip = (hre: HardhatRuntimeEnvironment) =>
  Promise.resolve(
      hre.network.name === 'zkTestnet' ||
      hre.network.name === 'zkLocalTestnet' ||
      hre.network.name === 'zkMainnet'
  );
=======
func.skip = async hre => await skipIfZkSync(hre, 'AdminSetupConclude');
>>>>>>> d5e19aea
<|MERGE_RESOLUTION|>--- conflicted
+++ resolved
@@ -35,13 +35,4 @@
 
 export default func;
 func.tags = ['New', 'AdminSetup', 'Verify'];
-<<<<<<< HEAD
-func.skip = (hre: HardhatRuntimeEnvironment) =>
-  Promise.resolve(
-      hre.network.name === 'zkTestnet' ||
-      hre.network.name === 'zkLocalTestnet' ||
-      hre.network.name === 'zkMainnet'
-  );
-=======
-func.skip = async hre => await skipIfZkSync(hre, 'AdminSetupConclude');
->>>>>>> d5e19aea
+func.skip = async hre => await skipIfZkSync(hre, 'AdminSetupConclude');