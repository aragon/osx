import React from 'react'
import ReactDOM from 'react-dom'
import { HashRouter as Router } from 'react-router-dom'

<<<<<<< HEAD
import App from './app'
import { WalletProvider } from './context/augmentedWallet'
import { APMProvider } from './context/elasticAPM';
=======
import App from 'app'
import { WalletProvider } from 'context/augmentedWallet'
>>>>>>> 577baeff
import 'tailwindcss/tailwind.css'

ReactDOM.render(
  <React.StrictMode>
<<<<<<< HEAD
    <APMProvider>
      <WalletProvider>
        <App />
      </WalletProvider>
    </APMProvider>
=======
    <WalletProvider>
      <Router>
        <App />
      </Router>
    </WalletProvider>
>>>>>>> 577baeff
  </React.StrictMode>,
  document.getElementById('root')
)<|MERGE_RESOLUTION|>--- conflicted
+++ resolved
@@ -2,31 +2,20 @@
 import ReactDOM from 'react-dom'
 import { HashRouter as Router } from 'react-router-dom'
 
-<<<<<<< HEAD
 import App from './app'
-import { WalletProvider } from './context/augmentedWallet'
-import { APMProvider } from './context/elasticAPM';
-=======
-import App from 'app'
 import { WalletProvider } from 'context/augmentedWallet'
->>>>>>> 577baeff
+import { APMProvider } from 'context/elasticAPM';
 import 'tailwindcss/tailwind.css'
 
 ReactDOM.render(
   <React.StrictMode>
-<<<<<<< HEAD
     <APMProvider>
       <WalletProvider>
-        <App />
+		<Router>
+        	<App />
+		</Router>
       </WalletProvider>
     </APMProvider>
-=======
-    <WalletProvider>
-      <Router>
-        <App />
-      </Router>
-    </WalletProvider>
->>>>>>> 577baeff
   </React.StrictMode>,
   document.getElementById('root')
 )