--- conflicted
+++ resolved
@@ -1,14 +1,9 @@
 export * from './components/actionItem';
 export * from './components/actionListItem';
 export * from './components/backdrop';
-<<<<<<< HEAD
-export * from './components/popover';
-export * from './components/icons';
-export * from './components/avatar';
-export * from './components/spinner';
-=======
 export * from './components/button';
 export * from './components/icons';
 export * from './components/menuItem';
 export * from './components/popover';
->>>>>>> a9815384
+export * from './components/avatar';
+export * from './components/spinner';