# Aragon Core Contracts-ethers

All notable changes to this project will be documented in this file.

The format is based on [Keep a Changelog](https://keepachangelog.com/en/1.0.0/),
and this project adheres to [Semantic Versioning](https://semver.org/spec/v2.0.0.html).

<<<<<<< HEAD

## [Upcoming]

### Changed
- Refactored import statements.
=======
## [UPCOMING]
>>>>>>> 78c66235

## v0.2.1-alpha
## v0.2.0-alpha
### Added

- Allow tokens to be minted to DAO's treasury by passing address(0) as receiver in `TokenFactory`.

### Changed

- Generalized `MerkleMinter` and made it a `MetaTxComponent`
- Generalized `MerkleDistributor` and made it a `MetaTxComponent`


## v0.1.0-alpha

### Added

- First version of the package, exposing the contract wrappers for ethers.js.
  <|MERGE_RESOLUTION|>--- conflicted
+++ resolved
@@ -5,15 +5,12 @@
 The format is based on [Keep a Changelog](https://keepachangelog.com/en/1.0.0/),
 and this project adheres to [Semantic Versioning](https://semver.org/spec/v2.0.0.html).
 
-<<<<<<< HEAD
 
-## [Upcoming]
+## [UPCOMING]
 
 ### Changed
 - Refactored import statements.
-=======
-## [UPCOMING]
->>>>>>> 78c66235
+
 
 ## v0.2.1-alpha
 ## v0.2.0-alpha
