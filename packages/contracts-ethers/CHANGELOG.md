--- conflicted
+++ resolved
@@ -1,27 +1,13 @@
-<<<<<<< HEAD
-# Aragon Core contract wrappers (ethers.js)
-All notable changes to this project will be documented in this file.
-=======
 # Aragon Core Contracts-ethers
 
 All notable changes to this project will be documented in this file.
 
 The format is based on [Keep a Changelog](https://keepachangelog.com/en/1.0.0/),
 and this project adheres to [Semantic Versioning](https://semver.org/spec/v2.0.0.html).
->>>>>>> ce24d725
 
-The format is based on [Keep a Changelog](https://keepachangelog.com/en/1.0.0/),
-and this project adheres to [Semantic Versioning](https://semver.org/spec/v2.0.0.html).
+## v0.0.1-alpha
 
-<<<<<<< HEAD
-## v0.1.0-alpha
-TODO What to write here?
-## v0.0.1-alpha
-### Added
-- First version of the package, exposing the contract wrappers for ethers.js
-  
-=======
 ### Added
 
 - First version of the package, exposing the contract wrappers for ethers.js
->>>>>>> ce24d725
+  