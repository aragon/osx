--- conflicted
+++ resolved
@@ -75,8 +75,6 @@
     outputs:
       commitid: ${{ steps.changes.outputs.commitid }}
     needs: ['build-deploy']
-    outputs:
-      commit: ${{ steps.commit.outputs.commit }}
     steps:
       - uses: actions/checkout@v2
         with:
@@ -102,24 +100,19 @@
           git add ./packages/subgraph/	
           git commit -am "Updates files with deployed contract addresses"
           git push
-<<<<<<< HEAD
-          SHA=$(git rev-parse HEAD)
-          echo "::set-output name=commitid::$SHA"
+          echo "::set-output name=commitid::$(git rev-parse HEAD)"
   call-create-daos-workflow:
-    needs: [conclude]
-    uses: ./.github/workflows/create-dummy-dao.yml
+    needs: ['conclude']
+    uses: './.github/workflows/create-dummy-dao.yml'
     with:
       last_commit: ${{ needs.conclude.outputs.commitid }}
     secrets:
       ETH_KEY: ${{ secrets.ETH_KEY }}
       ARABOT_PAT: ${{ secrets.ARABOT_PAT }}
-=======
-          echo "::set-output name=commit::$(git rev-parse HEAD)"
   npm-release:
     runs-on: ubuntu-latest
     needs: ['conclude']
     steps:
       - uses: './github/workflows/npm-release-reusable.yml'
         with:
-          ref: ${{ needs.conclude.outputs.commit }}
->>>>>>> 662cb58b
+          ref: ${{ needs.conclude.outputs.commitid }}